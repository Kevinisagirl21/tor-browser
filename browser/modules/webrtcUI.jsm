/* This Source Code Form is subject to the terms of the Mozilla Public
 * License, v. 2.0. If a copy of the MPL was not distributed with this file,
 * You can obtain one at http://mozilla.org/MPL/2.0/. */

"use strict";

this.EXPORTED_SYMBOLS = ["webrtcUI"];

const Cu = Components.utils;
const Cc = Components.classes;
const Ci = Components.interfaces;

Cu.import("resource:///modules/syncedtabs/EventEmitter.jsm");
Cu.import("resource://gre/modules/Services.jsm");
Cu.import("resource://gre/modules/XPCOMUtils.jsm");

XPCOMUtils.defineLazyModuleGetter(this, "AppConstants",
                                  "resource://gre/modules/AppConstants.jsm");
XPCOMUtils.defineLazyModuleGetter(this, "PluralForm",
                                  "resource://gre/modules/PluralForm.jsm");
XPCOMUtils.defineLazyModuleGetter(this, "Task",
                                  "resource://gre/modules/Task.jsm");
XPCOMUtils.defineLazyModuleGetter(this, "SitePermissions",
                                  "resource:///modules/SitePermissions.jsm");

XPCOMUtils.defineLazyGetter(this, "gBrandBundle", function() {
  return Services.strings.createBundle("chrome://branding/locale/brand.properties");
});

this.webrtcUI = {
  peerConnectionBlockers: new Set(),
  emitter: new EventEmitter(),

  init() {
    Services.obs.addObserver(maybeAddMenuIndicator, "browser-delayed-startup-finished", false);

    let ppmm = Cc["@mozilla.org/parentprocessmessagemanager;1"]
                 .getService(Ci.nsIMessageBroadcaster);
    ppmm.addMessageListener("webrtc:UpdatingIndicators", this);
    ppmm.addMessageListener("webrtc:UpdateGlobalIndicators", this);
    ppmm.addMessageListener("child-process-shutdown", this);

    let mm = Cc["@mozilla.org/globalmessagemanager;1"]
               .getService(Ci.nsIMessageListenerManager);
    mm.addMessageListener("rtcpeer:Request", this);
    mm.addMessageListener("rtcpeer:CancelRequest", this);
    mm.addMessageListener("webrtc:Request", this);
    mm.addMessageListener("webrtc:CancelRequest", this);
    mm.addMessageListener("webrtc:UpdateBrowserIndicators", this);
  },

  uninit() {
    Services.obs.removeObserver(maybeAddMenuIndicator, "browser-delayed-startup-finished");

    let ppmm = Cc["@mozilla.org/parentprocessmessagemanager;1"]
                 .getService(Ci.nsIMessageBroadcaster);
    ppmm.removeMessageListener("webrtc:UpdatingIndicators", this);
    ppmm.removeMessageListener("webrtc:UpdateGlobalIndicators", this);

    let mm = Cc["@mozilla.org/globalmessagemanager;1"]
               .getService(Ci.nsIMessageListenerManager);
    mm.removeMessageListener("rtcpeer:Request", this);
    mm.removeMessageListener("rtcpeer:CancelRequest", this);
    mm.removeMessageListener("webrtc:Request", this);
    mm.removeMessageListener("webrtc:CancelRequest", this);
    mm.removeMessageListener("webrtc:UpdateBrowserIndicators", this);

    if (gIndicatorWindow) {
      gIndicatorWindow.close();
      gIndicatorWindow = null;
    }
  },

  processIndicators: new Map(),

  get showGlobalIndicator() {
    for (let [, indicators] of this.processIndicators) {
      if (indicators.showGlobalIndicator)
        return true;
    }
    return false;
  },

  get showCameraIndicator() {
    for (let [, indicators] of this.processIndicators) {
      if (indicators.showCameraIndicator)
        return true;
    }
    return false;
  },

  get showMicrophoneIndicator() {
    for (let [, indicators] of this.processIndicators) {
      if (indicators.showMicrophoneIndicator)
        return true;
    }
    return false;
  },

  get showScreenSharingIndicator() {
    let list = [""];
    for (let [, indicators] of this.processIndicators) {
      if (indicators.showScreenSharingIndicator)
        list.push(indicators.showScreenSharingIndicator);
    }

    let precedence =
      ["Screen", "Window", "Application", "Browser", ""];

    list.sort((a, b) => {
 return precedence.indexOf(a) -
                                 precedence.indexOf(b);
});

    return list[0];
  },

  _streams: [],
  // The boolean parameters indicate which streams should be included in the result.
  getActiveStreams(aCamera, aMicrophone, aScreen) {
    return webrtcUI._streams.filter(aStream => {
      let state = aStream.state;
      return aCamera && state.camera ||
             aMicrophone && state.microphone ||
             aScreen && state.screen;
    }).map(aStream => {
      let state = aStream.state;
      let types = {camera: state.camera, microphone: state.microphone,
                   screen: state.screen};
      let browser = aStream.browser;
      let browserWindow = browser.ownerGlobal;
      let tab = browserWindow.gBrowser &&
                browserWindow.gBrowser.getTabForBrowser(browser);
      return {uri: state.documentURI, tab, browser, types};
    });
  },

  swapBrowserForNotification(aOldBrowser, aNewBrowser) {
    for (let stream of this._streams) {
      if (stream.browser == aOldBrowser)
        stream.browser = aNewBrowser;
    }
  },

  forgetStreamsFromBrowser(aBrowser) {
    this._streams = this._streams.filter(stream => stream.browser != aBrowser);
  },

  showSharingDoorhanger(aActiveStream) {
    let browserWindow = aActiveStream.browser.ownerGlobal;
    if (aActiveStream.tab) {
      browserWindow.gBrowser.selectedTab = aActiveStream.tab;
    } else {
      aActiveStream.browser.focus();
    }
    browserWindow.focus();
    let identityBox = browserWindow.document.getElementById("identity-box");
    if (AppConstants.platform == "macosx" && !Services.focus.activeWindow) {
      browserWindow.addEventListener("activate", function onActivate() {
        browserWindow.removeEventListener("activate", onActivate);
        Services.tm.mainThread.dispatch(function() {
          identityBox.click();
        }, Ci.nsIThread.DISPATCH_NORMAL);
      });
      Cc["@mozilla.org/widget/macdocksupport;1"].getService(Ci.nsIMacDockSupport)
        .activateApplication(true);
      return;
    }
    identityBox.click();
  },

  updateWarningLabel(aMenuList) {
    let type = aMenuList.selectedItem.getAttribute("devicetype");
    let document = aMenuList.ownerDocument;
    document.getElementById("webRTC-all-windows-shared").hidden = type != "Screen";
  },

  // Add-ons can override stock permission behavior by doing:
  //
  //   webrtcUI.addPeerConnectionBlocker(function(aParams) {
  //     // new permission checking logic
  //   }));
  //
  // The blocking function receives an object with origin, callID, and windowID
  // parameters.  If it returns the string "deny" or a Promise that resolves
  // to "deny", the connection is immediately blocked.  With any other return
  // value (though the string "allow" is suggested for consistency), control
  // is passed to other registered blockers.  If no registered blockers block
  // the connection (or of course if there are no registered blockers), then
  // the connection is allowed.
  //
  // Add-ons may also use webrtcUI.on/off to listen to events without
  // blocking anything:
  //   peer-request-allowed is emitted when a new peer connection is
  //                        established (and not blocked).
  //   peer-request-blocked is emitted when a peer connection request is
  //                        blocked by some blocking connection handler.
  //   peer-request-cancel is emitted when a peer-request connection request
  //                       is canceled.  (This would typically be used in
  //                       conjunction with a blocking handler to cancel
  //                       a user prompt or other work done by the handler)
  addPeerConnectionBlocker(aCallback) {
    this.peerConnectionBlockers.add(aCallback);
  },

  removePeerConnectionBlocker(aCallback) {
    this.peerConnectionBlockers.delete(aCallback);
  },

  on(...args) {
    return this.emitter.on(...args);
  },

  off(...args) {
    return this.emitter.off(...args);
  },

  receiveMessage(aMessage) {
    switch (aMessage.name) {

      case "rtcpeer:Request": {
        let params = Object.freeze(Object.assign({
          origin: aMessage.target.contentPrincipal.origin
        }, aMessage.data));

        let blockers = Array.from(this.peerConnectionBlockers);

        Task.spawn(function*() {
          for (let blocker of blockers) {
            try {
              let result = yield blocker(params);
              if (result == "deny") {
                return false;
              }
            } catch (err) {
              Cu.reportError(`error in PeerConnection blocker: ${err.message}`);
            }
          }
          return true;
        }).then(decision => {
          let message;
          if (decision) {
            this.emitter.emit("peer-request-allowed", params);
            message = "rtcpeer:Allow";
          } else {
            this.emitter.emit("peer-request-blocked", params);
            message = "rtcpeer:Deny";
          }

          aMessage.target.messageManager.sendAsyncMessage(message, {
            callID: params.callID,
            windowID: params.windowID,
          });
        });
        break;
      }
      case "rtcpeer:CancelRequest": {
        let params = Object.freeze({
          origin: aMessage.target.contentPrincipal.origin,
          callID: aMessage.data
        });
        this.emitter.emit("peer-request-cancel", params);
        break;
      }
      case "webrtc:Request":
        prompt(aMessage.target, aMessage.data);
        break;
      case "webrtc:CancelRequest":
        removePrompt(aMessage.target, aMessage.data);
        break;
      case "webrtc:UpdatingIndicators":
        webrtcUI._streams = [];
        break;
      case "webrtc:UpdateGlobalIndicators":
        updateIndicators(aMessage.data, aMessage.target);
        break;
      case "webrtc:UpdateBrowserIndicators":
        let id = aMessage.data.windowId;
        let index;
        for (index = 0; index < webrtcUI._streams.length; ++index) {
          if (webrtcUI._streams[index].state.windowId == id)
            break;
        }
        // If there's no documentURI, the update is actually a removal of the
        // stream, triggered by the recording-window-ended notification.
        if (!aMessage.data.documentURI && index < webrtcUI._streams.length)
          webrtcUI._streams.splice(index, 1);
        else
          webrtcUI._streams[index] = {browser: aMessage.target, state: aMessage.data};
        let tabbrowser = aMessage.target.ownerGlobal.gBrowser;
        if (tabbrowser)
          tabbrowser.setBrowserSharing(aMessage.target, aMessage.data);
        break;
      case "child-process-shutdown":
        webrtcUI.processIndicators.delete(aMessage.target);
        updateIndicators(null, null);
        break;
    }
  }
};

function getBrowserForWindow(aContentWindow) {
  return aContentWindow.QueryInterface(Ci.nsIInterfaceRequestor)
                       .getInterface(Ci.nsIWebNavigation)
                       .QueryInterface(Ci.nsIDocShell)
                       .chromeEventHandler;
}

function denyRequest(aBrowser, aRequest) {
  aBrowser.messageManager.sendAsyncMessage("webrtc:Deny",
                                           {callID: aRequest.callID,
                                            windowID: aRequest.windowID});
}

function getHost(uri, href) {
  let host;
  try {
    if (!uri) {
      uri = Services.io.newURI(href);
    }
    host = uri.host;
  } catch (ex) {}
  if (!host) {
    if (uri && uri.scheme.toLowerCase() == "about") {
      // For about URIs, just use the full spec, without any #hash parts.
      host = uri.specIgnoringRef;
    } else {
      // This is unfortunate, but we should display *something*...
      const kBundleURI = "chrome://browser/locale/browser.properties";
      let bundle = Services.strings.createBundle(kBundleURI);
      host = bundle.GetStringFromName("getUserMedia.sharingMenuUnknownHost");
    }
  }
  return host;
}

function prompt(aBrowser, aRequest) {
<<<<<<< HEAD
  let {audioDevices: audioDevices, videoDevices: videoDevices,
       sharingScreen: sharingScreen, sharingAudio: sharingAudio,
       requestTypes: requestTypes} = aRequest;

  // If the user has already denied access once in this tab,
  // deny again without even showing the notification icon.
  if ((audioDevices.length && SitePermissions
        .get(null, "microphone", aBrowser).state == SitePermissions.BLOCK) ||
      (videoDevices.length && SitePermissions
        .get(null, sharingScreen ? "screen" : "camera", aBrowser).state == SitePermissions.BLOCK)) {
    denyRequest(aBrowser, aRequest);
    return;
  }

=======
  let { audioDevices, videoDevices, sharingScreen, sharingAudio,
        requestTypes } = aRequest;
>>>>>>> a9cfad0a
  let uri = Services.io.newURI(aRequest.documentURI);
  let host = getHost(uri);
  let chromeDoc = aBrowser.ownerDocument;
  let stringBundle = chromeDoc.defaultView.gNavigatorBundle;

  // Mind the order, because for simplicity we're iterating over the list using
  // "includes()". This allows the rotation of string identifiers. We list the
  // full identifiers here so they can be cross-referenced more easily.
  let joinedRequestTypes = requestTypes.join("And");
  let stringId = [
    // Individual request types first.
    "getUserMedia.shareCamera2.message",
    "getUserMedia.shareMicrophone2.message",
    "getUserMedia.shareScreen3.message",
    "getUserMedia.shareAudioCapture2.message",
    // Combinations of the above request types last.
    "getUserMedia.shareCameraAndMicrophone2.message",
    "getUserMedia.shareCameraAndAudioCapture2.message",
    "getUserMedia.shareScreenAndMicrophone3.message",
    "getUserMedia.shareScreenAndAudioCapture3.message",
  ].find(id => id.includes(joinedRequestTypes));

  let message = stringBundle.getFormattedString(stringId, [host]);

  let notification; // Used by action callbacks.
  let mainAction = {
    label: stringBundle.getString("getUserMedia.allow.label"),
    accessKey: stringBundle.getString("getUserMedia.allow.accesskey"),
    // The real callback will be set during the "showing" event. The
    // empty function here is so that PopupNotifications.show doesn't
    // reject the action.
    callback() {}
  };

  let secondaryActions = [
    {
      label: stringBundle.getString("getUserMedia.dontAllow.label"),
      accessKey: stringBundle.getString("getUserMedia.dontAllow.accesskey"),
      callback(aState) {
        denyRequest(notification.browser, aRequest);
        let scope = SitePermissions.SCOPE_TEMPORARY;
        if (aState && aState.checkboxChecked) {
          scope = SitePermissions.SCOPE_PERSISTENT;
        }
        if (audioDevices.length)
          SitePermissions.set(uri, "microphone",
                              SitePermissions.BLOCK, scope, notification.browser);
        if (videoDevices.length)
          SitePermissions.set(uri, sharingScreen ? "screen" : "camera",
                              SitePermissions.BLOCK, scope, notification.browser);
      }
    }
  ];

  let productName = gBrandBundle.GetStringFromName("brandShortName");

  // Disable the permanent 'Allow' action if the connection isn't secure, or for
  // screen/audio sharing (because we can't guess which window the user wants to
  // share without prompting).
  let reasonForNoPermanentAllow = "";
  if (sharingScreen) {
    reasonForNoPermanentAllow = "getUserMedia.reasonForNoPermanentAllow.screen2";
  } else if (sharingAudio) {
    reasonForNoPermanentAllow = "getUserMedia.reasonForNoPermanentAllow.audio";
  } else if (!aRequest.secure) {
    reasonForNoPermanentAllow = "getUserMedia.reasonForNoPermanentAllow.insecure";
  }

  let options = {
    persistent: true,
    hideClose: true,
    checkbox: {
      label: stringBundle.getString("getUserMedia.remember"),
      checkedState: reasonForNoPermanentAllow ? {
        disableMainAction: true,
        warningLabel: stringBundle.getFormattedString(reasonForNoPermanentAllow,
                                                      [productName])
      } : undefined,
    },
    eventCallback(aTopic, aNewBrowser) {
      if (aTopic == "swapping")
        return true;

      let doc = this.browser.ownerDocument;

      // Clean-up video streams of screensharing previews.
      if ((aTopic == "dismissed" || aTopic == "removed") &&
          requestTypes.includes("Screen")) {
        let video = doc.getElementById("webRTC-previewVideo");
        video.deviceId = undefined;
        if (video.stream) {
          video.stream.getTracks().forEach(t => t.stop());
          video.stream = null;
          video.src = null;
          doc.getElementById("webRTC-preview").hidden = true;
        }
        let menupopup = doc.getElementById("webRTC-selectWindow-menupopup");
        if (menupopup._commandEventListener) {
          menupopup.removeEventListener("command", menupopup._commandEventListener);
          menupopup._commandEventListener = null;
        }
      }

      if (aTopic != "showing")
        return false;

      // BLOCK is handled immediately by MediaManager if it has been set
      // persistently in the permission manager. If it has been set on the tab,
      // it is handled synchronously before we add the notification.
      // Handling of ALLOW is delayed until the popupshowing event,
      // to avoid granting permissions automatically to background tabs.
      if (aRequest.secure) {
        let micAllowed =
          SitePermissions.get(uri, "microphone").state == SitePermissions.ALLOW;
        let camAllowed =
          SitePermissions.get(uri, "camera").state == SitePermissions.ALLOW;

        let perms = Services.perms;
        let mediaManagerPerm =
          perms.testExactPermission(uri, "MediaManagerVideo");
        if (mediaManagerPerm) {
          perms.remove(uri, "MediaManagerVideo");
        }

        // Screen sharing shouldn't follow the camera permissions.
        if (videoDevices.length && sharingScreen)
          camAllowed = false;

        if ((!audioDevices.length || micAllowed) &&
            (!videoDevices.length || camAllowed)) {
          // All permissions we were about to request are already persistently set.
          let allowedDevices = [];
          if (videoDevices.length && camAllowed) {
            allowedDevices.push(videoDevices[0].deviceIndex);
            Services.perms.add(uri, "MediaManagerVideo",
                               Services.perms.ALLOW_ACTION,
                               Services.perms.EXPIRE_SESSION);
          }
          if (audioDevices.length && micAllowed)
            allowedDevices.push(audioDevices[0].deviceIndex);

          // Remember on which URIs we found persistent permissions so that we
          // can remove them if the user clicks 'Stop Sharing'. There's no
          // other way for the stop sharing code to know the hostnames of frames
          // using devices until bug 1066082 is fixed.
          let browser = this.browser;
          browser._devicePermissionURIs = browser._devicePermissionURIs || [];
          browser._devicePermissionURIs.push(uri);

          let mm = browser.messageManager;
          mm.sendAsyncMessage("webrtc:Allow", {callID: aRequest.callID,
                                               windowID: aRequest.windowID,
                                               devices: allowedDevices});
          this.remove();
          return true;
        }
      }

      function listDevices(menupopup, devices) {
        while (menupopup.lastChild)
          menupopup.removeChild(menupopup.lastChild);

        for (let device of devices)
          addDeviceToList(menupopup, device.name, device.deviceIndex);
      }

      function listScreenShareDevices(menupopup, devices) {
        while (menupopup.lastChild)
          menupopup.removeChild(menupopup.lastChild);

        let type = devices[0].mediaSource;
        let typeName = type.charAt(0).toUpperCase() + type.substr(1);

        let label = doc.getElementById("webRTC-selectWindow-label");
        let gumStringId = "getUserMedia.select" + typeName;
        label.setAttribute("value",
                           stringBundle.getString(gumStringId + ".label"));
        label.setAttribute("accesskey",
                           stringBundle.getString(gumStringId + ".accesskey"));

        // "No <type>" is the default because we can't pick a
        // 'default' window to share.
        addDeviceToList(menupopup,
                        stringBundle.getString("getUserMedia.no" + typeName + ".label"),
                        "-1");
        menupopup.appendChild(doc.createElement("menuseparator"));

        // Build the list of 'devices'.
        let monitorIndex = 1;
        for (let i = 0; i < devices.length; ++i) {
          let device = devices[i];

          let name;
          // Building screen list from available screens.
          if (type == "screen") {
            if (device.name == "Primary Monitor") {
              name = stringBundle.getString("getUserMedia.shareEntireScreen.label");
            } else {
              name = stringBundle.getFormattedString("getUserMedia.shareMonitor.label",
                                                     [monitorIndex]);
              ++monitorIndex;
            }
          } else {
            name = device.name;
            if (type == "application") {
              // The application names returned by the platform are of the form:
              // <window count>\x1e<application name>
              let sepIndex = name.indexOf("\x1e");
              let count = name.slice(0, sepIndex);
              let sawcStringId = "getUserMedia.shareApplicationWindowCount.label";
              name = PluralForm.get(parseInt(count), stringBundle.getString(sawcStringId))
                               .replace("#1", name.slice(sepIndex + 1))
                               .replace("#2", count);
            }
          }
          let item = addDeviceToList(menupopup, name, i, typeName);
          item.deviceId = device.id;
          if (device.scary)
            item.scary = true;
        }

        // Always re-select the "No <type>" item.
        doc.getElementById("webRTC-selectWindow-menulist").removeAttribute("value");
        doc.getElementById("webRTC-all-windows-shared").hidden = true;
        menupopup._commandEventListener = event => {
          let video = doc.getElementById("webRTC-previewVideo");
          if (video.stream) {
            video.stream.getTracks().forEach(t => t.stop());
            video.stream = null;
          }

          let deviceId = event.target.deviceId;
          if (deviceId == undefined) {
            doc.getElementById("webRTC-preview").hidden = true;
            video.src = null;
            return;
          }

          let scary = event.target.scary;
          let warning = doc.getElementById("webRTC-previewWarning");
          warning.hidden = !scary;
          let chromeWin = doc.defaultView;
          if (scary) {
            warning.hidden = false;
            let string;
            let bundle = chromeWin.gNavigatorBundle;

            let learnMoreText =
              bundle.getString("getUserMedia.shareScreen.learnMoreLabel");
            let baseURL =
              Services.urlFormatter.formatURLPref("app.support.baseURL");
            let learnMore =
              "<label class='text-link' href='" + baseURL + "screenshare-safety'>" +
              learnMoreText + "</label>";

            if (type == "screen") {
              string = bundle.getFormattedString("getUserMedia.shareScreenWarning.message",
                                                 [learnMore]);
            } else {
              let brand =
                doc.getElementById("bundle_brand").getString("brandShortName");
              string = bundle.getFormattedString("getUserMedia.shareFirefoxWarning.message",
                                                 [brand, learnMore]);
            }
            warning.innerHTML = string;
          }

          let perms = Services.perms;
          let chromeUri = Services.io.newURI(doc.documentURI);
          perms.add(chromeUri, "MediaManagerVideo", perms.ALLOW_ACTION,
                    perms.EXPIRE_SESSION);

          video.deviceId = deviceId;
          let constraints = { video: { mediaSource: type, deviceId: {exact: deviceId } } };
          chromeWin.navigator.mediaDevices.getUserMedia(constraints).then(stream => {
            if (video.deviceId != deviceId) {
              // The user has selected a different device or closed the panel
              // before getUserMedia finished.
              stream.getTracks().forEach(t => t.stop());
              return;
            }
            video.src = chromeWin.URL.createObjectURL(stream);
            video.stream = stream;
            doc.getElementById("webRTC-preview").hidden = false;
            video.onloadedmetadata = function(e) {
              video.play();
            };
          });
        };
        menupopup.addEventListener("command", menupopup._commandEventListener);
      }

      function addDeviceToList(menupopup, deviceName, deviceIndex, type) {
        let menuitem = doc.createElement("menuitem");
        menuitem.setAttribute("value", deviceIndex);
        menuitem.setAttribute("label", deviceName);
        menuitem.setAttribute("tooltiptext", deviceName);
        if (type)
          menuitem.setAttribute("devicetype", type);
        menupopup.appendChild(menuitem);
        return menuitem;
      }

      doc.getElementById("webRTC-selectCamera").hidden = !videoDevices.length || sharingScreen;
      doc.getElementById("webRTC-selectWindowOrScreen").hidden = !sharingScreen || !videoDevices.length;
      doc.getElementById("webRTC-selectMicrophone").hidden = !audioDevices.length || sharingAudio;

      let camMenupopup = doc.getElementById("webRTC-selectCamera-menupopup");
      let windowMenupopup = doc.getElementById("webRTC-selectWindow-menupopup");
      let micMenupopup = doc.getElementById("webRTC-selectMicrophone-menupopup");
      if (sharingScreen)
        listScreenShareDevices(windowMenupopup, videoDevices);
      else
        listDevices(camMenupopup, videoDevices);

      if (!sharingAudio)
        listDevices(micMenupopup, audioDevices);

      this.mainAction.callback = function(aState) {
        let remember = aState && aState.checkboxChecked;
        let allowedDevices = [];
        let perms = Services.perms;
        if (videoDevices.length) {
          let listId = "webRTC-select" + (sharingScreen ? "Window" : "Camera") + "-menulist";
          let videoDeviceIndex = doc.getElementById(listId).value;
          let allowCamera = videoDeviceIndex != "-1";
          if (allowCamera) {
            allowedDevices.push(videoDeviceIndex);
            // Session permission will be removed after use
            // (it's really one-shot, not for the entire session)
            perms.add(uri, "MediaManagerVideo", perms.ALLOW_ACTION,
                      perms.EXPIRE_SESSION);
            if (remember)
              SitePermissions.set(uri, "camera", SitePermissions.ALLOW);
          } else {
            let scope = remember ? SitePermissions.SCOPE_PERSISTENT : SitePermissions.SCOPE_TEMPORARY;
            SitePermissions.set(uri, "camera", SitePermissions.BLOCK, scope, aBrowser);
          }
        }
        if (audioDevices.length) {
          if (!sharingAudio) {
            let audioDeviceIndex = doc.getElementById("webRTC-selectMicrophone-menulist").value;
            let allowMic = audioDeviceIndex != "-1";
            if (allowMic) {
              allowedDevices.push(audioDeviceIndex);
              if (remember)
                SitePermissions.set(uri, "microphone", SitePermissions.ALLOW);
            } else {
                let scope = remember ? SitePermissions.SCOPE_PERSISTENT : SitePermissions.SCOPE_TEMPORARY;
                SitePermissions.set(uri, "microphone", SitePermissions.BLOCK, scope, aBrowser);
            }
          } else {
            // Only one device possible for audio capture.
            allowedDevices.push(0);
          }
        }

        if (!allowedDevices.length) {
          denyRequest(notification.browser, aRequest);
          return;
        }

        if (remember) {
          // Remember on which URIs we set persistent permissions so that we
          // can remove them if the user clicks 'Stop Sharing'.
          aBrowser._devicePermissionURIs = aBrowser._devicePermissionURIs || [];
          aBrowser._devicePermissionURIs.push(uri);
        }

        let mm = notification.browser.messageManager;
        mm.sendAsyncMessage("webrtc:Allow", {callID: aRequest.callID,
                                             windowID: aRequest.windowID,
                                             devices: allowedDevices});
      };
      return false;
    }
  };

  let iconType = "Devices";
  if (requestTypes.length == 1 && (requestTypes[0] == "Microphone" ||
                                   requestTypes[0] == "AudioCapture"))
    iconType = "Microphone";
  if (requestTypes.includes("Screen"))
    iconType = "Screen";
  let anchorId = "webRTC-share" + iconType + "-notification-icon";

  let iconClass = iconType.toLowerCase();
  if (iconClass == "devices")
    iconClass = "camera";
  options.popupIconClass = iconClass + "-icon";

  notification =
    chromeDoc.defaultView
             .PopupNotifications
             .show(aBrowser, "webRTC-shareDevices", message,
                   anchorId, mainAction, secondaryActions,
                   options);
  notification.callID = aRequest.callID;
}

function removePrompt(aBrowser, aCallId) {
  let chromeWin = aBrowser.ownerGlobal;
  let notification =
    chromeWin.PopupNotifications.getNotification("webRTC-shareDevices", aBrowser);
  if (notification && notification.callID == aCallId)
    notification.remove();
}

function getGlobalIndicator() {
  if (AppConstants.platform != "macosx") {
    const INDICATOR_CHROME_URI = "chrome://browser/content/webrtcIndicator.xul";
    const features = "chrome,dialog=yes,titlebar=no,popup=yes";

    return Services.ww.openWindow(null, INDICATOR_CHROME_URI, "_blank", features, []);
  }

  let indicator = {
    _camera: null,
    _microphone: null,
    _screen: null,

    _hiddenDoc: Cc["@mozilla.org/appshell/appShellService;1"]
                  .getService(Ci.nsIAppShellService)
                  .hiddenDOMWindow.document,
    _statusBar: Cc["@mozilla.org/widget/macsystemstatusbar;1"]
                  .getService(Ci.nsISystemStatusBar),

    _command(aEvent) {
      webrtcUI.showSharingDoorhanger(aEvent.target.stream);
    },

    _popupShowing(aEvent) {
      let type = this.getAttribute("type");
      let activeStreams;
      if (type == "Camera") {
        activeStreams = webrtcUI.getActiveStreams(true, false, false);
      } else if (type == "Microphone") {
        activeStreams = webrtcUI.getActiveStreams(false, true, false);
      } else if (type == "Screen") {
        activeStreams = webrtcUI.getActiveStreams(false, false, true);
        type = webrtcUI.showScreenSharingIndicator;
      }

      let bundle =
        Services.strings.createBundle("chrome://browser/locale/webrtcIndicator.properties");

      if (activeStreams.length == 1) {
        let stream = activeStreams[0];

        let menuitem = this.ownerDocument.createElement("menuitem");
        let labelId = "webrtcIndicator.sharing" + type + "With.menuitem";
        let label = stream.browser.contentTitle || stream.uri;
        menuitem.setAttribute("label", bundle.formatStringFromName(labelId, [label], 1));
        menuitem.setAttribute("disabled", "true");
        this.appendChild(menuitem);

        menuitem = this.ownerDocument.createElement("menuitem");
        menuitem.setAttribute("label",
                              bundle.GetStringFromName("webrtcIndicator.controlSharing.menuitem"));
        menuitem.stream = stream;
        menuitem.addEventListener("command", indicator._command);

        this.appendChild(menuitem);
        return true;
      }

      // We show a different menu when there are several active streams.
      let menuitem = this.ownerDocument.createElement("menuitem");
      let labelId = "webrtcIndicator.sharing" + type + "WithNTabs.menuitem";
      let count = activeStreams.length;
      let label = PluralForm.get(count, bundle.GetStringFromName(labelId)).replace("#1", count);
      menuitem.setAttribute("label", label);
      menuitem.setAttribute("disabled", "true");
      this.appendChild(menuitem);

      for (let stream of activeStreams) {
        let item = this.ownerDocument.createElement("menuitem");
        labelId = "webrtcIndicator.controlSharingOn.menuitem";
        label = stream.browser.contentTitle || stream.uri;
        item.setAttribute("label", bundle.formatStringFromName(labelId, [label], 1));
        item.stream = stream;
        item.addEventListener("command", indicator._command);
        this.appendChild(item);
      }

      return true;
    },

    _popupHiding(aEvent) {
      while (this.firstChild)
        this.firstChild.remove();
    },

    _setIndicatorState(aName, aState) {
      let field = "_" + aName.toLowerCase();
      if (aState && !this[field]) {
        let menu = this._hiddenDoc.createElement("menu");
        menu.setAttribute("id", "webRTC-sharing" + aName + "-menu");

        // The CSS will only be applied if the menu is actually inserted in the DOM.
        this._hiddenDoc.documentElement.appendChild(menu);

        this._statusBar.addItem(menu);

        let menupopup = this._hiddenDoc.createElement("menupopup");
        menupopup.setAttribute("type", aName);
        menupopup.addEventListener("popupshowing", this._popupShowing);
        menupopup.addEventListener("popuphiding", this._popupHiding);
        menupopup.addEventListener("command", this._command);
        menu.appendChild(menupopup);

        this[field] = menu;
      } else if (this[field] && !aState) {
        this._statusBar.removeItem(this[field]);
        this[field].remove();
        this[field] = null
      }
    },
    updateIndicatorState() {
      this._setIndicatorState("Camera", webrtcUI.showCameraIndicator);
      this._setIndicatorState("Microphone", webrtcUI.showMicrophoneIndicator);
      this._setIndicatorState("Screen", webrtcUI.showScreenSharingIndicator);
    },
    close() {
      this._setIndicatorState("Camera", false);
      this._setIndicatorState("Microphone", false);
      this._setIndicatorState("Screen", false);
    }
  };

  indicator.updateIndicatorState();
  return indicator;
}

function onTabSharingMenuPopupShowing(e) {
  let streams = webrtcUI.getActiveStreams(true, true, true);
  for (let streamInfo of streams) {
    let stringName = "getUserMedia.sharingMenu";
    let types = streamInfo.types;
    if (types.camera)
      stringName += "Camera";
    if (types.microphone)
      stringName += "Microphone";
    if (types.screen)
      stringName += types.screen;

    let doc = e.target.ownerDocument;
    let bundle = doc.defaultView.gNavigatorBundle;

    let origin = getHost(null, streamInfo.uri);
    let menuitem = doc.createElement("menuitem");
    menuitem.setAttribute("label", bundle.getFormattedString(stringName, [origin]));
    menuitem.stream = streamInfo;
    menuitem.addEventListener("command", onTabSharingMenuPopupCommand);
    e.target.appendChild(menuitem);
  }
}

function onTabSharingMenuPopupHiding(e) {
  while (this.lastChild)
    this.lastChild.remove();
}

function onTabSharingMenuPopupCommand(e) {
  webrtcUI.showSharingDoorhanger(e.target.stream);
}

function showOrCreateMenuForWindow(aWindow) {
  let document = aWindow.document;
  let menu = document.getElementById("tabSharingMenu");
  if (!menu) {
    let stringBundle = aWindow.gNavigatorBundle;
    menu = document.createElement("menu");
    menu.id = "tabSharingMenu";
    let labelStringId = "getUserMedia.sharingMenu.label";
    menu.setAttribute("label", stringBundle.getString(labelStringId));

    let container, insertionPoint;
    if (AppConstants.platform == "macosx") {
      container = document.getElementById("windowPopup");
      insertionPoint = document.getElementById("sep-window-list");
      let separator = document.createElement("menuseparator");
      separator.id = "tabSharingSeparator";
      container.insertBefore(separator, insertionPoint);
    } else {
      let accesskeyStringId = "getUserMedia.sharingMenu.accesskey";
      menu.setAttribute("accesskey", stringBundle.getString(accesskeyStringId));
      container = document.getElementById("main-menubar");
      insertionPoint = document.getElementById("helpMenu");
    }
    let popup = document.createElement("menupopup");
    popup.id = "tabSharingMenuPopup";
    popup.addEventListener("popupshowing", onTabSharingMenuPopupShowing);
    popup.addEventListener("popuphiding", onTabSharingMenuPopupHiding);
    menu.appendChild(popup);
    container.insertBefore(menu, insertionPoint);
  } else {
    menu.hidden = false;
    if (AppConstants.platform == "macosx") {
      document.getElementById("tabSharingSeparator").hidden = false;
    }
  }
}

function maybeAddMenuIndicator(window) {
  if (webrtcUI.showGlobalIndicator) {
    showOrCreateMenuForWindow(window);
  }
}

var gIndicatorWindow = null;

function updateIndicators(data, target) {
  if (data) {
    // the global indicators specific to this process
    let indicators;
    if (webrtcUI.processIndicators.has(target)) {
      indicators = webrtcUI.processIndicators.get(target);
    } else {
      indicators = {};
      webrtcUI.processIndicators.set(target, indicators);
    }

    indicators.showGlobalIndicator = data.showGlobalIndicator;
    indicators.showCameraIndicator = data.showCameraIndicator;
    indicators.showMicrophoneIndicator = data.showMicrophoneIndicator;
    indicators.showScreenSharingIndicator = data.showScreenSharingIndicator;
  }

  let browserWindowEnum = Services.wm.getEnumerator("navigator:browser");
  while (browserWindowEnum.hasMoreElements()) {
    let chromeWin = browserWindowEnum.getNext();
    if (webrtcUI.showGlobalIndicator) {
      showOrCreateMenuForWindow(chromeWin);
    } else {
      let doc = chromeWin.document;
      let existingMenu = doc.getElementById("tabSharingMenu");
      if (existingMenu) {
        existingMenu.hidden = true;
      }
      if (AppConstants.platform == "macosx") {
        let separator = doc.getElementById("tabSharingSeparator");
        if (separator) {
          separator.hidden = true;
        }
      }
    }
  }

  if (webrtcUI.showGlobalIndicator) {
    if (!gIndicatorWindow)
      gIndicatorWindow = getGlobalIndicator();
    else
      gIndicatorWindow.updateIndicatorState();
  } else if (gIndicatorWindow) {
    gIndicatorWindow.close();
    gIndicatorWindow = null;
  }
}<|MERGE_RESOLUTION|>--- conflicted
+++ resolved
@@ -335,10 +335,8 @@
 }
 
 function prompt(aBrowser, aRequest) {
-<<<<<<< HEAD
-  let {audioDevices: audioDevices, videoDevices: videoDevices,
-       sharingScreen: sharingScreen, sharingAudio: sharingAudio,
-       requestTypes: requestTypes} = aRequest;
+  let { audioDevices, videoDevices, sharingScreen, sharingAudio,
+        requestTypes } = aRequest;
 
   // If the user has already denied access once in this tab,
   // deny again without even showing the notification icon.
@@ -350,10 +348,6 @@
     return;
   }
 
-=======
-  let { audioDevices, videoDevices, sharingScreen, sharingAudio,
-        requestTypes } = aRequest;
->>>>>>> a9cfad0a
   let uri = Services.io.newURI(aRequest.documentURI);
   let host = getHost(uri);
   let chromeDoc = aBrowser.ownerDocument;
