# This Source Code Form is subject to the terms of the Mozilla Public
# License, v. 2.0. If a copy of the MPL was not distributed with this
# file, You can obtain one at http://mozilla.org/MPL/2.0/.

DEPTH		= @DEPTH@
topsrcdir	= @top_srcdir@
srcdir		= @srcdir@
VPATH		= @srcdir@
relativesrcdir  = @relativesrcdir@

include $(DEPTH)/config/autoconf.mk

MOCHITEST_FILES = \
		head_plain.js \
		test_feed_discovery.html \
		feed_discovery.html \
		test_bug395533.html \
		bug395533-data.txt \
		ctxmenu-image.png \
		video.ogg \
		test_offlineNotification.html \
		offlineChild.html \
		offlineChild.cacheManifest \
		offlineChild.cacheManifest^headers^ \
		offlineChild2.html \
		offlineChild2.cacheManifest \
		offlineChild2.cacheManifest^headers^ \
		offlineEvent.html \
		offlineEvent.cacheManifest \
		offlineEvent.cacheManifest^headers^ \
		test_bug364677.html \
		bug364677-data.xml \
		bug364677-data.xml^headers^ \
		test_offline_gzip.html \
		gZipOfflineChild.html \
		gZipOfflineChild.html^headers^ \
		gZipOfflineChild.cacheManifest \
		gZipOfflineChild.cacheManifest^headers^ \
		test_bug787619.html \
		$(NULL)

# test_contextmenu.html is disabled on Linux due to bug 513558
ifneq (gtk2,$(MOZ_WIDGET_TOOLKIT))
MOCHITEST_FILES += \
		audio.ogg \
		test_contextmenu.html \
		subtst_contextmenu.html \
		privateBrowsingMode.js \
		$(NULL)
endif

# The following tests are disabled because they are unreliable:
#   browser_bug423833.js is bug 428712
#   browser_sanitize-download-history.js is bug 432425
#
# browser_sanitizeDialog_treeView.js is disabled until the tree view is added
# back to the clear recent history dialog (sanitize.xul), if it ever is (bug
# 480169)

# browser_drag.js is disabled, as it needs to be updated for the new behavior from bug 320638.

# browser_bug321000.js is disabled because newline handling is shaky (bug 592528)

_BROWSER_FILES = \
                 head.js \
                 browser_typeAheadFind.js \
                 browser_keywordSearch.js \
                 browser_alltabslistener.js \
                 browser_bug304198.js \
                 title_test.svg \
                 browser_bug329212.js \
                 browser_bug356571.js \
                 browser_bug380960.js \
                 browser_bug386835.js \
                 browser_bug405137.js \
                 browser_bug406216.js \
                 browser_bug409481.js \
                 browser_bug409624.js \
                 browser_bug413915.js \
                 browser_bug416661.js \
                 browser_bug417483.js \
                 browser_bug419612.js \
                 browser_identity_UI.js \
                 browser_bug422590.js \
                 browser_bug424101.js \
                 browser_bug427559.js \
                 browser_bug432599.js \
                 browser_bug435035.js \
                 browser_bug435325.js \
                 browser_bug441778.js \
                 browser_bug455852.js \
                 browser_bug460146.js \
                 browser_bug462673.js \
                 browser_bug477014.js \
                 browser_bug479408.js \
                 browser_bug479408_sample.html \
                 browser_bug481560.js \
                 browser_bug484315.js \
                 browser_bug491431.js \
                 browser_bug495058.js \
                 browser_bug517902.js \
                 browser_bug519216.js \
                 browser_bug520538.js \
                 browser_bug521216.js \
                 browser_bug533232.js \
                 browser_bug537474.js \
                 browser_bug550565.js \
                 browser_bug553455.js \
                 browser_bug555224.js \
                 browser_bug555767.js \
                 browser_bug556061.js \
                 browser_bug559991.js \
                 browser_bug561623.js \
                 browser_bug562649.js \
                 browser_bug563588.js \
                 browser_bug565575.js \
                 browser_bug567306.js \
                 browser_zbug569342.js \
                 browser_bug575561.js \
                 browser_bug575830.js \
                 browser_bug577121.js \
                 browser_bug578534.js \
                 browser_bug579872.js \
                 browser_bug580638.js \
                 browser_bug580956.js \
                 browser_bug581242.js \
                 browser_bug581253.js \
                 browser_bug581947.js \
                 browser_bug585785.js \
                 browser_bug585830.js \
                 browser_bug590206.js \
                 browser_bug592338.js \
                 browser_bug594131.js \
                 browser_bug595507.js \
                 browser_bug596687.js \
                 browser_bug597218.js \
                 browser_bug598923.js \
                 browser_bug599325.js \
                 browser_bug609700.js \
                 browser_bug616836.js \
                 browser_bug623155.js \
                 browser_bug623893.js \
                 browser_bug624734.js \
                 browser_bug647886.js \
                 browser_bug655584.js \
                 browser_bug664672.js \
                 browser_bug710878.js \
                 browser_bug719271.js \
                 browser_bug724239.js \
                 browser_bug735471.js \
                 browser_bug743421.js \
                 browser_bug749738.js \
                 browser_bug763468_perwindowpb.js \
                 browser_bug767836_perwindowpb.js \
                 browser_bug783614.js \
                 browser_bug797677.js \
                 browser_bug816527.js \
                 browser_bug817947.js \
                 browser_bug822367.js \
                 browser_bug832435.js \
                 browser_canonizeURL.js \
                 browser_customize.js \
                 browser_findbarClose.js \
                 browser_homeDrop.js \
                 browser_keywordBookmarklets.js \
                 browser_contextSearchTabPosition.js \
                 browser_ctrlTab.js \
                 browser_customize_popupNotification.js \
                 browser_disablechrome.js \
                 browser_discovery.js \
                 browser_duplicateIDs.js \
                 browser_fullscreen-window-open.js \
                 file_fullscreen-window-open.html \
                 browser_gestureSupport.js \
                 browser_getshortcutoruri.js \
                 browser_hide_removing.js \
                 browser_overflowScroll.js \
                 browser_locationBarCommand.js \
                 browser_locationBarExternalLoad.js \
                 browser_page_style_menu.js \
                 browser_pinnedTabs.js \
                 browser_plainTextLinks.js \
                 browser_pluginnotification.js \
                 browser_plugins_added_dynamically.js \
                 browser_CTPScriptPlugin.js \
                 browser_pluginplaypreview.js \
                 browser_pluginplaypreview2.js \
                 browser_private_browsing_window.js \
                 browser_relatedTabs.js \
                 browser_sanitize-passwordDisabledHosts.js \
                 browser_sanitize-sitepermissions.js \
                 browser_sanitize-timespans.js \
                 browser_clearplugindata.js \
                 browser_clearplugindata.html \
                 browser_clearplugindata_noage.html \
                 browser_popupUI.js \
                 browser_sanitizeDialog.js \
                 browser_save_link-perwindowpb.js \
                 browser_save_private_link_perwindowpb.js \
                 browser_save_video.js \
                 browser_tabMatchesInAwesomebar_perwindowpb.js \
                 browser_tab_drag_drop_perwindow.js \
                 bug564387.html \
                 bug564387_video1.ogv \
                 bug564387_video1.ogv^headers^ \
                 bug792517.html \
                 bug792517-2.html \
                 bug792517.sjs \
                 browser_scope.js \
                 browser_selectTabAtIndex.js \
                 browser_tab_dragdrop.js \
                 browser_tab_dragdrop2.js \
                 browser_tab_dragdrop2_frame1.xul \
                 browser_tabfocus.js \
                 browser_tabs_isActive.js \
                 browser_tabs_owner.js \
                 browser_unloaddialogs.js \
                 browser_urlbarAutoFillTrimURLs.js \
                 browser_urlbarCopying.js \
                 browser_urlbarEnter.js \
                 browser_urlbarRevert.js \
                 browser_urlbarStop.js \
                 browser_urlbarTrimURLs.js \
                 browser_urlbar_search_healthreport.js \
                 browser_urlHighlight.js \
                 browser_visibleFindSelection.js \
                 browser_visibleTabs.js \
                 browser_visibleTabs_contextMenu.js \
                 browser_visibleTabs_bookmarkAllPages.js \
                 browser_visibleTabs_bookmarkAllTabs.js \
                 browser_visibleTabs_tabPreview.js \
                 bug592338.html \
                 disablechrome.html \
                 discovery.html \
                 domplate_test.js \
                 file_bug822367_1.html \
                 file_bug822367_1.js \
                 file_bug822367_2.html \
                 file_bug822367_3.html \
                 file_bug822367_4.html \
                 file_bug822367_4.js \
                 file_bug822367_4B.html \
                 file_bug822367_5.html \
                 file_bug822367_6.html \
                 moz.png \
                 video.ogg \
                 test_bug435035.html \
                 test_bug462673.html \
                 page_style_sample.html \
                 plugin_unknown.html \
                 plugin_test.html \
                 plugin_test2.html \
                 plugin_test3.html \
                 plugin_test_noScriptNoPopup.html \
                 plugin_test_scriptedPopup1.html \
                 plugin_test_scriptedPopup2.html \
                 plugin_test_scriptedPopup3.html \
                 plugin_test_scriptedNoPopup1.html \
                 plugin_test_scriptedNoPopup2.html \
                 plugin_test_scriptedNoPopup3.html \
                 plugin_alternate_content.html \
                 plugin_both.html \
                 plugin_both2.html \
                 plugin_add_dynamically.html \
                 plugin_clickToPlayAllow.html \
                 plugin_clickToPlayDeny.html \
                 plugin_bug744745.html \
                 plugin_bug749455.html \
                 plugin_bug797677.html \
                 plugin_bug818009.html \
                 plugin_bug820497.html \
                 plugin_hidden_to_visible.html \
                 plugin_two_types.html \
                 alltabslistener.html \
                 zoom_test.html \
                 dummy_page.html \
                 file_bug550565_popup.html \
                 file_bug550565_favicon.ico \
                 browser_aboutHome.js \
                 app_bug575561.html \
                 app_subframe_bug575561.html \
                 browser_contentAreaClick.js \
                 browser_addon_bar_close_button.js \
                 browser_addon_bar_shortcut.js \
                 browser_addon_bar_aomlistener.js \
                 test_bug628179.html \
                 browser_wyciwyg_urlbarCopying.js \
                 test_wyciwyg_copying.html \
                 authenticate.sjs \
                 browser_minimize.js \
                 browser_aboutSyncProgress.js \
                 browser_middleMouse_inherit.js \
                 redirect_bug623155.sjs \
                 browser_tabDrop.js \
                 browser_lastAccessedTab.js \
                 browser_bug734076.js \
                 browser_bug744745.js \
                 browser_bug812562.js \
                 browser_bug818009.js \
                 browser_bug818118.js \
                 browser_bug820497.js \
                 blockPluginVulnerableUpdatable.xml \
                 blockPluginVulnerableNoUpdate.xml \
                 blockNoPlugins.xml \
                 browser_utilityOverlay.js \
                 browser_bug676619.js \
                 download_page.html \
                 browser_URLBarSetURI.js \
                 browser_bookmark_titles.js \
                 browser_pageInfo_plugins.js \
                 browser_pageInfo.js \
                 feed_tab.html \
                 browser_pluginCrashCommentAndURL.js \
                 pluginCrashCommentAndURL.html \
                 browser_private_no_prompt.js \
                 $(NULL)

# Disable test on Windows due to frequent failures (bug 841341)
ifneq (windows,$(MOZ_WIDGET_TOOLKIT))
_BROWSER_FILES += \
                browser_popupNotification.js \
                $(NULL)
endif

ifneq (cocoa,$(MOZ_WIDGET_TOOLKIT))
_BROWSER_FILES += \
		browser_bug462289.js \
		$(NULL)
else
_BROWSER_FILES += \
		browser_bug565667.js \
		$(NULL)
endif

<<<<<<< HEAD
ifdef MOZ_DATA_REPORTING
_BROWSER_FILES += \
  browser_datareporting_notification.js \
  $(NULL)
endif

=======
ifneq (cocoa,$(MOZ_WIDGET_TOOLKIT))
# Bug 766546.
_BROWSER_FILES += \
  browser_bug561636.js \
  $(NULL)
endif


>>>>>>> c465d87a
include $(topsrcdir)/config/rules.mk

libs::	$(_BROWSER_FILES)
	$(INSTALL) $(foreach f,$^,"$f") $(DEPTH)/_tests/testing/mochitest/browser/$(relativesrcdir)<|MERGE_RESOLUTION|>--- conflicted
+++ resolved
@@ -332,23 +332,19 @@
 		$(NULL)
 endif
 
-<<<<<<< HEAD
+ifneq (cocoa,$(MOZ_WIDGET_TOOLKIT))
+# Bug 766546.
+BROWSER_FILES += \
+    browser_bug561636.js \
+		$(NULL)
+endif
+
 ifdef MOZ_DATA_REPORTING
 _BROWSER_FILES += \
   browser_datareporting_notification.js \
   $(NULL)
 endif
 
-=======
-ifneq (cocoa,$(MOZ_WIDGET_TOOLKIT))
-# Bug 766546.
-_BROWSER_FILES += \
-  browser_bug561636.js \
-  $(NULL)
-endif
-
-
->>>>>>> c465d87a
 include $(topsrcdir)/config/rules.mk
 
 libs::	$(_BROWSER_FILES)
