--- conflicted
+++ resolved
@@ -22,43 +22,28 @@
                               0, 198, 18, 180) center no-repeat;
 }
 
-<<<<<<< HEAD
-#downloads-button[attention]
-#downloads-indicator-icon {
-=======
 #downloads-indicator-icon:-moz-lwtheme-brighttext {
   background-image: -moz-image-rect(url("chrome://browser/skin/Toolbar-inverted.png"), 0, 198, 18, 180);
 }
 
-#downloads-indicator[attention] #downloads-indicator-icon {
->>>>>>> e69a32b2
+#downloads-button[attention] #downloads-indicator-icon {
   background-image: url("chrome://browser/skin/downloads/download-glow.png");
 }
 
 /* In the next few rules, we use :not([counter]) as a shortcut that is
    equivalent to -moz-any([progress], [paused]). */
 
-<<<<<<< HEAD
-#downloads-button:not([counter])
-#downloads-indicator-counter {
-=======
-#downloads-indicator:not([counter]) #downloads-indicator-counter {
->>>>>>> e69a32b2
+#downloads-button:not([counter]) #downloads-indicator-counter {
   background: -moz-image-rect(url("chrome://browser/skin/Toolbar.png"),
                               0, 198, 18, 180) center no-repeat;
   background-size: 12px;
 }
 
-<<<<<<< HEAD
-#downloads-button:not([counter])[attention]
-#downloads-indicator-counter {
-=======
-#downloads-indicator:not([counter]) #downloads-indicator-counter:-moz-lwtheme-brighttext {
+#downloads-button:not([counter]) #downloads-indicator-counter:-moz-lwtheme-brighttext {
   background-image: -moz-image-rect(url("chrome://browser/skin/Toolbar-inverted.png"), 0, 198, 18, 180);
 }
 
-#downloads-indicator:not([counter])[attention] #downloads-indicator-counter {
->>>>>>> e69a32b2
+#downloads-button:not([counter])[attention] #downloads-indicator-counter {
   background-image: url("chrome://browser/skin/downloads/download-glow.png");
 }
 
@@ -68,39 +53,24 @@
     background-size: 18px;
   }
 
-<<<<<<< HEAD
-  #downloads-button:not([counter]) > #downloads-indicator-anchor >
-  #downloads-indicator-progress-area > #downloads-indicator-counter {
-    background-image: -moz-image-rect(url("chrome://browser/skin/Toolbar@2x.png"), 0, 280, 40, 240);
-  }
-
-  #downloads-button[attention] > #downloads-indicator-anchor >
-  #downloads-indicator-icon {
-    background-image: url("chrome://browser/skin/downloads/download-glow@2x.png");
-  }
-
-  #downloads-button:not([counter])[attention] > #downloads-indicator-anchor >
-  #downloads-indicator-progress-area > #downloads-indicator-counter {
-=======
   #downloads-indicator-icon:-moz-lwtheme-brighttext {
     background-image: -moz-image-rect(url("chrome://browser/skin/Toolbar-inverted@2x.png"), 0, 396, 36, 360);
   }
 
-  #downloads-indicator:not([counter]) > #downloads-indicator-anchor > #downloads-indicator-progress-area > #downloads-indicator-counter {
+  #downloads-button:not([counter]) > #downloads-indicator-anchor > #downloads-indicator-progress-area > #downloads-indicator-counter {
     background-image: -moz-image-rect(url("chrome://browser/skin/Toolbar@2x.png"), 0, 396, 36, 360);
   }
 
-  #downloads-indicator:not([counter]) > #downloads-indicator-anchor > #downloads-indicator-progress-area > #downloads-indicator-counter:-moz-lwtheme-brighttext {
+  #downloads-button:not([counter]) > #downloads-indicator-anchor > #downloads-indicator-progress-area > #downloads-indicator-counter:-moz-lwtheme-brighttext {
     background-image: -moz-image-rect(url("chrome://browser/skin/Toolbar-inverted@2x.png"),
                                       0, 396, 36, 360);
   }
 
-  #downloads-indicator[attention] > #downloads-indicator-anchor > #downloads-indicator-icon {
+  #downloads-button[attention] > #downloads-indicator-anchor > #downloads-indicator-icon {
     background-image: url("chrome://browser/skin/downloads/download-glow@2x.png");
   }
 
-  #downloads-indicator:not([counter])[attention] > #downloads-indicator-anchor > #downloads-indicator-progress-area > #downloads-indicator-counter {
->>>>>>> e69a32b2
+  #downloads-button:not([counter])[attention] > #downloads-indicator-anchor > #downloads-indicator-progress-area > #downloads-indicator-counter {
     background-image: url("chrome://browser/skin/downloads/download-glow@2x.png");
   }
 }
@@ -213,14 +183,4 @@
 
 #downloads-button[paused] > #downloads-indicator-anchor > #downloads-indicator-progress-area > #downloads-indicator-progress > .progress-remainder {
   background-image: linear-gradient(#4b5000, #515700);
-<<<<<<< HEAD
-}
-
-toolbar[mode="full"] > #downloads-button[indicator] > .toolbarbutton-text {
-  margin: 2px 0 0;
-  padding: 0;
-  text-align: center;
-  vertical-align: middle;
-=======
->>>>>>> e69a32b2
 }