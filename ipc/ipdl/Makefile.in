--- conflicted
+++ resolved
@@ -56,14 +56,11 @@
 IPDLDIRS =  \
   dom/src/geolocation \
   dom/plugins  \
-<<<<<<< HEAD
   dom/ipc  \
   netwerk/ipc  \
   netwerk/protocol/http  \
   netwerk/cookie  \
-=======
   js/jetpack \
->>>>>>> 41809107
   ipc/ipdl/test/cxx  \
   ipc/testshell  \
   js/ipc  \
