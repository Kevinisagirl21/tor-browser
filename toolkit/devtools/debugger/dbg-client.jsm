/* -*- Mode: javascript; tab-width: 2; indent-tabs-mode: nil; c-basic-offset: 2 -*- */
/* vim: set ft=javascript ts=2 et sw=2 tw=80: */
/* This Source Code Form is subject to the terms of the Mozilla Public
 * License, v. 2.0. If a copy of the MPL was not distributed with this
 * file, You can obtain one at http://mozilla.org/MPL/2.0/. */

"use strict";
const Ci = Components.interfaces;
const Cc = Components.classes;
const Cu = Components.utils;
const Cr = Components.results;

var EXPORTED_SYMBOLS = ["DebuggerTransport",
                        "DebuggerClient",
                        "debuggerSocketConnect"];

Cu.import("resource://gre/modules/XPCOMUtils.jsm");
Cu.import("resource://gre/modules/NetUtil.jsm");
Cu.import("resource://gre/modules/Services.jsm");

XPCOMUtils.defineLazyServiceGetter(this, "socketTransportService",
                                   "@mozilla.org/network/socket-transport-service;1",
                                   "nsISocketTransportService");

XPCOMUtils.defineLazyModuleGetter(this, "WebConsoleClient",
                                  "resource://gre/modules/devtools/WebConsoleClient.jsm");

let wantLogging = Services.prefs.getBoolPref("devtools.debugger.log");

function dumpn(str)
{
  if (wantLogging) {
    dump("DBG-CLIENT: " + str + "\n");
  }
}

let loader = Cc["@mozilla.org/moz/jssubscript-loader;1"]
  .getService(Ci.mozIJSSubScriptLoader);
loader.loadSubScript("chrome://global/content/devtools/dbg-transport.js");

/**
 * Add simple event notification to a prototype object. Any object that has
 * some use for event notifications or the observer pattern in general can be
 * augmented with the necessary facilities by passing its prototype to this
 * function.
 *
 * @param aProto object
 *        The prototype object that will be modified.
 */
function eventSource(aProto) {
  /**
   * Add a listener to the event source for a given event.
   *
   * @param aName string
   *        The event to listen for.
   * @param aListener function
   *        Called when the event is fired. If the same listener
   *        is added more than once, it will be called once per
   *        addListener call.
   */
  aProto.addListener = function EV_addListener(aName, aListener) {
    if (typeof aListener != "function") {
      throw TypeError("Listeners must be functions.");
    }

    if (!this._listeners) {
      this._listeners = {};
    }

    this._getListeners(aName).push(aListener);
  };

  /**
   * Add a listener to the event source for a given event. The
   * listener will be removed after it is called for the first time.
   *
   * @param aName string
   *        The event to listen for.
   * @param aListener function
   *        Called when the event is fired.
   */
  aProto.addOneTimeListener = function EV_addOneTimeListener(aName, aListener) {
    let self = this;

    let l = function() {
      self.removeListener(aName, l);
      aListener.apply(null, arguments);
    };
    this.addListener(aName, l);
  };

  /**
   * Remove a listener from the event source previously added with
   * addListener().
   *
   * @param aName string
   *        The event name used during addListener to add the listener.
   * @param aListener function
   *        The callback to remove. If addListener was called multiple
   *        times, all instances will be removed.
   */
  aProto.removeListener = function EV_removeListener(aName, aListener) {
    if (!this._listeners || !this._listeners[aName]) {
      return;
    }
    this._listeners[aName] =
      this._listeners[aName].filter(function(l) { return l != aListener });
  };

  /**
   * Returns the listeners for the specified event name. If none are defined it
   * initializes an empty list and returns that.
   *
   * @param aName string
   *        The event name.
   */
  aProto._getListeners = function EV_getListeners(aName) {
    if (aName in this._listeners) {
      return this._listeners[aName];
    }
    this._listeners[aName] = [];
    return this._listeners[aName];
  };

  /**
   * Notify listeners of an event.
   *
   * @param aName string
   *        The event to fire.
   * @param arguments
   *        All arguments will be passed along to the listeners,
   *        including the name argument.
   */
  aProto.notify = function EV_notify() {
    if (!this._listeners) {
      return;
    }

    let name = arguments[0];
    let listeners = this._getListeners(name).slice(0);

    for each (let listener in listeners) {
      try {
        listener.apply(null, arguments);
      } catch (e) {
        // Prevent a bad listener from interfering with the others.
        let msg = e + ": " + e.stack;
        Cu.reportError(msg);
        dumpn(msg);
      }
    }
  }
}

/**
 * Set of protocol messages that affect thread state, and the
 * state the actor is in after each message.
 */
const ThreadStateTypes = {
  "paused": "paused",
  "resumed": "attached",
  "detached": "detached"
};

/**
 * Set of protocol messages that are sent by the server without a prior request
 * by the client.
 */
const UnsolicitedNotifications = {
<<<<<<< HEAD
  "eventNotification": "eventNotification",
  "newScript": "newScript",
  "tabDetached": "tabDetached",
  "tabNavigated": "tabNavigated"
=======
  "consoleAPICall": "consoleAPICall",
  "fileActivity": "fileActivity",
  "locationChange": "locationChange",
  "networkEvent": "networkEvent",
  "networkEventUpdate": "networkEventUpdate",
  "newScript": "newScript",
  "tabDetached": "tabDetached",
  "tabNavigated": "tabNavigated",
  "pageError": "pageError",
  "profilerStateChanged": "profilerStateChanged"
>>>>>>> eaffb912
};

/**
 * Set of pause types that are sent by the server and not as an immediate
 * response to a client request.
 */
const UnsolicitedPauses = {
  "resumeLimit": "resumeLimit",
  "debuggerStatement": "debuggerStatement",
  "breakpoint": "breakpoint",
  "watchpoint": "watchpoint"
};

const ROOT_ACTOR_NAME = "root";

/**
 * Creates a client for the remote debugging protocol server. This client
 * provides the means to communicate with the server and exchange the messages
 * required by the protocol in a traditional JavaScript API.
 */
function DebuggerClient(aTransport)
{
  this._transport = aTransport;
  this._transport.hooks = this;
  this._threadClients = {};
  this._tabClients = {};
  this._consoleClients = {};

  this._pendingRequests = [];
  this._activeRequests = {};
  this._eventsEnabled = true;
}

DebuggerClient.prototype = {
  /**
   * Connect to the server and start exchanging protocol messages.
   *
   * @param aOnConnected function
   *        If specified, will be called when the greeting packet is
   *        received from the debugging server.
   */
  connect: function DC_connect(aOnConnected) {
    if (aOnConnected) {
      this.addOneTimeListener("connected", function(aName, aApplicationType, aTraits) {
        aOnConnected(aApplicationType, aTraits);
      });
    }

    this._transport.ready();
  },

  /**
   * Shut down communication with the debugging server.
   *
   * @param aOnClosed function
   *        If specified, will be called when the debugging connection
   *        has been closed.
   */
  close: function DC_close(aOnClosed) {
    // Disable detach event notifications, because event handlers will be in a
    // cleared scope by the time they run.
    this._eventsEnabled = false;

    if (aOnClosed) {
      this.addOneTimeListener('closed', function(aEvent) {
        aOnClosed();
      });
    }

    let closeTransport = function _closeTransport() {
      this._transport.close();
      this._transport = null;
    }.bind(this);

    let detachTab = function _detachTab() {
      if (this.activeTab) {
        this.activeTab.detach(closeTransport);
      } else {
        closeTransport();
      }
    }.bind(this);

    let detachThread = function _detachThread() {
      if (this.activeThread) {
        this.activeThread.detach(detachTab);
      } else {
        detachTab();
      }
    }.bind(this);

    let consolesClosed = 0;
    let consolesToClose = 0;

    let onConsoleClose = function _onConsoleClose() {
      consolesClosed++;
      if (consolesClosed >= consolesToClose) {
        this._consoleClients = {};
        detachThread();
      }
    }.bind(this);

    for each (let client in this._consoleClients) {
      consolesToClose++;
      client.close(onConsoleClose);
    }

    if (!consolesToClose) {
      detachThread();
    }
  },

  /**
   * List the open tabs.
   *
   * @param function aOnResponse
   *        Called with the response packet.
   */
  listTabs: function DC_listTabs(aOnResponse) {
    let packet = { to: ROOT_ACTOR_NAME, type: "listTabs" };
    this.request(packet, function(aResponse) {
      aOnResponse(aResponse);
    });
  },

  /**
   * Attach to a tab actor.
   *
   * @param string aTabActor
   *        The actor ID for the tab to attach.
   * @param function aOnResponse
   *        Called with the response packet and a TabClient
   *        (which will be undefined on error).
   */
  attachTab: function DC_attachTab(aTabActor, aOnResponse) {
    let self = this;
    let packet = { to: aTabActor, type: "attach" };
    this.request(packet, function(aResponse) {
      let tabClient;
      if (!aResponse.error) {
        tabClient = new TabClient(self, aTabActor);
        self._tabClients[aTabActor] = tabClient;
        self.activeTab = tabClient;
      }
      aOnResponse(aResponse, tabClient);
    });
  },

  /**
   * Attach to a Web Console actor.
   *
   * @param string aConsoleActor
   *        The ID for the console actor to attach to.
   * @param array aListeners
   *        The console listeners you want to start.
   * @param function aOnResponse
   *        Called with the response packet and a WebConsoleClient
   *        instance (which will be undefined on error).
   */
  attachConsole:
  function DC_attachConsole(aConsoleActor, aListeners, aOnResponse) {
    let self = this;
    let packet = {
      to: aConsoleActor,
      type: "startListeners",
      listeners: aListeners,
    };

    this.request(packet, function(aResponse) {
      let consoleClient;
      if (!aResponse.error) {
        consoleClient = new WebConsoleClient(self, aConsoleActor);
        self._consoleClients[aConsoleActor] = consoleClient;
      }
      aOnResponse(aResponse, consoleClient);
    });
  },

  /**
   * Attach to a thread actor.
   *
   * @param string aThreadActor
   *        The actor ID for the thread to attach.
   * @param function aOnResponse
   *        Called with the response packet and a ThreadClient
   *        (which will be undefined on error).
   */
  attachThread: function DC_attachThread(aThreadActor, aOnResponse) {
    let self = this;
    let packet = { to: aThreadActor, type: "attach" };
    this.request(packet, function(aResponse) {
      if (!aResponse.error) {
        var threadClient = new ThreadClient(self, aThreadActor);
        self._threadClients[aThreadActor] = threadClient;
        self.activeThread = threadClient;
      }
      aOnResponse(aResponse, threadClient);
    });
  },

  /**
   * Release an object actor.
   *
   * @param string aActor
   *        The actor ID to send the request to.
   */
  release: function DC_release(aActor) {
    let packet = {
      to: aActor,
      type: "release",
    };
    this.request(packet);
  },

  /**
   * Send a request to the debugging server.
   *
   * @param aRequest object
   *        A JSON packet to send to the debugging server.
   * @param aOnResponse function
   *        If specified, will be called with the response packet when
   *        debugging server responds.
   */
  request: function DC_request(aRequest, aOnResponse) {
    if (!this._connected) {
      throw Error("Have not yet received a hello packet from the server.");
    }
    if (!aRequest.to) {
      let type = aRequest.type || "";
      throw Error("'" + type + "' request packet has no destination.");
    }

    this._pendingRequests.push({ to: aRequest.to,
                                 request: aRequest,
                                 onResponse: aOnResponse });
    this._sendRequests();
  },

  /**
   * Send pending requests to any actors that don't already have an
   * active request.
   */
  _sendRequests: function DC_sendRequests() {
    let self = this;
    this._pendingRequests = this._pendingRequests.filter(function(request) {
      if (request.to in self._activeRequests) {
        return true;
      }

      self._activeRequests[request.to] = request;
      self._transport.send(request.request);

      return false;
    });
  },

  // Transport hooks.

  /**
   * Called by DebuggerTransport to dispatch incoming packets as appropriate.
   *
   * @param aPacket object
   *        The incoming packet.
   */
  onPacket: function DC_onPacket(aPacket) {
    if (!this._connected) {
      // Hello packet.
      this._connected = true;
      this.notify("connected",
                  aPacket.applicationType,
                  aPacket.traits);
      return;
    }

    try {
      if (!aPacket.from) {
        let msg = "Server did not specify an actor, dropping packet: " +
                  JSON.stringify(aPacket);
        Cu.reportError(msg);
        dumpn(msg);
        return;
      }

      let onResponse;
      // Don't count unsolicited notifications or pauses as responses.
      if (aPacket.from in this._activeRequests &&
          !(aPacket.type in UnsolicitedNotifications) &&
          !(aPacket.type == ThreadStateTypes.paused &&
            aPacket.why.type in UnsolicitedPauses)) {
        onResponse = this._activeRequests[aPacket.from].onResponse;
        delete this._activeRequests[aPacket.from];
      }

      // Packets that indicate thread state changes get special treatment.
      if (aPacket.type in ThreadStateTypes &&
          aPacket.from in this._threadClients) {
        this._threadClients[aPacket.from]._onThreadState(aPacket);
      }
      // On navigation the server resumes, so the client must resume as well.
      // We achive that by generating a fake resumption packet that triggers
      // the client's thread state change listeners.
      if (aPacket.type == UnsolicitedNotifications.tabNavigated &&
          aPacket.from in this._tabClients) {
        let resumption = { from: this.activeThread._actor, type: "resumed" };
        this.activeThread._onThreadState(resumption);
      }
      this.notify(aPacket.type, aPacket);

      if (onResponse) {
        onResponse(aPacket);
      }
    } catch(ex) {
      dumpn("Error handling response: " + ex + " - stack:\n" + ex.stack);
      Cu.reportError(ex);
    }

    this._sendRequests();
  },

  /**
   * Called by DebuggerTransport when the underlying stream is closed.
   *
   * @param aStatus nsresult
   *        The status code that corresponds to the reason for closing
   *        the stream.
   */
  onClosed: function DC_onClosed(aStatus) {
    this.notify("closed");
  },
}

eventSource(DebuggerClient.prototype);

/**
 * Creates a tab client for the remote debugging protocol server. This client
 * is a front to the tab actor created in the server side, hiding the protocol
 * details in a traditional JavaScript API.
 *
 * @param aClient DebuggerClient
 *        The debugger client parent.
 * @param aActor string
 *        The actor ID for this tab.
 */
function TabClient(aClient, aActor) {
  this._client = aClient;
  this._actor = aActor;
}

TabClient.prototype = {
  /**
   * Detach the client from the tab actor.
   *
   * @param function aOnResponse
   *        Called with the response packet.
   */
  detach: function TabC_detach(aOnResponse) {
    let self = this;
    let packet = { to: this._actor, type: "detach" };
    this._client.request(packet, function(aResponse) {
      if (self.activeTab === self._client._tabClients[self._actor]) {
        delete self.activeTab;
      }
      delete self._client._tabClients[self._actor];
      if (aOnResponse) {
        aOnResponse(aResponse);
      }
    });
  }
};

eventSource(TabClient.prototype);

/**
 * Creates a thread client for the remote debugging protocol server. This client
 * is a front to the thread actor created in the server side, hiding the
 * protocol details in a traditional JavaScript API.
 *
 * @param aClient DebuggerClient
 *        The debugger client parent.
 * @param aActor string
 *        The actor ID for this thread.
 */
function ThreadClient(aClient, aActor) {
  this._client = aClient;
  this._actor = aActor;
  this._frameCache = [];
  this._scriptCache = {};
  this._pauseGrips = {};
  this._threadGrips = {};
}

ThreadClient.prototype = {
  _state: "paused",
  get state() { return this._state; },
  get paused() { return this._state === "paused"; },

  _pauseOnExceptions: false,

  _actor: null,
  get actor() { return this._actor; },

  _assertPaused: function TC_assertPaused(aCommand) {
    if (!this.paused) {
      throw Error(aCommand + " command sent while not paused.");
    }
  },

  /**
   * Resume a paused thread. If the optional aLimit parameter is present, then
   * the thread will also pause when that limit is reached.
   *
   * @param function aOnResponse
   *        Called with the response packet.
   * @param [optional] object aLimit
   *        An object with a type property set to the appropriate limit (next,
   *        step, or finish) per the remote debugging protocol specification.
   */
  resume: function TC_resume(aOnResponse, aLimit) {
    this._assertPaused("resume");

    // Put the client in a tentative "resuming" state so we can prevent
    // further requests that should only be sent in the paused state.
    this._state = "resuming";

    let self = this;
    let packet = {
      to: this._actor,
      type: "resume",
      resumeLimit: aLimit,
      pauseOnExceptions: this._pauseOnExceptions
    };
    this._client.request(packet, function(aResponse) {
      if (aResponse.error) {
        // There was an error resuming, back to paused state.
        self._state = "paused";
      }
      if (aOnResponse) {
        aOnResponse(aResponse);
      }
    });
  },

  /**
   * Step over a function call.
   *
   * @param function aOnResponse
   *        Called with the response packet.
   */
  stepOver: function TC_stepOver(aOnResponse) {
    this.resume(aOnResponse, { type: "next" });
  },

  /**
   * Step into a function call.
   *
   * @param function aOnResponse
   *        Called with the response packet.
   */
  stepIn: function TC_stepIn(aOnResponse) {
    this.resume(aOnResponse, { type: "step" });
  },

  /**
   * Step out of a function call.
   *
   * @param function aOnResponse
   *        Called with the response packet.
   */
  stepOut: function TC_stepOut(aOnResponse) {
    this.resume(aOnResponse, { type: "finish" });
  },

  /**
   * Interrupt a running thread.
   *
   * @param function aOnResponse
   *        Called with the response packet.
   */
  interrupt: function TC_interrupt(aOnResponse) {
    let packet = { to: this._actor, type: "interrupt" };
    this._client.request(packet, function(aResponse) {
      if (aOnResponse) {
        aOnResponse(aResponse);
      }
    });
  },

  /**
   * Enable or disable pausing when an exception is thrown.
   *
   * @param boolean aFlag
   *        Enables pausing if true, disables otherwise.
   * @param function aOnResponse
   *        Called with the response packet.
   */
  pauseOnExceptions: function TC_pauseOnExceptions(aFlag, aOnResponse) {
    this._pauseOnExceptions = aFlag;
    // If the debuggee is paused, the value of the flag will be communicated in
    // the next resumption. Otherwise we have to force a pause in order to send
    // the flag.
    if (!this.paused) {
      this.interrupt(function(aResponse) {
        if (aResponse.error) {
          // Can't continue if pausing failed.
          aOnResponse(aResponse);
          return;
        }
        this.resume(aOnResponse);
      }.bind(this));
    }
  },

  /**
   * Send a clientEvaluate packet to the debuggee. Response
   * will be a resume packet.
   *
   * @param string aFrame
   *        The actor ID of the frame where the evaluation should take place.
   * @param string aExpression
   *        The expression that will be evaluated in the scope of the frame
   *        above.
   * @param function aOnResponse
   *        Called with the response packet.
   */
  eval: function TC_eval(aFrame, aExpression, aOnResponse) {
    this._assertPaused("eval");

    // Put the client in a tentative "resuming" state so we can prevent
    // further requests that should only be sent in the paused state.
    this._state = "resuming";

    let self = this;
    let request = { to: this._actor, type: "clientEvaluate",
                    frame: aFrame, expression: aExpression };
    this._client.request(request, function(aResponse) {
      if (aResponse.error) {
        // There was an error resuming, back to paused state.
        self._state = "paused";
      }

      if (aOnResponse) {
        aOnResponse(aResponse);
      }
    });
  },

  /**
   * Detach from the thread actor.
   *
   * @param function aOnResponse
   *        Called with the response packet.
   */
  detach: function TC_detach(aOnResponse) {
    let self = this;
    let packet = { to: this._actor, type: "detach" };
    this._client.request(packet, function(aResponse) {
      if (self.activeThread === self._client._threadClients[self._actor]) {
        delete self.activeThread;
      }
      delete self._client._threadClients[self._actor];
      if (aOnResponse) {
        aOnResponse(aResponse);
      }
    });
  },

  /**
   * Request to set a breakpoint in the specified location.
   *
   * @param object aLocation
   *        The source location object where the breakpoint will be set.
   * @param function aOnResponse
   *        Called with the thread's response.
   */
  setBreakpoint: function TC_setBreakpoint(aLocation, aOnResponse) {
    // A helper function that sets the breakpoint.
    let doSetBreakpoint = function _doSetBreakpoint(aCallback) {
      let packet = { to: this._actor, type: "setBreakpoint",
                     location: aLocation };
      this._client.request(packet, function (aResponse) {
        // Ignoring errors, since the user may be setting a breakpoint in a
        // dead script that will reappear on a page reload.
        if (aOnResponse) {
          let bpClient = new BreakpointClient(this._client, aResponse.actor,
                                              aLocation);
          if (aCallback) {
            aCallback(aOnResponse(aResponse, bpClient));
          } else {
            aOnResponse(aResponse, bpClient);
          }
        }
      }.bind(this));
    }.bind(this);

    // If the debuggee is paused, just set the breakpoint.
    if (this.paused) {
      doSetBreakpoint();
      return;
    }
    // Otherwise, force a pause in order to set the breakpoint.
    this.interrupt(function(aResponse) {
      if (aResponse.error) {
        // Can't set the breakpoint if pausing failed.
        aOnResponse(aResponse);
        return;
      }
      doSetBreakpoint(this.resume.bind(this));
    }.bind(this));
  },

  /**
   * Request the loaded scripts for the current thread.
   *
   * @param aOnResponse integer
   *        Called with the thread's response.
   */
  getScripts: function TC_getScripts(aOnResponse) {
    let packet = { to: this._actor, type: "scripts" };
    this._client.request(packet, aOnResponse);
  },

  _doInterrupted: function TC_doInterrupted(aAction, aError) {
    if (this.paused) {
      aAction();
      return;
    }
    this.interrupt(function(aResponse) {
      if (aResponse) {
        aError(aResponse);
        return;
      }
      aAction();
      this.resume(function() {});
    }.bind(this));
  },

  /**
   * Ensure that source scripts have been loaded in the
   * ThreadClient's source script cache. A scriptsadded event will be
   * sent when the source script cache is updated.
   *
   * @returns true if a scriptsadded notification should be expected.
   */
  fillScripts: function TC_fillScripts() {
    let self = this;
    this.getScripts(function(aResponse) {
      for each (let script in aResponse.scripts) {
        self._scriptCache[script.url] = script;
      }
      // If the cache was modified, notify listeners.
      if (aResponse.scripts && aResponse.scripts.length) {
        self.notify("scriptsadded");
      }
    });
    return true;
  },

  /**
   * Clear the thread's source script cache. A scriptscleared event
   * will be sent.
   */
  _clearScripts: function TC_clearScripts() {
    if (Object.keys(this._scriptCache).length > 0) {
      this._scriptCache = {}
      this.notify("scriptscleared");
    }
  },

  /**
   * Request frames from the callstack for the current thread.
   *
   * @param aStart integer
   *        The number of the youngest stack frame to return (the youngest
   *        frame is 0).
   * @param aCount integer
   *        The maximum number of frames to return, or null to return all
   *        frames.
   * @param aOnResponse function
   *        Called with the thread's response.
   */
  getFrames: function TC_getFrames(aStart, aCount, aOnResponse) {
    this._assertPaused("frames");

    let packet = { to: this._actor, type: "frames",
                   start: aStart, count: aCount ? aCount : undefined };
    this._client.request(packet, aOnResponse);
  },

  /**
   * An array of cached frames. Clients can observe the framesadded and
   * framescleared event to keep up to date on changes to this cache,
   * and can fill it using the fillFrames method.
   */
  get cachedFrames() { return this._frameCache; },

  /**
   * true if there are more stack frames available on the server.
   */
  get moreFrames() {
    return this.paused && (!this._frameCache || this._frameCache.length == 0
          || !this._frameCache[this._frameCache.length - 1].oldest);
  },

  /**
   * Ensure that at least aTotal stack frames have been loaded in the
   * ThreadClient's stack frame cache. A framesadded event will be
   * sent when the stack frame cache is updated.
   *
   * @param aTotal number
   *        The minimum number of stack frames to be included.
   *
   * @returns true if a framesadded notification should be expected.
   */
  fillFrames: function TC_fillFrames(aTotal) {
    this._assertPaused("fillFrames");

    if (this._frameCache.length >= aTotal) {
      return false;
    }

    let numFrames = this._frameCache.length;

    let self = this;
    this.getFrames(numFrames, aTotal - numFrames, function(aResponse) {
      for each (let frame in aResponse.frames) {
        self._frameCache[frame.depth] = frame;
      }
      // If we got as many frames as we asked for, there might be more
      // frames available.

      self.notify("framesadded");
    });
    return true;
  },

  /**
   * Clear the thread's stack frame cache. A framescleared event
   * will be sent.
   */
  _clearFrames: function TC_clearFrames() {
    if (this._frameCache.length > 0) {
      this._frameCache = [];
      this.notify("framescleared");
    }
  },

  /**
   * Return a GripClient object for the given object grip.
   *
   * @param aGrip object
   *        A pause-lifetime object grip returned by the protocol.
   */
  pauseGrip: function TC_pauseGrip(aGrip) {
    if (aGrip.actor in this._pauseGrips) {
      return this._pauseGrips[aGrip.actor];
    }

    let client = new GripClient(this._client, aGrip);
    this._pauseGrips[aGrip.actor] = client;
    return client;
  },

  /**
   * Get or create a long string client, checking the grip client cache if it
   * already exists.
   *
   * @param aGrip Object
   *        The long string grip returned by the protocol.
   * @param aGripCacheName String
   *        The property name of the grip client cache to check for existing
   *        clients in.
   */
  _longString: function TC__longString(aGrip, aGripCacheName) {
    if (aGrip.actor in this[aGripCacheName]) {
      return this[aGripCacheName][aGrip.actor];
    }

    let client = new LongStringClient(this._client, aGrip);
    this[aGripCacheName][aGrip.actor] = client;
    return client;
  },

  /**
   * Return an instance of LongStringClient for the given long string grip that
   * is scoped to the current pause.
   *
   * @param aGrip Object
   *        The long string grip returned by the protocol.
   */
  pauseLongString: function TC_pauseLongString(aGrip) {
    return this._longString(aGrip, "_pauseGrips");
  },

  /**
   * Return an instance of LongStringClient for the given long string grip that
   * is scoped to the thread lifetime.
   *
   * @param aGrip Object
   *        The long string grip returned by the protocol.
   */
  threadLongString: function TC_threadLongString(aGrip) {
    return this._longString(aGrip, "_threadGrips");
  },

  /**
   * Clear and invalidate all the grip clients from the given cache.
   *
   * @param aGripCacheName
   *        The property name of the grip cache we want to clear.
   */
  _clearGripClients: function TC_clearGrips(aGripCacheName) {
    for each (let grip in this[aGripCacheName]) {
      grip.valid = false;
    }
    this[aGripCacheName] = {};
  },

  /**
   * Invalidate pause-lifetime grip clients and clear the list of
   * current grip clients.
   */
  _clearPauseGrips: function TC_clearPauseGrips() {
    this._clearGripClients("_pauseGrips");
  },

  /**
   * Invalidate pause-lifetime grip clients and clear the list of
   * current grip clients.
   */
  _clearThreadGrips: function TC_clearPauseGrips() {
    this._clearGripClients("_threadGrips");
  },

  /**
   * Handle thread state change by doing necessary cleanup and notifying all
   * registered listeners.
   */
  _onThreadState: function TC_onThreadState(aPacket) {
    this._state = ThreadStateTypes[aPacket.type];
    this._clearFrames();
    this._clearPauseGrips();
    aPacket.type === ThreadStateTypes.detached && this._clearThreadGrips();
    this._client._eventsEnabled && this.notify(aPacket.type, aPacket);
  },

  /**
   * Return an instance of SourceClient for the given actor.
   */
  source: function TC_source(aActor) {
    return new SourceClient(this._client, aActor);
  }

};

eventSource(ThreadClient.prototype);

/**
 * Grip clients are used to retrieve information about the relevant object.
 *
 * @param aClient DebuggerClient
 *        The debugger client parent.
 * @param aGrip object
 *        A pause-lifetime object grip returned by the protocol.
 */
function GripClient(aClient, aGrip)
{
  this._grip = aGrip;
  this._client = aClient;
}

GripClient.prototype = {
  get actor() { return this._grip.actor },

  valid: true,

  /**
   * Request the name of the function and its formal parameters.
   *
   * @param aOnResponse function
   *        Called with the request's response.
   */
  getSignature: function GC_getSignature(aOnResponse) {
    if (this._grip["class"] !== "Function") {
      throw "getSignature is only valid for function grips.";
    }

    let packet = { to: this.actor, type: "nameAndParameters" };
    this._client.request(packet, function (aResponse) {
                                   if (aOnResponse) {
                                     aOnResponse(aResponse);
                                   }
                                 });
  },

  /**
   * Request the names of the properties defined on the object and not its
   * prototype.
   *
   * @param aOnResponse function Called with the request's response.
   */
  getOwnPropertyNames: function GC_getOwnPropertyNames(aOnResponse) {
    let packet = { to: this.actor, type: "ownPropertyNames" };
    this._client.request(packet, function (aResponse) {
                                   if (aOnResponse) {
                                     aOnResponse(aResponse);
                                   }
                                 });
  },

  /**
   * Request the prototype and own properties of the object.
   *
   * @param aOnResponse function Called with the request's response.
   */
  getPrototypeAndProperties: function GC_getPrototypeAndProperties(aOnResponse) {
    let packet = { to: this.actor,
                   type: "prototypeAndProperties" };
    this._client.request(packet, function (aResponse) {
                                   if (aOnResponse) {
                                     aOnResponse(aResponse);
                                   }
                                 });
  },

  /**
   * Request the property descriptor of the object's specified property.
   *
   * @param aName string The name of the requested property.
   * @param aOnResponse function Called with the request's response.
   */
  getProperty: function GC_getProperty(aName, aOnResponse) {
    let packet = { to: this.actor, type: "property",
                   name: aName };
    this._client.request(packet, function (aResponse) {
                                   if (aOnResponse) {
                                     aOnResponse(aResponse);
                                   }
                                 });
  },

  /**
   * Request the prototype of the object.
   *
   * @param aOnResponse function Called with the request's response.
   */
  getPrototype: function GC_getPrototype(aOnResponse) {
    let packet = { to: this.actor, type: "prototype" };
    this._client.request(packet, function (aResponse) {
                                   if (aOnResponse) {
                                     aOnResponse(aResponse);
                                   }
                                 });
  }
};

/**
 * A LongStringClient provides a way to access "very long" strings from the
 * debugger server.
 *
 * @param aClient DebuggerClient
 *        The debugger client parent.
 * @param aGrip Object
 *        A pause-lifetime long string grip returned by the protocol.
 */
function LongStringClient(aClient, aGrip) {
  this._grip = aGrip;
  this._client = aClient;
}

LongStringClient.prototype = {
  get actor() { return this._grip.actor; },
  get length() { return this._grip.length; },

  valid: true,

  /**
   * Get the substring of this LongString from aStart to aEnd.
   *
   * @param aStart Number
   *        The starting index.
   * @param aEnd Number
   *        The ending index.
   * @param aCallback Function
   *        The function called when we receive the substring.
   */
  substring: function LSC_substring(aStart, aEnd, aCallback) {
    let packet = { to: this.actor,
                   type: "substring",
                   start: aStart,
                   end: aEnd };
    this._client.request(packet, aCallback);
  }
};

/**
 * A SourceClient provides a way to access the source text of a script.
 *
 * @param aClient DebuggerClient
 *        The debugger client parent.
 * @param aActor String
 *        The name of the source actor.
 */
function SourceClient(aClient, aActor) {
  this._actor = aActor;
  this._client = aClient;
}

SourceClient.prototype = {
  /**
   * Get a long string grip for this SourceClient's source.
   */
  source: function SC_source(aCallback) {
    let packet = {
      to: this._actor,
      type: "source"
    };
    this._client.request(packet, function (aResponse) {
      if (aResponse.error) {
        aCallback(aResponse);
        return;
      }

      if (typeof aResponse.source === "string") {
        aCallback(aResponse);
        return;
      }

      let longString = this._client.activeThread.threadLongString(
        aResponse.source);
      longString.substring(0, longString.length, function (aResponse) {
        if (aResponse.error) {
          aCallback(aResponse);
          return;
        }

        aCallback({
          source: aResponse.substring
        });
      });
    }.bind(this));
  }
};

/**
 * Breakpoint clients are used to remove breakpoints that are no longer used.
 *
 * @param aClient DebuggerClient
 *        The debugger client parent.
 * @param aActor string
 *        The actor ID for this breakpoint.
 * @param aLocation object
 *        The location of the breakpoint. This is an object with two properties:
 *        url and line.
 */
function BreakpointClient(aClient, aActor, aLocation) {
  this._client = aClient;
  this._actor = aActor;
  this.location = aLocation;
}

BreakpointClient.prototype = {

  _actor: null,
  get actor() { return this._actor; },

  /**
   * Remove the breakpoint from the server.
   */
  remove: function BC_remove(aOnResponse) {
    let packet = { to: this._actor, type: "delete" };
    this._client.request(packet, function(aResponse) {
                                   if (aOnResponse) {
                                     aOnResponse(aResponse);
                                   }
                                 });
  }
};

eventSource(BreakpointClient.prototype);

/**
 * Connects to a debugger server socket and returns a DebuggerTransport.
 *
 * @param aHost string
 *        The host name or IP address of the debugger server.
 * @param aPort number
 *        The port number of the debugger server.
 */
function debuggerSocketConnect(aHost, aPort)
{
  let s = socketTransportService.createTransport(null, 0, aHost, aPort, null);
  let transport = new DebuggerTransport(s.openInputStream(0, 0, 0),
                                        s.openOutputStream(0, 0, 0));
  return transport;
}<|MERGE_RESOLUTION|>--- conflicted
+++ resolved
@@ -167,12 +167,6 @@
  * by the client.
  */
 const UnsolicitedNotifications = {
-<<<<<<< HEAD
-  "eventNotification": "eventNotification",
-  "newScript": "newScript",
-  "tabDetached": "tabDetached",
-  "tabNavigated": "tabNavigated"
-=======
   "consoleAPICall": "consoleAPICall",
   "fileActivity": "fileActivity",
   "locationChange": "locationChange",
@@ -183,7 +177,6 @@
   "tabNavigated": "tabNavigated",
   "pageError": "pageError",
   "profilerStateChanged": "profilerStateChanged"
->>>>>>> eaffb912
 };
 
 /**
