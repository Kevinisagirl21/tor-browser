--- conflicted
+++ resolved
@@ -403,23 +403,14 @@
   HTMLEditor::CollectListAndTableRelatedElementsAt(
       nodeList[0], arrayOfListAndTableRelatedElementsAtStart);
   if (!arrayOfListAndTableRelatedElementsAtStart.IsEmpty()) {
-<<<<<<< HEAD
-    int32_t highWaterMark = DiscoverPartialListsAndTables(
-=======
     Element* listOrTableElement = HTMLEditor::DiscoverPartialListsAndTables(
->>>>>>> 798568d4
         nodeList, arrayOfListAndTableRelatedElementsAtStart);
     // if we have pieces of tables or lists to be inserted, let's force the
     // paste to deal with table elements right away, so that it doesn't orphan
     // some table or list contents outside the table or list.
     if (listOrTableElement) {
       ReplaceOrphanedStructure(StartOrEnd::start, nodeList,
-<<<<<<< HEAD
-                               arrayOfListAndTableRelatedElementsAtStart,
-                               highWaterMark);
-=======
                                *listOrTableElement);
->>>>>>> 798568d4
     }
   }
 
@@ -428,21 +419,11 @@
   HTMLEditor::CollectListAndTableRelatedElementsAt(
       nodeList.LastElement(), arrayOfListAndTableRelatedElementsAtEnd);
   if (!arrayOfListAndTableRelatedElementsAtEnd.IsEmpty()) {
-<<<<<<< HEAD
-    int32_t highWaterMark = DiscoverPartialListsAndTables(
-        nodeList, arrayOfListAndTableRelatedElementsAtEnd);
-    // don't orphan partial list or table structure
-    if (highWaterMark >= 0) {
-      ReplaceOrphanedStructure(StartOrEnd::end, nodeList,
-                               arrayOfListAndTableRelatedElementsAtEnd,
-                               highWaterMark);
-=======
     Element* listOrTableElement = HTMLEditor::DiscoverPartialListsAndTables(
         nodeList, arrayOfListAndTableRelatedElementsAtEnd);
     // don't orphan partial list or table structure
     if (listOrTableElement) {
       ReplaceOrphanedStructure(StartOrEnd::end, nodeList, *listOrTableElement);
->>>>>>> 798568d4
     }
   }
 
