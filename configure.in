dnl -*- Mode: Autoconf; tab-width: 4; indent-tabs-mode: nil; -*-
dnl vi: set tabstop=4 shiftwidth=4 expandtab:
dnl ***** BEGIN LICENSE BLOCK *****
dnl Version: MPL 1.1/GPL 2.0/LGPL 2.1
dnl
dnl The contents of this file are subject to the Mozilla Public License Version
dnl 1.1 (the "License"); you may not use this file except in compliance with
dnl the License. You may obtain a copy of the License at
dnl http://www.mozilla.org/MPL/
dnl
dnl Software distributed under the License is distributed on an "AS IS" basis,
dnl WITHOUT WARRANTY OF ANY KIND, either express or implied. See the License
dnl for the specific language governing rights and limitations under the
dnl License.
dnl
dnl The Original Code is this file as it was released upon August 6, 1998.
dnl
dnl The Initial Developer of the Original Code is
dnl Christopher Seawood.
dnl Portions created by the Initial Developer are Copyright (C) 1998-2001
dnl the Initial Developer. All Rights Reserved.
dnl
dnl Contributor(s):
dnl   Jamie Zawinski <jwz@jwz.org>
dnl   gettimeofday args check
dnl   Christopher Blizzard <blizzard@appliedtheory.com>
dnl   gnomefe update & enable-pthreads
dnl   Ramiro Estrugo <ramiro@netscape.com>
dnl   X11 makedepend support
dnl   Insure support.
dnl   Henry Sobotka <sobotka@axess.com>
dnl   OS/2 support
dnl   Dan Mosedale <dmose@mozilla.org>
dnl   LDAP support
dnl   Seth Spitzer <sspitzer@netscape.com>
dnl   xpctools support
dnl   Benjamin Smedberg <benjamin@smedbergs.us>
dnl   Howard Chu <hyc@symas.com>
dnl   MSYS support
dnl   Mark Mentovai <mark@moxienet.com>:
dnl   Mac OS X 10.4 support
dnl   Giorgio Maone <g.maone@informaction.com>
dnl   MSVC l10n compatible version check
dnl   Ben Turner <mozilla@songbirdnest.com>
dnl   Windows x64 support
dnl   Makoto Kato <m_kato@ga2.so-net.ne.jp>
dnl
dnl Alternatively, the contents of this file may be used under the terms of
dnl either the GNU General Public License Version 2 or later (the "GPL"), or
dnl the GNU Lesser General Public License Version 2.1 or later (the "LGPL"),
dnl in which case the provisions of the GPL or the LGPL are applicable instead
dnl of those above. If you wish to allow use of your version of this file only
dnl under the terms of either the GPL or the LGPL, and not to allow others to
dnl use your version of this file under the terms of the MPL, indicate your
dnl decision by deleting the provisions above and replace them with the notice
dnl and other provisions required by the GPL or the LGPL. If you do not delete
dnl the provisions above, a recipient may use your version of this file under
dnl the terms of any one of the MPL, the GPL or the LGPL.
dnl
dnl ***** END LICENSE BLOCK *****

dnl Process this file with autoconf to produce a configure script.
dnl ========================================================

AC_PREREQ(2.13)
AC_INIT(config/config.mk)
AC_CONFIG_AUX_DIR(${srcdir}/build/autoconf)
AC_CANONICAL_SYSTEM
TARGET_CPU="${target_cpu}"
TARGET_VENDOR="${target_vendor}"
TARGET_OS="${target_os}"


MOZ_DEB_TIMESTAMP=`date +"%a, %d  %b %Y %T %z"   2>&1` 
AC_SUBST(MOZ_DEB_TIMESTAMP)


dnl ========================================================
dnl =
dnl = Don't change the following two lines.  Doing so breaks:
dnl =
dnl = CFLAGS="-foo" ./configure
dnl =
dnl ========================================================
CFLAGS="${CFLAGS=}"
CPPFLAGS="${CPPFLAGS=}"
CXXFLAGS="${CXXFLAGS=}"
LDFLAGS="${LDFLAGS=}"
HOST_CFLAGS="${HOST_CFLAGS=}"
HOST_CXXFLAGS="${HOST_CXXFLAGS=}"
HOST_LDFLAGS="${HOST_LDFLAGS=}"

dnl ========================================================
dnl = Preserve certain environment flags passed to configure
dnl = We want sub projects to receive the same flags
dnl = untainted by this configure script
dnl ========================================================
_SUBDIR_CC="$CC"
_SUBDIR_CXX="$CXX"
_SUBDIR_CFLAGS="$CFLAGS"
_SUBDIR_CPPFLAGS="$CPPFLAGS"
_SUBDIR_CXXFLAGS="$CXXFLAGS"
_SUBDIR_LDFLAGS="$LDFLAGS"
_SUBDIR_HOST_CC="$HOST_CC"
_SUBDIR_HOST_CFLAGS="$HOST_CFLAGS"
_SUBDIR_HOST_CXXFLAGS="$HOST_CXXFLAGS"
_SUBDIR_HOST_LDFLAGS="$HOST_LDFLAGS"
_SUBDIR_CONFIG_ARGS="$ac_configure_args"

dnl Set the version number of the libs included with mozilla
dnl ========================================================
MOZJPEG=62
MOZPNG=10217
MOZZLIB=0x1230
NSPR_VERSION=4
NSS_VERSION=3

dnl Set the minimum version of toolkit libs used by mozilla
dnl ========================================================
GLIB_VERSION=1.2.0
LIBIDL_VERSION=0.6.3
PERL_VERSION=5.006
PYTHON_VERSION=2.4
CAIRO_VERSION=1.8.8
PANGO_VERSION=1.14.0
GTK2_VERSION=2.10.0
WINDRES_VERSION=2.14.90
W32API_VERSION=3.8
GNOMEVFS_VERSION=2.0
GNOMEUI_VERSION=2.2.0
GCONF_VERSION=1.2.1
LIBGNOME_VERSION=2.0
GIO_VERSION=2.0
STARTUP_NOTIFICATION_VERSION=0.8
DBUS_VERSION=0.60
SQLITE_VERSION=3.6.20
LIBNOTIFY_VERSION=0.4

MSMANIFEST_TOOL=

dnl Set various checks
dnl ========================================================
MISSING_X=
AC_PROG_AWK

dnl Initialize the Pthread test variables early so they can be
dnl  overridden by each platform.
dnl ========================================================
USE_PTHREADS=
_PTHREAD_LDFLAGS=""

dnl Do not allow a separate objdir build if a srcdir build exists.
dnl ==============================================================
_topsrcdir=`cd \`dirname $0\`; pwd`
_objdir=`pwd`

if test "$_topsrcdir" != "$_objdir"
then
  # Check for a couple representative files in the source tree
  _conflict_files=
  for file in $_topsrcdir/Makefile $_topsrcdir/config/autoconf.mk; do
    if test -f $file; then
      _conflict_files="$_conflict_files $file"
    fi
  done
  if test "$_conflict_files"; then
    echo "***"
    echo "*   Your source tree contains these files:"
    for file in $_conflict_files; do
      echo "*         $file"
    done
    cat 1>&2 <<-EOF
	*   This indicates that you previously built in the source tree.
	*   A source tree build can confuse the separate objdir build.
	*
	*   To clean up the source tree:
	*     1. cd $_topsrcdir
	*     2. gmake distclean
	***
	EOF
    exit 1
    break
  fi
fi
MOZ_BUILD_ROOT=`pwd`

dnl Default to MSVC for win32 and gcc-4.2 for darwin
dnl ==============================================================
if test -z "$CROSS_COMPILE"; then
case "$target" in
*-cygwin*|*-mingw*|*-msvc*|*-mks*)
    if test -z "$CC"; then CC=cl; fi
    if test -z "$CXX"; then CXX=cl; fi
    if test -z "$CPP"; then CPP="cl -E -nologo"; fi
    if test -z "$CXXCPP"; then CXXCPP="cl -TP -E -nologo"; ac_cv_prog_CXXCPP="$CXXCPP"; fi
    if test -z "$LD"; then LD=link; fi
    if test -z "$AS"; then
        case "${target_cpu}" in
        i*86)
            AS=ml;
            ;;
        x86_64)
            AS=ml64;
            ;;
        esac
    fi
    if test -z "$MIDL"; then MIDL=midl; fi
    ;;
*-darwin*)
    if test -z "$CC"; then CC=gcc-4.2; fi
    if test -z "$CXX"; then CXX=g++-4.2; fi
    ;;
esac
fi

COMPILE_ENVIRONMENT=1
MOZ_ARG_ENABLE_BOOL(compile-environment,
[  --disable-compile-environment
                           Disable compiler/library checks.],
    COMPILE_ENVIRONMENT=1,
    COMPILE_ENVIRONMENT= )
AC_SUBST(COMPILE_ENVIRONMENT)

MOZ_ARG_WITH_STRING(l10n-base,
[  --with-l10n-base=DIR     path to l10n repositories],
    L10NBASEDIR=$withval)
if test ! -z "$L10NBASEDIR"; then
    if test "$L10NBASEDIR" = "yes" -o "$L10NBASEDIR" = "no"; then
        AC_MSG_ERROR([--with-l10n-base must specify a path])
    elif test -d "$L10NBASEDIR"; then
        L10NBASEDIR=`cd "$L10NBASEDIR" && pwd`
    else
        AC_MSG_ERROR([Invalid value --with-l10n-base, $L10NBASEDIR doesn't exist])
    fi
fi
AC_SUBST(L10NBASEDIR)

dnl Check for Perl first -- needed for win32 SDK checks
MOZ_PATH_PROGS(PERL, $PERL perl5 perl )
if test -z "$PERL" || test "$PERL" = ":"; then
    AC_MSG_ERROR([perl not found in \$PATH])
fi

dnl ========================================================
dnl Checks for compilers.
dnl ========================================================
dnl Set CROSS_COMPILE in the environment when running configure
dnl to use the cross-compile setup for now
dnl ========================================================

if test "$COMPILE_ENVIRONMENT"; then

dnl Do some special WinCE toolchain stuff
case "$target" in
*wince)

    MOZ_ARG_WITH_STRING(wince-sdk,
    [  --with-wince-sdk=WINCE_SDK_DIR
                        The path to the Windows CE SDK],
    WINCE_SDK_DIR=$withval)

    MOZ_ARG_WITH_STRING(ogles-sdk,
    [  --with-ogles-sdk=OGLES_SDK_DIR
                        The path to the OGLES SDK],
    OGLES_SDK_DIR=$withval)

    dnl Default to Windows Mobile components enabled
    WINCE_WINDOWS_MOBILE=1

    MOZ_ARG_DISABLE_BOOL(windows-mobile-components,
    [  --disable-windows-mobile-components
         Disable Windows Mobile specific components from CE build],
    WINCE_WINDOWS_MOBILE=,
    WINCE_WINDOWS_MOBILE=1)

    if test "$WINCE_WINDOWS_MOBILE"; then
        AC_DEFINE(WINCE_WINDOWS_MOBILE)
    fi

    AC_DEFINE(WINCE)
    
    export WINCE=1

    echo -----------------------------------------------------------------------------
    echo Building Windows CE Shunt Library and Tool Chain
    echo Using SDK in:
    echo $WINCE_SDK_DIR

    ac_exeext=.exe

    _pwd=`pwd -W`
    _topsrcdirwin=`cd \`dirname $0\`; pwd -W`
    make OGLES_SDK_DIR="$OGLES_SDK_DIR" WINCE_SDK_DIR="$WINCE_SDK_DIR" TOPSRCDIR="$_topsrcdirwin" OBJDIR="$_pwd" -C $srcdir/build/wince/tools

    CC="$_pwd/dist/sdk/bin/arm-wince-gcc.exe"
    CXX="$_pwd/dist/sdk/bin/arm-wince-gcc.exe"
    CPP="$_pwd/dist/sdk/bin/arm-wince-gcc.exe -E -nologo"
    CXXCPP="$_pwd/dist/sdk/bin/arm-wince-gcc.exe -TP -E -nologo"
    LD="$_pwd/dist/sdk/bin/arm-wince-link.exe"
    AR="$_pwd/dist/sdk/bin/arm-wince-lib.exe"
    AS="$_pwd/dist/sdk/bin/arm-wince-as.exe"
    RC="$_pwd/dist/sdk/bin/arm-wince-res.exe"


    echo -----------------------------------------------------------------------------

    ;;
esac

if test -n "$CROSS_COMPILE" && test "$target" != "$host"; then
    echo "cross compiling from $host to $target"
    cross_compiling=yes

    _SAVE_CC="$CC"
    _SAVE_CFLAGS="$CFLAGS"
    _SAVE_LDFLAGS="$LDFLAGS"

    AC_MSG_CHECKING([for host c compiler])
    AC_CHECK_PROGS(HOST_CC, $HOST_CC gcc cc /usr/ucb/cc cl icc, "")
    if test -z "$HOST_CC"; then
        AC_MSG_ERROR([no acceptable c compiler found in \$PATH])
    fi
    AC_MSG_RESULT([$HOST_CC])
    AC_MSG_CHECKING([for host c++ compiler])
    AC_CHECK_PROGS(HOST_CXX, $HOST_CXX $CCC c++ g++ gcc CC cxx cc++ cl icc, "")
    if test -z "$HOST_CXX"; then
        AC_MSG_ERROR([no acceptable c++ compiler found in \$PATH])
    fi
    AC_MSG_RESULT([$HOST_CXX])

    if test -z "$HOST_CFLAGS"; then
        HOST_CFLAGS="$CFLAGS"
    fi
    if test -z "$HOST_CXXFLAGS"; then
        HOST_CXXFLAGS="$CXXFLAGS"
    fi
    if test -z "$HOST_LDFLAGS"; then
        HOST_LDFLAGS="$LDFLAGS"
    fi
    AC_CHECK_PROGS(HOST_RANLIB, $HOST_RANLIB ranlib, ranlib, :)
    AC_CHECK_PROGS(HOST_AR, $HOST_AR ar, ar, :)
    CC="$HOST_CC"
    CFLAGS="$HOST_CFLAGS"
    LDFLAGS="$HOST_LDFLAGS"

    AC_MSG_CHECKING([whether the host c compiler ($HOST_CC $HOST_CFLAGS $HOST_LDFLAGS) works])
    AC_TRY_COMPILE([], [return(0);], 
	[ac_cv_prog_hostcc_works=1 AC_MSG_RESULT([yes])],
	AC_MSG_ERROR([installation or configuration problem: host compiler $HOST_CC cannot create executables.]) )

    CC="$HOST_CXX"
    CFLAGS="$HOST_CXXFLAGS"

    AC_MSG_CHECKING([whether the host c++ compiler ($HOST_CXX $HOST_CXXFLAGS $HOST_LDFLAGS) works])
    AC_TRY_COMPILE([], [return(0);], 
	[ac_cv_prog_hostcxx_works=1 AC_MSG_RESULT([yes])],
	AC_MSG_ERROR([installation or configuration problem: host compiler $HOST_CXX cannot create executables.]) )
    
    CC=$_SAVE_CC
    CFLAGS=$_SAVE_CFLAGS
    LDFLAGS=$_SAVE_LDFLAGS

    case "$build:$target" in
      powerpc-apple-darwin8*:i?86-apple-darwin*)
        dnl The Darwin cross compiler doesn't necessarily point itself at a
        dnl root that has libraries for the proper architecture, it defaults
        dnl to the system root.  The libraries in the system root on current
        dnl versions of PPC OS X 10.4 aren't fat, so these target compiler
        dnl checks will fail.  Fake a working SDK in that case.
        _SAVE_CFLAGS=$CFLAGS
        _SAVE_CXXFLAGS=$CXXLAGS
        CFLAGS="-isysroot /Developer/SDKs/MacOSX10.5.sdk $CFLAGS"
        CXXFLAGS="-isysroot /Developer/SDKs/MacOSX10.5.sdk $CXXFLAGS"
        ;;
    esac

    AC_CHECK_PROGS(CC, $CC "${target_alias}-gcc" "${target}-gcc", :)
    unset ac_cv_prog_CC
    AC_PROG_CC
    AC_CHECK_PROGS(CXX, $CXX "${target_alias}-g++" "${target}-g++", :)
    unset ac_cv_prog_CXX
    AC_PROG_CXX

    case "$build:$target" in
      powerpc-apple-darwin8*:i?86-apple-darwin*)
        dnl Revert the changes made above.  From this point on, the target
        dnl compiler will never be used without applying the SDK to CFLAGS
        dnl (see --with-macos-sdk below).
        CFLAGS=$_SAVE_CFLAGS
        CXXFLAGS=$_SAVE_CXXFLAGS
        ;;
    esac

    AC_CHECK_PROGS(RANLIB, $RANLIB "${target_alias}-ranlib" "${target}-ranlib", :)
    AC_CHECK_PROGS(AR, $AR "${target_alias}-ar" "${target}-ar", :)
    MOZ_PATH_PROGS(AS, $AS "${target_alias}-as" "${target}-as", :)
    AC_CHECK_PROGS(LD, $LD "${target_alias}-ld" "${target}-ld", :)
    AC_CHECK_PROGS(STRIP, $STRIP "${target_alias}-strip" "${target}-strip", :)
    AC_CHECK_PROGS(WINDRES, $WINDRES "${target_alias}-windres" "${target}-windres", :)
    AC_DEFINE(CROSS_COMPILE)
else
    AC_PROG_CC
    AC_PROG_CXX
    AC_PROG_RANLIB
    MOZ_PATH_PROGS(AS, $AS as, $CC)
    AC_CHECK_PROGS(AR, ar, :)
    AC_CHECK_PROGS(LD, ld, :)
    AC_CHECK_PROGS(STRIP, strip, :)
    AC_CHECK_PROGS(WINDRES, windres, :)
    if test -z "$HOST_CC"; then
        HOST_CC="$CC"
    fi
    if test -z "$HOST_CFLAGS"; then
        HOST_CFLAGS="$CFLAGS"
    fi
    if test -z "$HOST_CXX"; then
        HOST_CXX="$CXX"
    fi
    if test -z "$HOST_CXXFLAGS"; then
        HOST_CXXFLAGS="$CXXFLAGS"
    fi
    if test -z "$HOST_LDFLAGS"; then
        HOST_LDFLAGS="$LDFLAGS"
    fi
    if test -z "$HOST_RANLIB"; then
        HOST_RANLIB="$RANLIB"
    fi
    if test -z "$HOST_AR"; then
       HOST_AR="$AR"
    fi
fi

GNU_AS=
GNU_LD=
GNU_CC=
GNU_CXX=
CC_VERSION='N/A'
CXX_VERSION='N/A'
if test "$GCC" = "yes"; then
    GNU_CC=1
    CC_VERSION=`$CC -v 2>&1 | grep 'gcc version'`
fi
if test "$GXX" = "yes"; then
    GNU_CXX=1
    CXX_VERSION=`$CXX -v 2>&1 | grep 'gcc version'`
fi
if test "`echo | $AS -v 2>&1 | grep -c GNU`" != "0"; then
    GNU_AS=1
fi
if test "`echo | $LD -v 2>&1 | grep -c GNU`" != "0"; then
    GNU_LD=1
fi
if test "$GNU_CC"; then
    if `$CC -print-prog-name=ld` -v 2>&1 | grep -c GNU >/dev/null; then
        GCC_USE_GNU_LD=1
    fi
fi

INTEL_CC=
INTEL_CXX=
if test "$GCC" = yes; then
   if test "`$CC -help 2>&1 | grep -c 'Intel(R) C++ Compiler'`" != "0"; then
     INTEL_CC=1
   fi
fi

if test "$GXX" = yes; then
   if test "`$CXX -help 2>&1 | grep -c 'Intel(R) C++ Compiler'`" != "0"; then
     INTEL_CXX=1
   fi
fi

dnl Special win32 checks
dnl ========================================================
case "$target" in
*-wince)
    WINVER=500
    ;;
*)
    if test -n "$GNU_CC"; then  
        WINVER=501
    else    
        WINVER=500
    fi
    ;;
esac

dnl Target the Windows 7 SDK by default
WINSDK_TARGETVER=601

MOZ_ARG_WITH_STRING(windows-version,
[  --with-windows-version=WINSDK_TARGETVER
                          Highest Windows version to target using this SDK
                              502: Windows Server 2003
                              600: Windows Vista
                              601: Windows 7],
  WINSDK_TARGETVER=$withval)

case "$WINSDK_TARGETVER" in
502|600|601)
    MOZ_WINSDK_TARGETVER=0${WINSDK_TARGETVER}0000
    ;;

*)
    AC_MSG_ERROR([Invalid value for --with-windows-version ($WINSDK_TARGETVER), must be 502, 600 or 601]);
    ;;

esac

dnl Vista SDK specific api (deprecated)
MOZ_ARG_DISABLE_BOOL(vista-sdk-requirements,
[  --disable-vista-sdk-requirements
                           Do not build Vista SDK specific code],
   MOZ_DISABLE_VISTA_SDK_REQUIREMENTS=1,
   MOZ_DISABLE_VISTA_SDK_REQUIREMENTS=$_PLATFORM_MOZ_DISABLE_VISTA_SDK_REQUIREMENTS)
if test -n "$COMPILE_ENVIRONMENT"; then
if test -n "$MOZ_DISABLE_VISTA_SDK_REQUIREMENTS"; then
    AC_MSG_WARN([--disable-vista-sdk-requirements is deprecated, use --with-windows-version=502 instead])
    MOZ_WINSDK_TARGETVER=05020000
fi

if test "$MOZ_WINSDK_TARGETVER" -lt "06000000"; then
    MOZ_DISABLE_VISTA_SDK_REQUIREMENTS=1
    AC_DEFINE(MOZ_DISABLE_VISTA_SDK_REQUIREMENTS)
    # We can't build parental controls either
    MOZ_DISABLE_PARENTAL_CONTROLS=1
fi
fi

AC_SUBST(MOZ_DISABLE_VISTA_SDK_REQUIREMENTS)

case "$target" in
*-cygwin*|*-mingw*|*-msvc*|*-mks*|*-wince)
    if test "$GCC" != "yes"; then
        # Check to see if we are really running in a msvc environemnt
        _WIN32_MSVC=1
        AC_CHECK_PROGS(MIDL, midl)

        # Make sure compilers are valid
        CFLAGS="$CFLAGS -TC -nologo"
        CXXFLAGS="$CXXFLAGS -TP -nologo"
        AC_LANG_SAVE
        AC_LANG_C
        AC_TRY_COMPILE([#include <stdio.h>],
            [ printf("Hello World\n"); ],,
            AC_MSG_ERROR([\$(CC) test failed.  You must have MS VC++ in your path to build.]) )

        AC_LANG_CPLUSPLUS
        AC_TRY_COMPILE([#include <new.h>],
            [ unsigned *test = new unsigned(42); ],,
            AC_MSG_ERROR([\$(CXX) test failed.  You must have MS VC++ in your path to build.]) )
        AC_LANG_RESTORE
        
        changequote(,)
        _MSVC_VER_FILTER='s|.* ([0-9]+\.[0-9]+\.[0-9]+(\.[0-9]+)?).*|\1|p'
        changequote([,])
        
        # Determine compiler version
        CC_VERSION=`"${CC}" -v 2>&1 | sed -nre "$_MSVC_VER_FILTER"`
        _CC_MAJOR_VERSION=`echo ${CC_VERSION} | $AWK -F\. '{ print $1 }'`
        _CC_MINOR_VERSION=`echo ${CC_VERSION} | $AWK -F\. '{ print $2 }'`
        _CC_RELEASE=`echo ${CC_VERSION} | $AWK -F\. '{ print $3 }'`
        _CC_BUILD=`echo ${CC_VERSION} | $AWK -F\. '{ print $4 }'`
        _MSC_VER=${_CC_MAJOR_VERSION}${_CC_MINOR_VERSION}

        CXX_VERSION=`"${CXX}" -v 2>&1 | sed -nre "$_MSVC_VER_FILTER"`
        _CXX_MAJOR_VERSION=`echo ${CXX_VERSION} | $AWK -F\. '{ print $1 }'`

        if test "$_CC_MAJOR_VERSION" != "$_CXX_MAJOR_VERSION"; then
            AC_MSG_ERROR([The major versions of \$CC and \$CXX do not match.])
        fi
        if test "$_CC_MAJOR_VERSION" = "13"; then
            _CC_SUITE=7
        elif test "$_CC_MAJOR_VERSION" = "14"; then
            _CC_SUITE=8
            CXXFLAGS="$CXXFLAGS -Zc:wchar_t-"
            dnl -DYNAMICBASE is only supported on VC8SP1 or newer,
            dnl so be very specific here!
            dnl VC8 is 14.00.50727.42, VC8SP1 is 14.00.50727.762
            if test $_CC_RELEASE -gt 50727; then
               _USE_DYNAMICBASE=1
            elif test $_CC_BUILD -ge 762; then
               _USE_DYNAMICBASE=1
            fi
            AC_DEFINE(_CRT_SECURE_NO_DEPRECATE)
            AC_DEFINE(_CRT_NONSTDC_NO_DEPRECATE)
        elif test "$_CC_MAJOR_VERSION" = "15"; then
            _CC_SUITE=9
            CXXFLAGS="$CXXFLAGS -Zc:wchar_t-"
            LDFLAGS="$LDFLAGS -MANIFESTUAC:NO"
            _USE_DYNAMICBASE=1
            AC_DEFINE(_CRT_SECURE_NO_WARNINGS)
            AC_DEFINE(_CRT_NONSTDC_NO_WARNINGS)
        else
            AC_MSG_ERROR([This version of the MSVC compiler, $CC_VERSION , is unsupported.])
        fi

        _MOZ_RTTI_FLAGS_ON='-GR'
        _MOZ_RTTI_FLAGS_OFF='-GR-'
        _MOZ_EXCEPTIONS_FLAGS_ON='-EHsc'
        _MOZ_EXCEPTIONS_FLAGS_OFF=''

        if test -n "$WIN32_REDIST_DIR"; then
            WIN32_REDIST_DIR=`cd "$WIN32_REDIST_DIR" && pwd`
        fi
	
        # bug #249782
        # ensure that mt.exe is Microsoft (R) Manifest Tool and not magnetic tape manipulation utility (or something else)
        if test "$_CC_SUITE" -ge "8"; then
                changequote(,)
                _MSMT_VER_FILTER='s|.* \([0-9][0-9]*\.[0-9][0-9]*\.[0-9][0-9]*\.[0-9][0-9]*\).*|\1|p'
                changequote([,])

                MSMT_TOOL=`mt 2>&1|grep 'Microsoft (R) Manifest Tool'`
                if test -n "$MSMT_TOOL"; then
                        MSMANIFEST_TOOL_VERSION=`echo ${MSMT_TOOL}|sed -ne "$_MSMT_VER_FILTER"`
                        if test -z "$MSMANIFEST_TOOL_VERSION"; then
                                AC_MSG_WARN([Unknown version of the Microsoft (R) Manifest Tool.])
                        fi
                        MSMANIFEST_TOOL=1
                        unset MSMT_TOOL
                else
                        AC_MSG_ERROR([Microsoft (R) Manifest Tool must be in your \$PATH.])
                fi
        fi

        # Check linker version
        _LD_FULL_VERSION=`"${LD}" -v 2>&1 | sed -nre "$_MSVC_VER_FILTER"`
        _LD_MAJOR_VERSION=`echo ${_LD_FULL_VERSION} | $AWK -F\. '{ print $1 }'`
        if test "$_LD_MAJOR_VERSION" != "$_CC_SUITE"; then
            AC_MSG_ERROR([The linker major version, $_LD_FULL_VERSION,  does not match the compiler suite version, $_CC_SUITE.])
        fi
        INCREMENTAL_LINKER=1

        # Check midl version
        _MIDL_FULL_VERSION=`"${MIDL}" -v 2>&1 | sed -nre "$_MSVC_VER_FILTER"`
        _MIDL_MAJOR_VERSION=`echo ${_MIDL_FULL_VERSION} | $AWK -F\. '{ print $1 }'`
        _MIDL_MINOR_VERSION=`echo ${_MIDL_FULL_VERSION} | $AWK -F\. '{ print $2 }'`
        _MIDL_REV_VERSION=`echo ${_MIDL_FULL_VERSION} | $AWK -F\. '{ print $3 }'`
        # Add flags if necessary
        AC_MSG_CHECKING([for midl flags])
        case "$target" in
        i*86-*)
            if test \( "$_MIDL_MAJOR_VERSION" = "7" -a "$_MIDL_MINOR_VERSION" = "00" -a "$_MIDL_REV_VERSION" = "0499" \); then
                # MIDL version 7.00.0499 defaults /env win64 on x64 platforms.
                # MIDL version 7.00.0500 or later has no problem.
                MIDL_FLAGS="${MIDL_FLAGS} -env win32"
                AC_MSG_RESULT([need -env win32])
            else
                AC_MSG_RESULT([none needed])
            fi
            ;;
        x86_64-*)
            MIDL_FLAGS="${MIDL_FLAGS} -env x64"
            ;;
        *)
            AC_MSG_RESULT([none needed])
            ;;
        esac

        # Identify which version of the SDK we're building with
        # Windows Server 2008 and newer SDKs have WinSDKVer.h, get the version
        # from there
        AC_CHECK_HEADERS([winsdkver.h])
        if test "$ac_cv_header_winsdkver_h" = "yes"; then
            # Get the highest _WIN32_WINNT and NTDDI versions supported
            # Take the higher of the two
            # This is done because the Windows 7 beta SDK reports its
            # NTDDI_MAXVER to be 0x06000100 instead of 0x06010000, as it should
            AC_CACHE_CHECK(for highest Windows version supported by this SDK,
                           ac_cv_winsdk_maxver,
                           [cat > conftest.h <<EOF
#include <winsdkver.h>
#include <sdkddkver.h>

#if (NTDDI_VERSION_FROM_WIN32_WINNT(_WIN32_WINNT_MAXVER) > NTDDI_MAXVER)
#define WINSDK_MAXVER NTDDI_VERSION_FROM_WIN32_WINNT(_WIN32_WINNT_MAXVER)
#else
#define WINSDK_MAXVER NTDDI_MAXVER
#endif

WINSDK_MAXVER
EOF
                            ac_cv_winsdk_maxver=`$CPP conftest.h 2>/dev/null | tail -n1`
                            rm -f conftest.h
                           ])
            MOZ_WINSDK_MAXVER=${ac_cv_winsdk_maxver}
        else
            # The Vista SDK is the only one to have sdkddkver.h but not
            # WinSDKVer.h
            AC_CHECK_HEADERS([sdkddkver.h])
            if test "$ac_cv_header_sdkddkver_h" = "yes"; then
                MOZ_WINSDK_MAXVER=0x06000000
            else
                # Assume the Server 2003 Platform SDK
                MOZ_WINSDK_MAXVER=0x05020000
            fi
        fi

        unset _MSVC_VER_FILTER

    else
        # Check w32api version
        _W32API_MAJOR_VERSION=`echo $W32API_VERSION | $AWK -F\. '{ print $1 }'`
        _W32API_MINOR_VERSION=`echo $W32API_VERSION | $AWK -F\. '{ print $2 }'`
        AC_MSG_CHECKING([for w32api version >= $W32API_VERSION])
        AC_TRY_COMPILE([#include <w32api.h>],
            #if (__W32API_MAJOR_VERSION < $_W32API_MAJOR_VERSION) || \
                (__W32API_MAJOR_VERSION == $_W32API_MAJOR_VERSION && \
                 __W32API_MINOR_VERSION < $_W32API_MINOR_VERSION)
                #error "test failed."
            #endif
            , [ res=yes ], [ res=no ])
        AC_MSG_RESULT([$res])
        if test "$res" != "yes"; then
            AC_MSG_ERROR([w32api version $W32API_VERSION or higher required.])
        fi
        # Check windres version
        AC_MSG_CHECKING([for windres version >= $WINDRES_VERSION])
        _WINDRES_VERSION=`${WINDRES} --version 2>&1 | grep -i windres 2>/dev/null | $AWK '{ print $3 }'`
        AC_MSG_RESULT([$_WINDRES_VERSION])
        _WINDRES_MAJOR_VERSION=`echo $_WINDRES_VERSION | $AWK -F\. '{ print $1 }'`
        _WINDRES_MINOR_VERSION=`echo $_WINDRES_VERSION | $AWK -F\. '{ print $2 }'`
        _WINDRES_RELEASE_VERSION=`echo $_WINDRES_VERSION | $AWK -F\. '{ print $3 }'`
        WINDRES_MAJOR_VERSION=`echo $WINDRES_VERSION | $AWK -F\. '{ print $1 }'`
        WINDRES_MINOR_VERSION=`echo $WINDRES_VERSION | $AWK -F\. '{ print $2 }'`
        WINDRES_RELEASE_VERSION=`echo $WINDRES_VERSION | $AWK -F\. '{ print $3 }'`
        if test "$_WINDRES_MAJOR_VERSION" -lt "$WINDRES_MAJOR_VERSION" -o \
                "$_WINDRES_MAJOR_VERSION" -eq "$WINDRES_MAJOR_VERSION" -a \
                "$_WINDRES_MINOR_VERSION" -lt "$WINDRES_MINOR_VERSION" -o \
                "$_WINDRES_MAJOR_VERSION" -eq "$WINDRES_MAJOR_VERSION" -a \
                "$_WINDRES_MINOR_VERSION" -eq "$WINDRES_MINOR_VERSION" -a \
                "$_WINDRES_RELEASE_VERSION" -lt "$WINDRES_RELEASE_VERSION"
        then
            AC_MSG_ERROR([windres version $WINDRES_VERSION or higher is required to build.])
        fi

        # Server 2003 is the highest version supported
        MOZ_WINSDK_MAXVER=0x05020000
    fi # !GNU_CC

    AC_DEFINE_UNQUOTED(WINVER,0x$WINVER)
    AC_DEFINE_UNQUOTED(_WIN32_WINNT,0x$WINVER)
    # Require OS features provided by IE 5.0
    AC_DEFINE_UNQUOTED(_WIN32_IE,0x0500)

    # If the maximum version supported by this SDK is lower than the target
    # version, error out
    AC_MSG_CHECKING([for Windows SDK being recent enough])
    if $PERL -e "exit(0x$MOZ_WINSDK_TARGETVER > $MOZ_WINSDK_MAXVER)"; then
        AC_MSG_RESULT("yes")
    else
        AC_MSG_RESULT("no")
        AC_MSG_ERROR([You are targeting Windows version 0x$MOZ_WINSDK_TARGETVER, but your SDK only supports up to version $MOZ_WINSDK_MAXVER. Install and use an updated SDK, or target a lower version using --with-windows-version. See https://developer.mozilla.org/En/Windows_SDK_versions for more details on fixing this.])
    fi

    AC_DEFINE_UNQUOTED(MOZ_WINSDK_TARGETVER,0x$MOZ_WINSDK_TARGETVER)
    # Definitions matching sdkddkver.h
    AC_DEFINE_UNQUOTED(MOZ_NTDDI_WS03, 0x05020000)
    AC_DEFINE_UNQUOTED(MOZ_NTDDI_LONGHORN, 0x06000000)
    AC_DEFINE_UNQUOTED(MOZ_NTDDI_WIN7, 0x06010000)
    ;;
esac

dnl Test breaks icc on OS/2 && MSVC
if test "$CC" != "icc" -a -z "$_WIN32_MSVC"; then
    AC_PROG_CC_C_O
    if grep "NO_MINUS_C_MINUS_O 1" ./confdefs.h >/dev/null; then
        USING_HCC=1
        _OLDCC=$CC
        _OLDCXX=$CXX
        CC="${srcdir}/build/hcc '$CC'"
        CXX="${srcdir}/build/hcpp '$CXX'"
    fi
fi

AC_PROG_CPP
AC_PROG_CXXCPP

if test -n "$_WIN32_MSVC"; then
    SKIP_PATH_CHECKS=1
    SKIP_COMPILER_CHECKS=1
    SKIP_LIBRARY_CHECKS=1

    # Since we're skipping compiler and library checks, hard-code
    # some facts here.
    case "$target" in
    *-wince)
        ;;
    *)
        AC_DEFINE(HAVE_IO_H)
        AC_DEFINE(HAVE_SETBUF)
        AC_DEFINE(HAVE_ISATTY)
        ;;
    esac
fi

fi # COMPILE_ENVIRONMENT

AC_SUBST(MIDL_FLAGS)
AC_SUBST(_MSC_VER)

AC_SUBST(GNU_AS)
AC_SUBST(GNU_LD)
AC_SUBST(GNU_CC)
AC_SUBST(GNU_CXX)
AC_SUBST(INTEL_CC)
AC_SUBST(INTEL_CXX)

dnl ========================================================
dnl Checks for programs.
dnl ========================================================
AC_PROG_INSTALL
AC_PROG_LN_S

if test -z "$TINDERBOX_SKIP_PERL_VERSION_CHECK"; then
AC_MSG_CHECKING([for minimum required perl version >= $PERL_VERSION])
_perl_version=`PERL_VERSION=$PERL_VERSION $PERL -e 'print "$]"; if ($] >= $ENV{PERL_VERSION}) { exit(0); } else { exit(1); }' 2>&5`
_perl_res=$?
AC_MSG_RESULT([$_perl_version])

if test "$_perl_res" != 0; then
    AC_MSG_ERROR([Perl $PERL_VERSION or higher is required.])
fi
fi

AC_MSG_CHECKING([for full perl installation])
_perl_archlib=`$PERL -e 'use Config; if ( -d $Config{archlib} ) { exit(0); } else { exit(1); }' 2>&5`
_perl_res=$?
if test "$_perl_res" != 0; then
    AC_MSG_RESULT([no])
    AC_MSG_ERROR([Cannot find Config.pm or \$Config{archlib}.  A full perl installation is required.])
else
    AC_MSG_RESULT([yes])    
fi

MOZ_PATH_PROGS(PYTHON, $PYTHON python2.5 python2.4 python)
if test -z "$PYTHON"; then
    AC_MSG_ERROR([python was not found in \$PATH])
fi

if test -z "$COMPILE_ENVIRONMENT"; then
    NSINSTALL_BIN='$(PYTHON) $(topsrcdir)/config/nsinstall.py'
fi
AC_SUBST(NSINSTALL_BIN)

MOZ_PATH_PROG(DOXYGEN, doxygen, :)
MOZ_PATH_PROG(WHOAMI, whoami, :)
MOZ_PATH_PROG(AUTOCONF, autoconf, :)
MOZ_PATH_PROG(UNZIP, unzip, :)
MOZ_PATH_PROGS(ZIP, zip)
if test -z "$ZIP" || test "$ZIP" = ":"; then
    AC_MSG_ERROR([zip not found in \$PATH])
fi
MOZ_PATH_PROG(SYSTEM_MAKEDEPEND, makedepend)
MOZ_PATH_PROG(XARGS, xargs)
if test -z "$XARGS" || test "$XARGS" = ":"; then
    AC_MSG_ERROR([xargs not found in \$PATH .])
fi

if test "$COMPILE_ENVIRONMENT"; then

dnl ========================================================
dnl = Mac OS X toolchain support
dnl ========================================================

case "$target_os" in
darwin*)
    dnl Current known valid versions for GCC_VERSION are 2.95.2 3.1 3.3 4.0.
    dnl 4.0 identifies itself as 4.0.x, so strip the decidecimal for
    dnl the environment and includedir purposes (when using an SDK, below),
    dnl but remember the full version number for the libdir (SDK).
    changequote(,)
    GCC_VERSION_FULL=`echo $CXX_VERSION | $PERL -pe 's/^.*gcc version ([^ ]*).*/$1/'`
    GCC_VERSION=`echo $GCC_VERSION_FULL | $PERL -pe '(split(/\./))[0]>=4&&s/(^\d*\.\d*).*/$1/;'`
    changequote([,])
    if test "$GCC_VERSION_FULL" = "4.0.0" ; then
        dnl Bug 280479, but this keeps popping up in bug 292530 too because
        dnl 4.0.0/4061 is the default compiler in Tiger.
        changequote(,)
        GCC_BUILD=`echo $CXX_VERSION | $PERL -pe 's/^.*build ([^ )]*).*/$1/'`
        changequote([,])
        if test "$GCC_BUILD" = "4061" ; then
            AC_MSG_ERROR([You are attempting to use Apple gcc 4.0 build 4061.
This compiler was supplied with Xcode 2.0, and contains bugs that prevent it
from building Mozilla. Upgrade to Xcode 2.1 or later.])
        fi
    fi

    dnl xcodebuild needs GCC_VERSION defined in the environment, since it
    dnl doesn't respect the CC/CXX setting.  With GCC_VERSION set, it will use
    dnl /usr/bin/g(cc|++)-$GCC_VERSION.
    MOZ_PATH_PROGS(PBBUILD, pbbuild xcodebuild pbxbuild)

    case "$PBBUILD" in
      *xcodebuild*)
        changequote(,)
        XCODEBUILD_VERSION=`$PBBUILD -version 2>/dev/null | xargs | sed -e 's/.*DevToolsCore-\([0-9]*\).*/\1/'`
        changequote([,])
        if test -n "$XCODEBUILD_VERSION" && test "$XCODEBUILD_VERSION" -ge 620 ; then
          HAS_XCODE_2_1=1;
        fi
      ;;
    esac

    dnl sdp was formerly in /Developer/Tools.  As of Mac OS X 10.4 (Darwin 8),
    dnl it has moved into /usr/bin.
    MOZ_PATH_PROG(SDP, sdp, :, [$PATH:/usr/bin:/Developer/Tools])
    ;;
esac

AC_SUBST(GCC_VERSION)
AC_SUBST(XCODEBUILD_VERSION)
AC_SUBST(HAS_XCODE_2_1)

dnl The universal machinery sets UNIVERSAL_BINARY to inform packager.mk
dnl that a universal binary is being produced.
AC_SUBST(UNIVERSAL_BINARY)

dnl ========================================================
dnl Check for MacOS deployment target version
dnl ========================================================

MOZ_ARG_ENABLE_STRING(macos-target,
                      [  --enable-macos-target=VER (default=10.5)
                          Set the minimum MacOS version needed at runtime],
                      [_MACOSX_DEPLOYMENT_TARGET=$enableval])

case "$target" in
*-darwin*)
    if test -n "$_MACOSX_DEPLOYMENT_TARGET" ; then
        dnl Use the specified value
        export MACOSX_DEPLOYMENT_TARGET=$_MACOSX_DEPLOYMENT_TARGET
        AC_DEFINE_UNQUOTED(__ENVIRONMENT_MAC_OS_X_VERION_MIN_REQUIRED__,$_MACOSX_DEPLOYMENT_TARGET)
    elif test -z "$MACOSX_DEPLOYMENT_TARGET" ; then
        dnl No value specified on the command line or in the environment,
        dnl use architecture minimum.
        export MACOSX_DEPLOYMENT_TARGET=10.5
    fi
    ;;
esac

AC_SUBST(MACOSX_DEPLOYMENT_TARGET)

dnl ========================================================
dnl = Mac OS X SDK support
dnl ========================================================
MACOS_SDK_DIR=
NEXT_ROOT=
MOZ_ARG_WITH_STRING(macos-sdk,
[  --with-macos-sdk=dir   Location of platform SDK to use (Mac OS X only)],
    MACOS_SDK_DIR=$withval)

dnl MACOS_SDK_DIR will be set to the SDK location whenever one is in use.
dnl NEXT_ROOT will be set and exported only if it's needed.
AC_SUBST(MACOS_SDK_DIR)
AC_SUBST(NEXT_ROOT)

if test "$MACOS_SDK_DIR"; then
  dnl Sync this section with the ones in NSPR and NSS.
  dnl Changes to the cross environment here need to be accounted for in
  dnl the libIDL checks (below) and xpidl build.

  if test ! -d "$MACOS_SDK_DIR"; then
    AC_MSG_ERROR([SDK not found.  When using --with-macos-sdk, you must
specify a valid SDK.  SDKs are installed when the optional cross-development
tools are selected during the Xcode/Developer Tools installation.])
  fi

  GCC_VERSION_MAJOR=`echo $GCC_VERSION_FULL | $PERL -pe 's/(^\d*).*/$1/;'`
  if test "$GCC_VERSION_MAJOR" -lt "4" ; then
    AC_MSG_ERROR([You need to upgrade the compiler version to 4.x])
  else
    CFLAGS="$CFLAGS -isysroot ${MACOS_SDK_DIR}"
    CXXFLAGS="$CXXFLAGS -isysroot ${MACOS_SDK_DIR}"

    dnl CPP/CXXCPP needs to be set for AC_CHECK_HEADER.
    CPP="$CPP -isysroot ${MACOS_SDK_DIR}"
    CXXCPP="$CXXCPP -isysroot ${MACOS_SDK_DIR}"

    if test "$GCC_VERSION_FULL" = "4.0.0" ; then
      dnl If gcc >= 4.0, we're guaranteed to be on Tiger, which has an ld
      dnl that supports -syslibroot.  Don't set NEXT_ROOT because it will
      dnl be ignored and cause warnings when -syslibroot is specified.
      dnl gcc 4.0.1 will pass -syslibroot to ld automatically based on
      dnl the -isysroot it receives, so this is only needed with 4.0.0.
      LDFLAGS="$LDFLAGS -Wl,-syslibroot,${MACOS_SDK_DIR}"
    fi
  fi

  AC_LANG_SAVE
  AC_MSG_CHECKING([for valid compiler/Mac OS X SDK combination])
  AC_LANG_CPLUSPLUS
  AC_TRY_COMPILE([#include <new>
                 int main() { return 0; }],
   result=yes,
   result=no)
  AC_LANG_RESTORE
  AC_MSG_RESULT($result)

  if test "$result" = "no" ; then
    AC_MSG_ERROR([The selected compiler and Mac OS X SDK are incompatible.])
  fi
fi

fi # COMPILE_ENVIRONMENT

dnl Be sure the make we use is GNU make.
dnl on win32, gmake.exe is the generally the wrong version
if test -n "$MAKE"; then
  if test `echo $MAKE | grep -c make.py` != 1; then
     NOT_PYMAKE=$MAKE
  fi
fi

case "$host_os" in
cygwin*|mingw*|mks*|msvc*)
    MOZ_PATH_PROGS(GMAKE, $GMAKE $NOT_PYMAKE make gmake, :)
    ;;
*)
    MOZ_PATH_PROGS(GMAKE, $GMAKE $NOT_PYMAKE gmake make, :)
    ;;
esac
if test "$GMAKE" = ":"; then
   AC_MSG_ERROR([GNU make not found])
fi
AC_SUBST(GMAKE)

if test "$COMPILE_ENVIRONMENT"; then

AC_PATH_XTRA

XCFLAGS="$X_CFLAGS"

fi # COMPILE_ENVIRONMENT

dnl ========================================================
dnl set the defaults first
dnl ========================================================
AS_BIN=$AS
AR_FLAGS='cr $@'
AR_LIST='$(AR) t'
AR_EXTRACT='$(AR) x'
AR_DELETE='$(AR) d'
AS='$(CC)'
AS_DASH_C_FLAG='-c'
DLL_PREFIX=lib
LIB_PREFIX=lib
DLL_SUFFIX=.so
OBJ_SUFFIX=o
LIB_SUFFIX=a
ASM_SUFFIX=s
IMPORT_LIB_SUFFIX=
TARGET_MD_ARCH=unix
DIRENT_INO=d_ino
CYGWIN_WRAPPER=
WIN_TOP_SRC=
MOZ_USER_DIR=".mozilla"
HOST_AR='$(AR)'
HOST_AR_FLAGS='$(AR_FLAGS)'

MOZ_JPEG_CFLAGS=
MOZ_JPEG_LIBS='$(call EXPAND_LIBNAME_PATH,mozjpeg,$(DEPTH)/jpeg)'
MOZ_ZLIB_CFLAGS=
MOZ_ZLIB_LIBS='$(call EXPAND_LIBNAME_PATH,mozz,$(DEPTH)/modules/zlib/src)'
MOZ_BZ2_CFLAGS=
MOZ_BZ2_LIBS='$(call EXPAND_LIBNAME_PATH,bz2,$(DEPTH)/modules/libbz2/src)'
MOZ_PNG_CFLAGS=
MOZ_PNG_LIBS='$(call EXPAND_LIBNAME_PATH,mozpng,$(DEPTH)/modules/libimg/png)'

MOZ_JS_LIBS='-L$(LIBXUL_DIST)/bin -lmozjs'
DYNAMIC_XPCOM_LIBS='-L$(LIBXUL_DIST)/bin -lxpcom -lxpcom_core'
MOZ_FIX_LINK_PATHS='-Wl,-rpath-link,$(LIBXUL_DIST)/bin -Wl,-rpath-link,$(prefix)/lib'
XPCOM_FROZEN_LDOPTS='-L$(LIBXUL_DIST)/bin -lxpcom'
LIBXUL_LIBS='$(XPCOM_FROZEN_LDOPTS) -lxul'
XPCOM_GLUE_LDOPTS='$(LIBXUL_DIST)/lib/$(LIB_PREFIX)xpcomglue_s.$(LIB_SUFFIX) $(XPCOM_FROZEN_LDOPTS)'
XPCOM_STANDALONE_GLUE_LDOPTS='$(LIBXUL_DIST)/lib/$(LIB_PREFIX)xpcomglue.$(LIB_SUFFIX)'

MOZ_FS_LAYOUT=unix

MOZ_COMPONENT_NSPR_LIBS='-L$(LIBXUL_DIST)/bin $(NSPR_LIBS)'

USE_DEPENDENT_LIBS=1

_PLATFORM_DEFAULT_TOOLKIT=cairo-gtk2

MOZ_ENABLE_POSTSCRIPT=1 

if test -n "$CROSS_COMPILE"; then
    OS_TARGET="${target_os}"
    OS_ARCH=`echo $target_os | sed -e 's|/|_|g'`
    OS_RELEASE=
    case "${target_os}" in
        linux*)       OS_ARCH=Linux OS_TARGET=Linux ;;
        kfreebsd*-gnu) OS_ARCH=GNU_kFreeBSD OS_TARGET=GNU_kFreeBSD ;;
        solaris*)     OS_ARCH=SunOS OS_RELEASE=5 ;;
        mingw*)       OS_ARCH=WINNT ;;
        wince*)       OS_ARCH=WINCE ;;
        darwin*)      OS_ARCH=Darwin OS_TARGET=Darwin ;;
    esac
else
    OS_TARGET=`uname -s`
    OS_ARCH=`uname -s | sed -e 's|/|_|g'`
    OS_RELEASE=`uname -r`
fi

# Before this used `uname -m` when not cross compiling
# but that breaks when you have a 64 bit kernel with a 32 bit userland.
OS_TEST="${target_cpu}"

_COMPILER_PREFIX=

HOST_OS_ARCH=`echo $host_os | sed -e 's|/|_|g'`

#######################################################################
# Master "Core Components" macros for getting the OS target           #
#######################################################################

#
# If OS_TARGET is not specified, it defaults to $(OS_ARCH), i.e., no
# cross-compilation.
#

#
# Define and override various archtecture-specific variables, including
# HOST_OS_ARCH
# OS_ARCH
# OS_TEST
# OS_TARGET
# OS_RELEASE
# OS_MINOR_RELEASE
#

case "$HOST_OS_ARCH" in
cygwin*|mingw*|mks*|msvc*)
    HOST_OS_ARCH=WINNT
    ;;
linux*)
    HOST_OS_ARCH=Linux
    ;;
solaris*)
    HOST_OS_ARCH=SunOS
    SOLARIS_SUNPRO_CC=
    SOLARIS_SUNPRO_CXX=
    if test -z "$GNU_CC"; then
        if test "`$CC -V 2>&1 | egrep -c 'Sun.*C '`" != "0"; then
            SOLARIS_SUNPRO_CC=1
       fi
    fi

    if test -z "$GNU_CXX"; then
       if test "`$CXX -V 2>&1 | egrep -c 'Sun.*C\+\+ '`" != "0"; then
           SOLARIS_SUNPRO_CXX=1
       fi
    fi
    AC_SUBST(SOLARIS_SUNPRO_CC)
    AC_SUBST(SOLARIS_SUNPRO_CXX)
    ;;
BSD_386)
    HOST_OS_ARCH=BSD
    ;;
dgux)
    HOST_OS_ARCH=DGUX
    ;;
IRIX64)
    HOST_OS_ARCH=IRIX
    ;;
UNIX_SV)
    if "`cat /etc/bcheckrc | grep -c NCR 2>/dev/null`" != "0"; then
        HOST_OS_ARCH=NCR
    else
        HOST_OS_ARCH=UNIXWARE
    fi
    ;;
ncr)
    HOST_OS_ARCH=NCR
    ;;
UNIX_SYSTEM_V)
    HOST_OS_ARCH=NEC
    ;;
OSF1)
    ;;
*OpenVMS*)
    HOST_OS_ARCH=OpenVMS
    ;;
OS_2)
    HOST_OS_ARCH=OS2
    ;;
QNX)
    ;;
SCO_SV)
    HOST_OS_ARCH=SCOOS
    ;;
SINIX-N | SINIX-Y | SINIX-Z |ReliantUNIX-M)
    HOST_OS_ARCH=SINIX
    ;;
UnixWare)
    HOST_OS_ARCH=UNIXWARE
    ;;
esac

case "$OS_ARCH" in
WINNT)
    OS_TEST=`uname -p`
    ;;
Windows_NT)
#
# If uname -s returns "Windows_NT", we assume that we are using
# the uname.exe in MKS toolkit.
#
# The -r option of MKS uname only returns the major version number.
# So we need to use its -v option to get the minor version number.
# Moreover, it doesn't have the -p option, so we need to use uname -m.
#
    OS_ARCH=WINNT
    OS_TARGET=WINNT
    OS_MINOR_RELEASE=`uname -v`
    if test "$OS_MINOR_RELEASE" = "00"; then
        OS_MINOR_RELEASE=0
    fi
    OS_RELEASE="${OS_RELEASE}.${OS_MINOR_RELEASE}"
    ;;
CYGWIN32_NT|CYGWIN_NT*|MINGW*_NT*)
#
# If uname -s returns "CYGWIN_NT-4.0", we assume that we are using
# the uname.exe in the Cygwin tools.
# Prior to the Beta 20 release, Cygwin was called GNU-Win32.
# If uname -s returns "CYGWIN32/NT", we assume that we are using
# the uname.exe in the GNU-Win32 tools.
# If uname -s returns MINGW32_NT-5.1, we assume that we are using
# the uname.exe in the MSYS tools.
#
    OS_RELEASE=`expr $OS_ARCH : '.*NT-\(.*\)'`
    OS_ARCH=WINNT
    OS_TARGET=WINNT
    ;;
AIX)
    OS_RELEASE=`uname -v`.`uname -r`
    OS_TEST=${target_cpu}
    ;;
BSD_386)
    OS_ARCH=BSD
    ;;
dgux)
    OS_ARCH=DGUX
    ;;
IRIX64)
    OS_ARCH=IRIX
    ;;
UNIX_SV)
    if "`cat /etc/bcheckrc | grep -c NCR 2>/dev/null`" != "0"; then
        OS_ARCH=NCR
    else
        OS_ARCH=UNIXWARE
        OS_RELEASE=`uname -v`
    fi
    ;;
ncr)
    OS_ARCH=NCR
    ;;
UNIX_SYSTEM_V)
    OS_ARCH=NEC
    ;;
OSF1)
    case `uname -v` in
    148)
        OS_RELEASE=V3.2C
        ;;
    564)
        OS_RELEASE=V4.0B
        ;;
    878)
        OS_RELEASE=V4.0D
        ;;
    esac
    ;;
*OpenVMS*)
    OS_ARCH=OpenVMS
    OS_RELEASE=`uname -v`
    OS_TEST=`uname -p`
    ;;
OS_2)
    OS_ARCH=OS2
    OS_TARGET=OS2
    OS_RELEASE=`uname -v`
    ;;
QNX)
    if test "$OS_TARGET" != "NTO"; then
        changequote(,)
        OS_RELEASE=`uname -v | sed 's/^\([0-9]\)\([0-9]*\)$/\1.\2/'`
        changequote([,])
    fi
    OS_TEST=x86
    ;;
SCO_SV)
    OS_ARCH=SCOOS
    OS_RELEASE=5.0
    ;;
SINIX-N | SINIX-Y | SINIX-Z |ReliantUNIX-M)
    OS_ARCH=SINIX
    OS_TEST=`uname -p`
    ;;
UnixWare)
    OS_ARCH=UNIXWARE
    OS_RELEASE=`uname -v`
    ;;
WINCE)
    OS_ARCH=WINCE
    OS_TARGET=WINCE
    ;;
Darwin)
    case "${target_cpu}" in
    powerpc*)
        OS_TEST=ppc
        ;;
    i*86*)
        OS_TEST=i386 
        ;;
    x86_64)
        OS_TEST=x86_64
        ;;
    *)
        if test -z "$CROSS_COMPILE" ; then
            OS_TEST=`uname -p`
        fi
        ;;
    esac
    ;;
esac

if test "$OS_ARCH" = "NCR"; then
    changequote(,)
    OS_RELEASE=`awk '{print $3}' /etc/.relid | sed 's/^\([0-9]\)\(.\)\(..\)\(.*\)$/\2.\3/'`
    changequote([,])
fi

# Only set CPU_ARCH if we recognize the value of OS_TEST

case "$OS_TEST" in
*86 | i86pc)
    CPU_ARCH=x86
    ;;

powerpc64 | ppc64)
    CPU_ARCH=ppc64
    ;;

powerpc | ppc | rs6000)
    CPU_ARCH=ppc
    ;;

Alpha | alpha | ALPHA)
    CPU_ARCH=Alpha
    ;;

s390)
    CPU_ARCH=s390
    ;;

s390x)
    CPU_ARCH=s390x
    ;;

hppa* | parisc)
    CPU_ARCH=hppa
    ;;

sun4u | sparc*)
    CPU_ARCH=sparc
    ;;

x86_64 | ia64)
    CPU_ARCH="$OS_TEST"
    ;;

arm)
    if test "$OS_TARGET" = "WINCE"; then
        CPU_ARCH="$OS_TEST"
    fi
    ;;
esac

if test -z "$OS_TARGET"; then
    OS_TARGET=$OS_ARCH
fi
OS_CONFIG="${OS_TARGET}${OS_RELEASE}"

dnl ========================================================
dnl GNU specific defaults
dnl ========================================================
if test "$GNU_CC"; then
    # FIXME: Let us build with strict aliasing. bug 414641.
    CFLAGS="$CFLAGS -fno-strict-aliasing"
    MKSHLIB='$(CXX) $(CXXFLAGS) $(DSO_PIC_CFLAGS) $(DSO_LDOPTS) -Wl,-h,$@ -o $@'
    MKCSHLIB='$(CC) $(CFLAGS) $(DSO_PIC_CFLAGS) $(DSO_LDOPTS) -Wl,-h,$@ -o $@'
    DSO_LDOPTS='-shared'
    if test "$GCC_USE_GNU_LD"; then
        # Don't allow undefined symbols in libraries
        DSO_LDOPTS="$DSO_LDOPTS -Wl,-z,defs"
    fi
    WARNINGS_AS_ERRORS='-Werror'
    DSO_CFLAGS=''
    DSO_PIC_CFLAGS='-fPIC'
    ASFLAGS="$ASFLAGS -fPIC"
    _MOZ_RTTI_FLAGS_ON=${_COMPILER_PREFIX}-frtti
    _MOZ_RTTI_FLAGS_OFF=${_COMPILER_PREFIX}-fno-rtti
    _MOZ_EXCEPTIONS_FLAGS_ON='-fhandle-exceptions'
    _MOZ_EXCEPTIONS_FLAGS_OFF='-fno-handle-exceptions'

    # Turn on GNU specific features
    # -Wall - turn on all warnings
    # -pedantic - make compiler warn about non-ANSI stuff, and
    #             be a little bit stricter
    # Warnings slamm took out for now (these were giving more noise than help):
    # -Wbad-function-cast - warns when casting a function to a new return type
    # -Wshadow - removed because it generates more noise than help --pete
    _WARNINGS_CFLAGS="${_WARNINGS_CFLAGS} -Wall -W -Wno-unused -Wpointer-arith"
    if test -z "$INTEL_CC"; then
       # Don't use -Wcast-align with ICC
       case "$CPU_ARCH" in
           # And don't use it on hppa, ia64, sparc, since it's noisy there
           hppa | ia64 | sparc)
           ;;
           *)
        _WARNINGS_CFLAGS="${_WARNINGS_CFLAGS} -Wcast-align"
           ;;
       esac
    fi

    dnl Turn pedantic on but disable the warnings for long long
    _PEDANTIC=1

    if test -z "$INTEL_CC"; then
      _IGNORE_LONG_LONG_WARNINGS=1
      _WARNINGS_CFLAGS="${_WARNINGS_CFLAGS} -W"
    else
      _IGNORE_LONG_LONG_WARNINGS=
    fi


    _DEFINES_CFLAGS='-include $(DEPTH)/mozilla-config.h -DMOZILLA_CLIENT'
    _USE_CPP_INCLUDE_FLAG=1
elif test "$SOLARIS_SUNPRO_CC"; then
    MKSHLIB='$(LD) $(DSO_LDOPTS) -h $@ -o $@'
    MKCSHLIB='$(LD) $(DSO_LDOPTS) -h $@ -o $@'

    DSO_LDOPTS='-shared'
    if test "$GNU_LD"; then
        # Don't allow undefined symbols in libraries
        DSO_LDOPTS="$DSO_LDOPTS -z defs"
    fi

    DSO_CFLAGS=''
    if test "$CPU_ARCH" = "sparc"; then
        # for Sun Studio on Solaris/SPARC
        DSO_PIC_CFLAGS='-xcode=pic32'
    else
        DSO_PIC_CFLAGS='-KPIC'
    fi
    _DEFINES_CFLAGS='$(ACDEFINES) -D_MOZILLA_CONFIG_H_ -DMOZILLA_CLIENT'
else
    MKSHLIB='$(LD) $(DSO_LDOPTS) -h $@ -o $@'
    MKCSHLIB='$(LD) $(DSO_LDOPTS) -h $@ -o $@'

    DSO_LDOPTS='-shared'
    if test "$GNU_LD"; then
        # Don't allow undefined symbols in libraries
        DSO_LDOPTS="$DSO_LDOPTS -z defs"
    fi

    DSO_CFLAGS=''
    DSO_PIC_CFLAGS='-KPIC'
    _DEFINES_CFLAGS='$(ACDEFINES) -D_MOZILLA_CONFIG_H_ -DMOZILLA_CLIENT'
fi

if test "$GNU_CXX"; then
    # FIXME: Let us build with strict aliasing. bug 414641.
    CXXFLAGS="$CXXFLAGS -fno-strict-aliasing"
    # Turn on GNU specific features
    _WARNINGS_CXXFLAGS="${_WARNINGS_CXXFLAGS} -Wall -Wpointer-arith -Woverloaded-virtual -Wsynth -Wno-ctor-dtor-privacy -Wno-non-virtual-dtor"
    if test -z "$INTEL_CC"; then
       # Don't use -Wcast-align with ICC
       case "$CPU_ARCH" in
           # And don't use it on hppa, ia64, sparc, since it's noisy there
           hppa | ia64 | sparc)
           ;;
           *)
        _WARNINGS_CXXFLAGS="${_WARNINGS_CXXFLAGS} -Wcast-align"
           ;;
       esac
    fi

    _DEFINES_CXXFLAGS='-DMOZILLA_CLIENT -include $(DEPTH)/mozilla-config.h'
    _USE_CPP_INCLUDE_FLAG=1

    AC_CACHE_CHECK(whether the compiler supports -Wno-invalid-offsetof,
                   ac_has_wno_invalid_offsetof,
        [
            AC_LANG_SAVE
            AC_LANG_CPLUSPLUS
            _SAVE_CXXFLAGS="$CXXFLAGS"
            CXXFLAGS="$CXXFLAGS ${_COMPILER_PREFIX}-Wno-invalid-offsetof"
            AC_TRY_COMPILE([],
                           [return(0);],
                           ac_has_wno_invalid_offsetof="yes",
                           ac_has_wno_invalid_offsetof="no")
            CXXFLAGS="$_SAVE_CXXFLAGS"
            AC_LANG_RESTORE
        ])
    if test "$ac_has_wno_invalid_offsetof" = "yes"; then
        _WARNINGS_CXXFLAGS="${_WARNINGS_CXXFLAGS} ${_COMPILER_PREFIX}-Wno-invalid-offsetof"
    fi
<<<<<<< HEAD
=======

    AC_CACHE_CHECK(whether the compiler supports -Wno-variadic-macros,
                   ac_has_wno_variadic_macros,
        [
            AC_LANG_SAVE
            AC_LANG_CPLUSPLUS
            _SAVE_CXXFLAGS="$CXXFLAGS"
            CXXFLAGS="$CXXFLAGS ${_COMPILER_PREFIX}-Wno-variadic-macros"
            AC_TRY_COMPILE([],
                           [return(0);],
                           ac_has_wno_variadic_macros="yes",
                           ac_has_wno_variadic_macros="no")
            CXXFLAGS="$_SAVE_CXXFLAGS"
            AC_LANG_RESTORE
        ])
    if test "$ac_has_wno_variadic_macros" = "yes"; then
        _WARNINGS_CXXFLAGS="${_WARNINGS_CXXFLAGS} ${_COMPILER_PREFIX}-Wno-variadic-macros"
    fi

    AC_CACHE_CHECK(whether the compiler supports -Werror=overloaded-virtual,
                   ac_has_werror_overloaded_virtual,
        [
            AC_LANG_SAVE
            AC_LANG_CPLUSPLUS
            _SAVE_CXXFLAGS="$CXXFLAGS"
            CXXFLAGS="$CXXFLAGS -Werror=overloaded-virtual"
            AC_TRY_COMPILE([],
                           [return(0);],
                           ac_has_werror_overloaded_virtual="yes",
                           ac_has_werror_overloaded_virtual="no")
            CXXFLAGS="$_SAVE_CXXFLAGS"
            AC_LANG_RESTORE
        ])

    if test "$ac_has_werror_overloaded_virtual" = "yes"; then
        _WARNINGS_CXXFLAGS="${_WARNINGS_CXXFLAGS} -Werror=overloaded-virtual"
    else
        _WARNINGS_CXXFLAGS="${_WARNINGS_CXXFLAGS} -Woverloaded-virtual"
    fi

>>>>>>> c68670ab
else
    _DEFINES_CXXFLAGS='-DMOZILLA_CLIENT -D_MOZILLA_CONFIG_H_ $(ACDEFINES)'
fi

dnl gcc can come with its own linker so it is better to use the pass-thru calls
dnl MKSHLIB_FORCE_ALL is used to force the linker to include all object
dnl files present in an archive. MKSHLIB_UNFORCE_ALL reverts the linker to
dnl normal behavior.
dnl ========================================================
MKSHLIB_FORCE_ALL=
MKSHLIB_UNFORCE_ALL=

if test "$COMPILE_ENVIRONMENT"; then
if test "$GNU_CC"; then
  AC_MSG_CHECKING(whether ld has archive extraction flags)
  AC_CACHE_VAL(ac_cv_mkshlib_force_and_unforce,
   [_SAVE_LDFLAGS=$LDFLAGS; _SAVE_LIBS=$LIBS
    ac_cv_mkshlib_force_and_unforce="no"
    exec 3<&0 <<LOOP_INPUT
	force="-Wl,--whole-archive";   unforce="-Wl,--no-whole-archive"
	force="-Wl,-z -Wl,allextract"; unforce="-Wl,-z -Wl,defaultextract"
	force="-Wl,-all";              unforce="-Wl,-none"
LOOP_INPUT
    while read line
    do
      eval $line
      LDFLAGS=$force
      LIBS=$unforce
      AC_TRY_LINK(,, ac_cv_mkshlib_force_and_unforce=$line; break)
    done
    exec 0<&3 3<&-
    LDFLAGS=$_SAVE_LDFLAGS; LIBS=$_SAVE_LIBS
   ])
  if test "$ac_cv_mkshlib_force_and_unforce" = "no"; then
    AC_MSG_RESULT(no)
  else
    AC_MSG_RESULT(yes)
    eval $ac_cv_mkshlib_force_and_unforce
    MKSHLIB_FORCE_ALL=$force
    MKSHLIB_UNFORCE_ALL=$unforce
  fi
fi # GNU_CC
fi # COMPILE_ENVIRONMENT

dnl =================================================================
dnl Set up and test static assertion macros used to avoid AC_TRY_RUN,
dnl which is bad when cross compiling.
dnl =================================================================
if test "$COMPILE_ENVIRONMENT"; then
configure_static_assert_macros='
#define CONFIGURE_STATIC_ASSERT(condition) CONFIGURE_STATIC_ASSERT_IMPL(condition, __LINE__)
#define CONFIGURE_STATIC_ASSERT_IMPL(condition, line) CONFIGURE_STATIC_ASSERT_IMPL2(condition, line)
#define CONFIGURE_STATIC_ASSERT_IMPL2(condition, line) typedef int static_assert_line_##line[(condition) ? 1 : -1]
'

dnl test that the macros actually work:
AC_MSG_CHECKING(that static assertion macros used in autoconf tests work)
AC_CACHE_VAL(ac_cv_static_assertion_macros_work,
 [AC_LANG_SAVE
  AC_LANG_C
  ac_cv_static_assertion_macros_work="yes"
  AC_TRY_COMPILE([$configure_static_assert_macros],
                 [CONFIGURE_STATIC_ASSERT(1)],
                 ,
                 ac_cv_static_assertion_macros_work="no")
  AC_TRY_COMPILE([$configure_static_assert_macros],
                 [CONFIGURE_STATIC_ASSERT(0)],
                 ac_cv_static_assertion_macros_work="no",
                 )
  AC_LANG_CPLUSPLUS
  AC_TRY_COMPILE([$configure_static_assert_macros],
                 [CONFIGURE_STATIC_ASSERT(1)],
                 ,
                 ac_cv_static_assertion_macros_work="no")
  AC_TRY_COMPILE([$configure_static_assert_macros],
                 [CONFIGURE_STATIC_ASSERT(0)],
                 ac_cv_static_assertion_macros_work="no",
                 )
  AC_LANG_RESTORE
 ])
AC_MSG_RESULT("$ac_cv_static_assertion_macros_work")
if test "$ac_cv_static_assertion_macros_work" = "no"; then
    AC_MSG_ERROR([Compiler cannot compile macros used in autoconf tests.])
fi
fi # COMPILE_ENVIRONMENT

dnl ========================================================
dnl Checking for 64-bit OS
dnl ========================================================
if test "$COMPILE_ENVIRONMENT"; then
AC_LANG_SAVE
AC_LANG_C
AC_MSG_CHECKING(for 64-bit OS)
AC_TRY_COMPILE([$configure_static_assert_macros],
               [CONFIGURE_STATIC_ASSERT(sizeof(void*) == 8)],
               result="yes", result="no")
AC_MSG_RESULT("$result")
if test "$result" = "yes"; then
    AC_DEFINE(HAVE_64BIT_OS)
    HAVE_64BIT_OS=1
fi
AC_SUBST(HAVE_64BIT_OS)
AC_LANG_RESTORE
fi # COMPILE_ENVIRONMENT

dnl ========================================================
dnl Enable high-memory support on OS/2 by default.
dnl ========================================================
MOZ_OS2_HIGH_MEMORY=1
MOZ_ARG_DISABLE_BOOL(os2-high-mem,
[  --disable-os2-high-mem  Disable high-memory support on OS/2],
    MOZ_OS2_HIGH_MEMORY=,
    MOZ_OS2_HIGH_MEMORY=1 )
AC_SUBST(MOZ_OS2_HIGH_MEMORY)

dnl ========================================================
dnl System overrides of the defaults for host
dnl ========================================================
case "$host" in
*-beos*)
    HOST_CFLAGS="$HOST_CFLAGS -DXP_BEOS -DBeOS -DBEOS -D_POSIX_SOURCE -DNO_X11"
    HOST_NSPR_MDCPUCFG='\"md/_beos.cfg\"'
    HOST_OPTIMIZE_FLAGS="${HOST_OPTIMIZE_FLAGS=-O3}"
    ;;

*cygwin*|*mingw*|*mks*|*msvc*|*wince)
    # we need Python 2.5 on Windows
    PYTHON_VERSION=2.5
    if test -n "$_WIN32_MSVC"; then
        HOST_AR=lib
        HOST_AR_FLAGS='-NOLOGO -OUT:"$@"'
        HOST_CFLAGS="$HOST_CFLAGS -TC -nologo -Fd\$(HOST_PDBFILE)"
        HOST_RANLIB='echo ranlib'
    else
        HOST_CFLAGS="$HOST_CFLAGS -mno-cygwin"
    fi
    HOST_CFLAGS="$HOST_CFLAGS -DXP_WIN32 -DXP_WIN -DWIN32 -D_WIN32 -DNO_X11"
    HOST_NSPR_MDCPUCFG='\"md/_winnt.cfg\"'
    HOST_OPTIMIZE_FLAGS="${HOST_OPTIMIZE_FLAGS=-O2}"
    HOST_BIN_SUFFIX=.exe
    case "$host" in
    *mingw*)
    dnl MinGW/MSYS does not need CYGWIN_WRAPPER
        PERL="/bin/sh ${_topsrcdir}/build/msys-perl-wrapper"
        ;;
    *)
        CYGWIN_WRAPPER="${srcdir}/build/cygwin-wrapper"
        if test "`echo ${srcdir} | grep -c ^/ 2>/dev/null`" = 0; then
            _pwd=`pwd`
            CYGWIN_WRAPPER="${_pwd}/${srcdir}/build/cygwin-wrapper"
        fi
        if test "`${PERL} -v | grep -c cygwin  2>/dev/null`" = 0; then
            AS_PERL=1
            PERL="${CYGWIN_WRAPPER} $PERL"
        fi

        if test "`${PYTHON} -c 'import sys; print sys.platform;'`" != "cygwin"; then
            PYTHON="${CYGWIN_WRAPPER} $PYTHON"
        fi
        ;;
    esac

    case "${host_cpu}" in
    x86_64)
        HOST_CFLAGS="$HOST_CFLAGS -D_AMD64_"
        ;;
    esac
    ;;

*-darwin*)
    HOST_CFLAGS="$HOST_CFLAGS -DXP_UNIX -DXP_MACOSX -DNO_X11"
    HOST_NSPR_MDCPUCFG='\"md/_darwin.cfg\"'
    HOST_OPTIMIZE_FLAGS="${HOST_OPTIMIZE_FLAGS=-O3}"
    MOZ_FIX_LINK_PATHS='-Wl,-executable_path,$(LIBXUL_DIST)/bin'
    ;;

*-linux*|*-kfreebsd*-gnu)
    HOST_CFLAGS="$HOST_CFLAGS -DXP_UNIX"
    HOST_NSPR_MDCPUCFG='\"md/_linux.cfg\"'
    HOST_OPTIMIZE_FLAGS="${HOST_OPTIMIZE_FLAGS=-O3}"
    ;;

*os2*)
    HOST_CFLAGS="$HOST_CFLAGS -DXP_OS2 -DNO_X11 -Zomf"
    HOST_NSPR_MDCPUCFG='\"md/_os2.cfg\"'
    HOST_OPTIMIZE_FLAGS="${HOST_OPTIMIZE_FLAGS=-O2}"
    HOST_BIN_SUFFIX=.exe
    MOZ_FIX_LINK_PATHS=
    ;;

*-osf*)
    HOST_CFLAGS="$HOST_CFLAGS -DXP_UNIX"
    HOST_NSPR_MDCPUCFG='\"md/_osf1.cfg\"'
    HOST_OPTIMIZE_FLAGS="${HOST_OPTIMIZE_FLAGS=-O2}"
    ;;

*)
    HOST_CFLAGS="$HOST_CFLAGS -DXP_UNIX"
    HOST_OPTIMIZE_FLAGS="${HOST_OPTIMIZE_FLAGS=-O2}"
    ;;
esac

dnl We require version 2.4 or newer of Python to build,
dnl and 2.5 or newer on Windows.
AC_MSG_CHECKING([for minimum required Python version >= $PYTHON_VERSION])
changequote(,)
$PYTHON -c "import sys; sys.exit(sys.version[:3] < sys.argv[1])" $PYTHON_VERSION
_python_res=$?
changequote([,])
if test "$_python_res" != 0; then
    AC_MSG_ERROR([Python $PYTHON_VERSION or higher is required.])
fi
AC_MSG_RESULT([yes])

dnl Get mozilla version from central milestone file
MOZILLA_VERSION=`$PERL $srcdir/config/milestone.pl -topsrcdir $srcdir`

dnl Get version of various core apps from the version files.
FIREFOX_VERSION=`cat $topsrcdir/browser/config/version.txt`

AC_DEFINE_UNQUOTED(MOZILLA_VERSION,"$MOZILLA_VERSION")
AC_DEFINE_UNQUOTED(MOZILLA_VERSION_U,$MOZILLA_VERSION)

dnl ========================================================
dnl System overrides of the defaults for target
dnl ========================================================

case "$target" in
*-aix*)
    AC_DEFINE(AIX)
    if test ! "$GNU_CC"; then
        if test ! "$HAVE_64BIT_OS"; then
            # Compiling with Visual Age C++ object model compat is the
            # default. To compile with object model ibm, add 
            # AIX_OBJMODEL=ibm to .mozconfig.
            if test "$AIX_OBJMODEL" = "ibm"; then
                CXXFLAGS="$CXXFLAGS -qobjmodel=ibm"
            else
                AIX_OBJMODEL=compat
            fi
        else
            AIX_OBJMODEL=compat
        fi
        AC_SUBST(AIX_OBJMODEL)
        DSO_LDOPTS='-qmkshrobj=1'
        DSO_CFLAGS='-qflag=w:w'
        DSO_PIC_CFLAGS=
        LDFLAGS="$LDFLAGS -Wl,-brtl -blibpath:/usr/lib:/lib"
        AC_MSG_WARN([Clearing MOZ_FIX_LINK_PATHS till we can fix bug 332075.])
        MOZ_FIX_LINK_PATHS=
        MKSHLIB='$(CXX) $(DSO_LDOPTS) -o $@'
        MKCSHLIB='$(CC) $(DSO_LDOPTS) -o $@'
        if test "$COMPILE_ENVIRONMENT"; then
            AC_LANG_SAVE
            AC_LANG_CPLUSPLUS
            AC_MSG_CHECKING([for VisualAge C++ compiler version >= 6.0.0.3])
            AC_TRY_COMPILE([],
                [#if (__IBMCPP__ < 600)
                 #error "Bad compiler"
                 #endif],
                _BAD_COMPILER=,_BAD_COMPILER=1)
            if test -n "$_BAD_COMPILER"; then
                AC_MSG_RESULT([no])    
                AC_MSG_ERROR([VisualAge C++ version 6.0.0.3 or higher is required to build.])
            else
                AC_MSG_RESULT([yes])    
            fi
            AC_LANG_RESTORE
            TARGET_COMPILER_ABI="ibmc"
            CC_VERSION=`lslpp -Lcq vac.C 2>/dev/null | awk -F: '{ print $3 }'`
            CXX_VERSION=`lslpp -Lcq vacpp.cmp.core 2>/dev/null | awk -F: '{ print $3 }'`
        fi
    fi
    case "${target_os}" in
    aix4.1*)
        DLL_SUFFIX='_shr.a'
        ;;
    esac
    if test "$COMPILE_ENVIRONMENT"; then
        AC_CHECK_HEADERS(sys/inttypes.h)
    fi
    AC_DEFINE(NSCAP_DISABLE_DEBUG_PTR_TYPES)
    ;;

*-beos*)
    no_x=yes
    MKSHLIB='$(CXX) $(CXXFLAGS) $(DSO_LDOPTS) -Wl,-h,$@ -o $@'
    _PLATFORM_DEFAULT_TOOLKIT="cairo-beos"
    DSO_LDOPTS='-nostart'
    TK_LIBS='-lbe -lroot'
    LIBS="$LIBS -lbe"
    if test "$COMPILE_ENVIRONMENT"; then
        AC_CHECK_LIB(bind,main,LIBS="$LIBS -lbind")
        AC_CHECK_LIB(zeta,main,LIBS="$LIBS -lzeta")
    fi
    _WARNINGS_CFLAGS="${_WARNINGS_CFLAGS} -Wno-multichar"
    _WARNINGS_CXXFLAGS="${_WARNINGS_CXXFLAGS} -Wno-multichar"
    _MOZ_USE_RTTI=1
    USE_DEPENDENT_LIBS=
    MOZ_USER_DIR="Mozilla"
    ;;

*-bsdi*)
    dnl -pedantic doesn't play well with BSDI's _very_ modified gcc (shlicc2)
    _PEDANTIC=
    _IGNORE_LONG_LONG_WARNINGS=
    case $OS_RELEASE in
	4.*|5.*)
            STRIP="$STRIP -d"
            ;;
	*)
	    DSO_CFLAGS=''
	    DSO_LDOPTS='-r'
	    _WARNINGS_CFLAGS="-Wall"
	    _WARNINGS_CXXFLAGS="-Wall"
	    # The test above doesn't work properly, at least on 3.1.
	    MKSHLIB_FORCE_ALL=''
	    MKSHLIB_UNFORCE_ALL=''
	;;
    esac
    ;;

*-darwin*) 
    MKSHLIB='$(CXX) $(CXXFLAGS) $(DSO_PIC_CFLAGS) $(DSO_LDOPTS) -o $@'
    MKCSHLIB='$(CC) $(CFLAGS) $(DSO_PIC_CFLAGS) $(DSO_LDOPTS) -o $@'
    MOZ_OPTIMIZE_FLAGS="-O3"
    _PEDANTIC=
    CFLAGS="$CFLAGS -fpascal-strings -fno-common"
    CXXFLAGS="$CXXFLAGS -fpascal-strings -fno-common"
    DLL_SUFFIX=".dylib"
    DSO_LDOPTS=''
    STRIP="$STRIP -x -S"
    _PLATFORM_DEFAULT_TOOLKIT='cairo-cocoa'
    MOZ_ENABLE_POSTSCRIPT=
    TARGET_NSPR_MDCPUCFG='\"md/_darwin.cfg\"'
    # The ExceptionHandling framework is needed for Objective-C exception
    # logging code in nsObjCExceptions.h. Currently we only use that in debug
    # builds.
    MOZ_DEBUG_LDFLAGS="$MOZ_DEBUG_LDFLAGS -framework ExceptionHandling"

    dnl DTrace and -dead_strip don't interact well. See bug 403132.
    dnl ===================================================================
    if test "x$enable_dtrace" = "xyes"; then
        echo "Skipping -dead_strip because DTrace is enabled. See bug 403132."
    else
        dnl check for the presence of the -dead_strip linker flag
        AC_MSG_CHECKING([for -dead_strip option to ld])
        _SAVE_LDFLAGS=$LDFLAGS
        LDFLAGS="$LDFLAGS -Wl,-dead_strip"
        AC_TRY_LINK(,[return 0;],_HAVE_DEAD_STRIP=1,_HAVE_DEAD_STRIP=)
        if test -n "$_HAVE_DEAD_STRIP" ; then
            AC_MSG_RESULT([yes])
            MOZ_OPTIMIZE_LDFLAGS="-Wl,-dead_strip"
        else
            AC_MSG_RESULT([no])
        fi
        
        LDFLAGS=$_SAVE_LDFLAGS
    fi
    ;;

*-freebsd*)
    if test `test -x /usr/bin/objformat && /usr/bin/objformat || echo elf` != "elf"; then
	DLL_SUFFIX=".so.1.0"
	DSO_LDOPTS="-shared"
    fi
    if test ! "$GNU_CC"; then
	DSO_LDOPTS="-Bshareable $DSO_LDOPTS"
    fi
# Can't have force w/o an unforce.
#    # Hack for FreeBSD 2.2
#    if test -z "$MKSHLIB_FORCE_ALL"; then
#	MKSHLIB_FORCE_ALL='-Wl,-Bforcearchive'
#	MKSHLIB_UNFORCE_ALL=''
#    fi
    ;; 

*-hpux*)
    DLL_SUFFIX=".sl"
    if test ! "$GNU_CC"; then
    	DSO_LDOPTS='-b -Wl,+s'
    	DSO_CFLAGS=""
    	DSO_PIC_CFLAGS="+Z"
    	MKSHLIB='$(CXX) $(CXXFLAGS) $(DSO_LDOPTS) -L$(LIBXUL_DIST)/bin -o $@'
    	MKCSHLIB='$(LD) -b +s -L$(LIBXUL_DIST)/bin -o $@'
        CXXFLAGS="$CXXFLAGS -Wc,-ansi_for_scope,on"
    else
        DSO_LDOPTS='-b -E +s'
        MKSHLIB='$(LD) $(DSO_LDOPTS) -L$(LIBXUL_DIST)/bin -L$(LIBXUL_DIST)/lib -o $@'
        MKCSHLIB='$(LD) $(DSO_LDOPTS) -L$(LIBXUL_DIST)/bin -L$(LIBXUL_DIST)/lib -o $@'
    fi
    MOZ_POST_PROGRAM_COMMAND='chatr +s enable'
    AC_DEFINE(NSCAP_DISABLE_DEBUG_PTR_TYPES)
    ;;

*-irix5*)
    AC_DEFINE(IRIX)
    DSO_LDOPTS='-elf -shared'

    if test "$GNU_CC"; then
       MKSHLIB='$(CXX) $(CXXFLAGS) $(DSO_PIC_CFLAGS) $(DSO_LDOPTS) -o $@'
       MKCSHLIB='$(CC) $(CFLAGS) $(DSO_PIC_CFLAGS) $(DSO_LDOPTS) -o $@'
       MKSHLIB_FORCE_ALL='-Wl,-all'
       MKSHLIB_UNFORCE_ALL='-Wl,-none'
       CXXFLAGS="$CXXFLAGS -D_LANGUAGE_C_PLUS_PLUS"
    else
       MKSHLIB='$(LD) $(DSO_LDOPTS) -o $@'
       MKCSHLIB='$(LD) $(DSO_LDOPTS) -o $@'
       MKSHLIB_FORCE_ALL='-all'
       MKSHLIB_UNFORCE_ALL='-none'
    fi
    ;;

*-irix6*)
    AC_DEFINE(IRIX)
    dnl the irix specific xptcinvoke code is written against the n32 ABI so we *must* 
    dnl compile and link using -n32
    USE_N32=1
    TARGET_COMPILER_ABI=n32
    DSO_LDOPTS='-elf -shared'
    MKSHLIB='$(CCC) $(CXXFLAGS) $(DSO_PIC_CFLAGS) $(DSO_LDOPTS) -o $@'
    MKCSHLIB='$(CC) $(CFLAGS) $(DSO_PIC_CFLAGS) $(DSO_LDOPTS) -o $@'
    _MOZ_EXCEPTIONS_FLAGS_OFF="-LANG:exceptions=OFF"
    _MOZ_EXCEPTIONS_FLAGS_ON="-LANG:exceptions=ON"
    if test "$GNU_CC"; then
       MKSHLIB_FORCE_ALL='-Wl,-all'
       MKSHLIB_UNFORCE_ALL='-Wl,-none'
       _WARNINGS_CFLAGS="-Wall"
       _WARNINGS_CXXFLAGS="-Wall"
       CXXFLAGS="$CXXFLAGS -D_LANGUAGE_C_PLUS_PLUS"
    else
       MKSHLIB_FORCE_ALL='-all'
       MKSHLIB_UNFORCE_ALL='-none'
	   AR_LIST="$AR t"
	   AR_EXTRACT="$AR x"
	   AR_DELETE="$AR d"
	   AR='$(CXX) -ar'
	   AR_FLAGS='-o $@'
       CFLAGS="$CFLAGS -woff 3262 -G 4"
       CXXFLAGS="$CXXFLAGS -woff 3262 -G 4"
       if test -n "$USE_N32"; then
	   ASFLAGS="$ASFLAGS -n32"
	   CFLAGS="$CFLAGS -n32"
	   CXXFLAGS="$CXXFLAGS -n32"
	   LDFLAGS="$LDFLAGS -n32"
       fi
       AC_DEFINE(NSCAP_DISABLE_DEBUG_PTR_TYPES)
       AC_MSG_WARN([Clearing MOZ_FIX_LINK_PATHS for OSF/1 as fix for bug 333545 (till the reference bug 332075 is fixed.])
       MOZ_FIX_LINK_PATHS=
    fi
    if test -z "$GNU_CXX"; then
      MIPSPRO_CXX=1
    fi
    ;;

*-*linux*)
    # Note: both GNU_CC and INTEL_CC are set when using Intel's C compiler.
    # Similarly for GNU_CXX and INTEL_CXX.
    if test "$INTEL_CC" || test "$INTEL_CXX"; then
        # -Os has been broken on Intel's C/C++ compilers for quite a
        # while; Intel recommends against using it.
        MOZ_OPTIMIZE_FLAGS="-O2"
        MOZ_DEBUG_FLAGS="-g -fno-inline"
    elif test "$GNU_CC" || test "$GNU_CXX"; then
        GCC_VERSION=`$CC -v 2>&1 | awk '/^gcc version/ { print $3 }'`
        case $GCC_VERSION in
        4.1.*|4.2.*)
            # -Os is broken on gcc 4.1.x and 4.2.x, we need to tweak it to get good results.
            MOZ_OPTIMIZE_SIZE_TWEAK="-finline-limit=50"
        esac
        MOZ_OPTIMIZE_FLAGS="-Os -freorder-blocks -fno-reorder-functions $MOZ_OPTIMIZE_SIZE_TWEAK"
        MOZ_DEBUG_FLAGS="-g -fno-inline"  # most people on linux use gcc/gdb,
                                          # and that combo is not yet good at
                                          # debugging inlined functions (even
                                          # when using DWARF2 as the debugging
                                          # format)
    fi

    TARGET_NSPR_MDCPUCFG='\"md/_linux.cfg\"'

    MOZ_MEMORY=1

    case "${target_cpu}" in
    alpha*)
    	CFLAGS="$CFLAGS -mieee"
    	CXXFLAGS="$CXXFLAGS -mieee"
    ;;
    i*86)
    	USE_ELF_DYNSTR_GC=1
    ;;
    mips*)
        MOZ_DEBUG_FLAGS="-g" # We want inlining
    ;;
    esac
    ;;

*-wince*)
    TARGET_COMPILER_ABI=msvc
    _PLATFORM_DEFAULT_TOOLKIT=cairo-windows
    _PLATFORM_MOZ_DISABLE_VISTA_SDK_REQUIREMENTS=1
    MOZ_TOOLS_DIR=`cd $MOZ_TOOLS && pwd -W`
    MOZ_BUILD_ROOT=`cd $MOZ_BUILD_ROOT && pwd -W`
    AR_LIST="$AR -list"
    AR_EXTRACT="$AR -extract"
    AR_DELETE="$AR d"
    AR_FLAGS='-OUT:"$@"'

    if test "$AS_BIN"; then
        AS="$AS_BIN"
    fi
    DSO_CFLAGS=
    DSO_PIC_CFLAGS=
    DLL_SUFFIX=.dll
    BIN_SUFFIX='.exe'
    if test -z "$RC"; then 
        RC=rc.exe  
    fi
    # certain versions of cygwin's makedepend barf on the 
    # #include <string> vs -I./dist/include/string issue so don't use it
    SYSTEM_MAKEDEPEND=

    HOST_CC=cl
    HOST_CXX=cl
    HOST_LD=link
    HOST_AR='lib -OUT:$@'
    HOST_RANLIB='echo ranlib'
    HOST_CFLAGS="$HOST_CFLAGS -D_X86_"
        
        
    WARNINGS_AS_ERRORS='-WX'
    MOZ_OPTIMIZE_FLAGS='-Ox'
    AR_FLAGS='-NOLOGO -OUT:"$@"'
    ASM_SUFFIX=asm
    CFLAGS="$CFLAGS -W3 -Gy -Fd\$(COMPILE_PDBFILE)"
    CXXFLAGS="$CXXFLAGS -W3 -Gy -Fd\$(COMPILE_PDBFILE)"
    DLL_PREFIX=
    DOXYGEN=:
    DSO_LDOPTS=-SUBSYSTEM:WINDOWSCE
    DYNAMIC_XPCOM_LIBS='$(LIBXUL_DIST)/lib/xpcom.lib $(LIBXUL_DIST)/lib/xpcom_core.lib'
    GARBAGE=
    IMPORT_LIB_SUFFIX=lib
    LIBS="$LIBS"
    LIBXUL_LIBS='$(LIBXUL_DIST)/lib/xpcom.lib $(LIBXUL_DIST)/lib/xul.lib'
    LIB_PREFIX=
    LIB_SUFFIX=lib 
    MKCSHLIB='$(LD) -NOLOGO -DLL -OUT:$@ $(DSO_LDOPTS)'
    MKSHLIB='$(LD) -NOLOGO -DLL -OUT:$@ $(DSO_LDOPTS)'
    MKSHLIB_FORCE_ALL=
    MKSHLIB_UNFORCE_ALL=
    MOZ_COMPONENT_NSPR_LIBS='$(NSPR_LIBS)'
    MOZ_COMPONENT_NSPR_LIBS='$(NSPR_LIBS)'
    MOZ_DEBUG_FLAGS='-Zi'
    MOZ_DEBUG_LDFLAGS='-DEBUG -DEBUGTYPE:CV'
    MOZ_FIX_LINK_PATHS=
    MOZ_JS_LIBS='$(LIBXUL_DIST)/lib/mozjs.lib'
    OBJ_SUFFIX=obj
    RANLIB='echo not_ranlib'
    STRIP='echo not_strip'
    TARGET_NSPR_MDCPUCFG='\"md/_wince.cfg\"'
    UNZIP=unzip
    XARGS=xargs
    XPCOM_FROZEN_LDOPTS='$(LIBXUL_DIST)/lib/xpcom.lib'
    ZIP=zip
    LIBIDL_CFLAGS="-I$MOZ_TOOLS_DIR/include ${GLIB_CFLAGS}"
    LIBIDL_LIBS="$MOZ_TOOLS_DIR/lib/libidl-0.6_s.lib $MOZ_TOOLS_DIR/lib/glib-1.2_s.lib"
    STATIC_LIBIDL=1
    MOZ_TREE_FREETYPE=1

    AC_DEFINE(HAVE_SNPRINTF)
    AC_DEFINE(_WINDOWS)
    AC_DEFINE(WIN32)
    AC_DEFINE(XP_WIN)
    AC_DEFINE(XP_WIN32)
    AC_DEFINE(HW_THREADS)
    AC_DEFINE(STDC_HEADERS)
    AC_DEFINE(NEW_H, <new>)
    AC_DEFINE(WIN32_LEAN_AND_MEAN)
    AC_DEFINE(HAVE_LOCALTIME_R)

    TARGET_MD_ARCH=win32
    _PLATFORM_DEFAULT_TOOLKIT='cairo-windows'
    BIN_SUFFIX='.exe'
    MOZ_ENABLE_POSTSCRIPT=
    MOZ_USER_DIR="Mozilla"

    MOZ_GFX_OPTIMIZE_MOBILE=1

    # Sanity check for WINCE_WINDOWS_MOBILE
    # XXX disabled until we can fix the mobile tinderbox
    ##if test "$WINCE_WINDOWS_MOBILE"; then
    ##   AC_CHECK_HEADER(tpcshell.h, [],
    ##        AC_MSG_ERROR([Can't find tpcshell.h in your SDK; are you sure you don't need --disable-windows-mobile-components?]))
    ##fi
;;


*-mingw*|*-cygwin*|*-msvc*|*-mks*)
    DSO_CFLAGS=
    DSO_PIC_CFLAGS=
    DLL_SUFFIX=.dll
    RC=rc.exe
    # certain versions of cygwin's makedepend barf on the 
    # #include <string> vs -I./dist/include/string issue so don't use it
    SYSTEM_MAKEDEPEND=
    if test -n "$GNU_CC"; then
        CC="$CC -mno-cygwin"
        CXX="$CXX -mno-cygwin"
        CPP="$CPP -mno-cygwin"
        CFLAGS="$CFLAGS -mms-bitfields"
        CXXFLAGS="$CXXFLAGS -mms-bitfields"
        DSO_LDOPTS='-shared'
        MKSHLIB='$(CXX) $(DSO_LDOPTS) -o $@'
        MKCSHLIB='$(CC) $(DSO_LDOPTS) -o $@'
        RC='$(WINDRES)'
        # Use temp file for windres (bug 213281)
        RCFLAGS='-O coff --use-temp-file'
        # mingw doesn't require kernel32, user32, and advapi32 explicitly
        LIBS="$LIBS -lgdi32 -lwinmm -lwsock32"
        MOZ_JS_LIBS='-L$(LIBXUL_DIST)/lib -lmozjs'
        MOZ_FIX_LINK_PATHS=
        DYNAMIC_XPCOM_LIBS='-L$(LIBXUL_DIST)/lib -lxpcom -lxpcom_core'
        XPCOM_FROZEN_LDOPTS='-L$(LIBXUL_DIST)/lib -lxpcom'
        DLL_PREFIX=
        IMPORT_LIB_SUFFIX=dll.a
    else
        TARGET_COMPILER_ABI=msvc
        HOST_CC='$(CC)'
        HOST_CXX='$(CXX)'
        HOST_LD='$(LD)'
        if test "$AS_BIN"; then
            AS="$(basename "$AS_BIN")"
        fi
        AR='lib -NOLOGO -OUT:"$@"'
        AR_FLAGS=
        RANLIB='echo not_ranlib'
        STRIP='echo not_strip'
        XARGS=xargs
        ZIP=zip
        UNZIP=unzip
        DOXYGEN=:
        GARBAGE='$(OBJDIR)/vc20.pdb $(OBJDIR)/vc40.pdb'
        ASM_SUFFIX=asm
        OBJ_SUFFIX=obj
        LIB_SUFFIX=lib
        DLL_PREFIX=
        LIB_PREFIX=
        IMPORT_LIB_SUFFIX=lib
        MKSHLIB='$(LD) -NOLOGO -DLL -OUT:$@ -PDB:$(LINK_PDBFILE) $(DSO_LDOPTS)'
        MKCSHLIB='$(LD) -NOLOGO -DLL -OUT:$@ -PDB:$(LINK_PDBFILE) $(DSO_LDOPTS)'
        MKSHLIB_FORCE_ALL=
        MKSHLIB_UNFORCE_ALL=
        DSO_LDOPTS=-SUBSYSTEM:WINDOWS
        _USE_CPP_INCLUDE_FLAG=1
        _DEFINES_CFLAGS='-FI $(DEPTH)/dist/include/mozilla-config.h -DMOZILLA_CLIENT'
        _DEFINES_CXXFLAGS='-FI $(DEPTH)/dist/include/mozilla-config.h -DMOZILLA_CLIENT'
        CFLAGS="$CFLAGS -W3 -Gy -Fd\$(COMPILE_PDBFILE)"
        CXXFLAGS="$CXXFLAGS -W3 -Gy -Fd\$(COMPILE_PDBFILE)"
        LIBS="$LIBS kernel32.lib user32.lib gdi32.lib winmm.lib wsock32.lib advapi32.lib"
        MOZ_DEBUG_FLAGS='-Zi'
        MOZ_DEBUG_LDFLAGS='-DEBUG -DEBUGTYPE:CV'
        WARNINGS_AS_ERRORS='-WX'
    	MOZ_OPTIMIZE_FLAGS='-O1'
        MOZ_JS_LIBS='$(LIBXUL_DIST)/lib/mozjs.lib'
        MOZ_FIX_LINK_PATHS=
        DYNAMIC_XPCOM_LIBS='$(LIBXUL_DIST)/lib/xpcom.lib $(LIBXUL_DIST)/lib/xpcom_core.lib'
        XPCOM_FROZEN_LDOPTS='$(LIBXUL_DIST)/lib/xpcom.lib'
        LIBXUL_LIBS='$(LIBXUL_DIST)/lib/xpcom.lib $(LIBXUL_DIST)/lib/xul.lib'
        MOZ_COMPONENT_NSPR_LIBS='$(NSPR_LIBS)'
        if test $_MSC_VER -ge 1400; then
            LDFLAGS="$LDFLAGS -NXCOMPAT"
            dnl For profile-guided optimization
            PROFILE_GEN_CFLAGS="-GL"
            PROFILE_GEN_LDFLAGS="-LTCG:PGINSTRUMENT"
            dnl XXX: PGO builds can fail with warnings treated as errors,
            dnl specifically "no profile data available" appears to be
            dnl treated as an error sometimes. This might be a consequence
            dnl of using WARNINGS_AS_ERRORS in some modules, combined
            dnl with the linker doing most of the work in the whole-program
            dnl optimization/PGO case. I think it's probably a compiler bug,
            dnl but we work around it here.
            PROFILE_USE_CFLAGS="-GL -wd4624 -wd4952"
            dnl XXX: should be -LTCG:PGOPTIMIZE, but that fails on libxul.
            dnl Probably also a compiler bug, but what can you do?
            PROFILE_USE_LDFLAGS="-LTCG:PGUPDATE"
            if test -n "$_USE_DYNAMICBASE"; then
               LDFLAGS="$LDFLAGS -DYNAMICBASE"
            fi
        fi
    fi
    MOZ_JPEG_LIBS='$(call EXPAND_LIBNAME_PATH,jpeg$(MOZ_BITS)$(VERSION_NUMBER),$(DEPTH)/jpeg)'
    MOZ_PNG_LIBS='$(call EXPAND_LIBNAME_PATH,png,$(DEPTH)/modules/libimg/png)'
    AC_DEFINE(HAVE_SNPRINTF)
    AC_DEFINE(_WINDOWS)
    AC_DEFINE(WIN32)
    AC_DEFINE(XP_WIN)
    AC_DEFINE(XP_WIN32)
    AC_DEFINE(HW_THREADS)
    AC_DEFINE(STDC_HEADERS)
    AC_DEFINE(NEW_H, <new>)
    AC_DEFINE(WIN32_LEAN_AND_MEAN)
    TARGET_MD_ARCH=win32
    _PLATFORM_DEFAULT_TOOLKIT='cairo-windows'
    BIN_SUFFIX='.exe'
    MOZ_ENABLE_POSTSCRIPT=
    MOZ_USER_DIR="Mozilla"

    dnl Hardcode to win95 for now - cls
    TARGET_NSPR_MDCPUCFG='\"md/_win95.cfg\"'

    dnl set NO_X11 defines here as the general check is skipped on win32
    no_x=yes
    AC_DEFINE(NO_X11)

    dnl MinGW/MSYS doesn't provide or need cygpath
    case "$host" in
    *-mingw*)
	CYGPATH_W=echo
	CYGPATH_S=cat
	MOZ_BUILD_ROOT=`cd $MOZ_BUILD_ROOT && pwd -W`
	;;
    *-cygwin*|*-msvc*|*-mks*)
	CYGPATH_W="cygpath -a -w"
	CYGPATH_S="sed -e s|\\\\|/|g"
	MOZ_BUILD_ROOT=`$CYGPATH_W $MOZ_BUILD_ROOT | $CYGPATH_S`
	;;
    esac
    case "$host" in
    *-mingw*|*-cygwin*|*-msvc*|*-mks*)

    if test -z "$MOZ_TOOLS"; then
        AC_MSG_ERROR([MOZ_TOOLS is not set])
    fi

    MOZ_TOOLS_DIR=`cd $MOZ_TOOLS && pwd -W`
    if test "$?" != "0" || test -z "$MOZ_TOOLS_DIR"; then
        AC_MSG_ERROR([cd \$MOZ_TOOLS failed. MOZ_TOOLS ==? $MOZ_TOOLS])
    fi
    MOZ_TOOLS_BIN_DIR="$(cd "$MOZ_TOOLS_DIR/bin" && pwd)"
    if test `echo ${PATH}: | grep -ic "$MOZ_TOOLS_BINDIR:"` = 0; then
        AC_MSG_ERROR([\$MOZ_TOOLS\\bin must be in your path.])
    fi
    MOZ_TOOLS_DIR=`$CYGPATH_W $MOZ_TOOLS_DIR | $CYGPATH_S`

    if test -n "$GLIB_PREFIX"; then
        _GLIB_PREFIX_DIR=`cd $GLIB_PREFIX && pwd -W`
        if test "$?" = "0"; then
            if test `echo ${PATH}: | grep -ic "$_GLIB_PREFIX_DIR/bin:"` = 0; then
                AC_MSG_ERROR([GLIB_PREFIX must be in your \$PATH.])
            fi
            _GLIB_PREFIX_DIR=`$CYGPATH_W $_GLIB_PREFIX_DIR | $CYGPATH_S`
        else
            AC_MSG_ERROR([GLIB_PREFIX is set but "${GLIB_PREFIX}" is not a directory.])
        fi
    else
        _GLIB_PREFIX_DIR=$MOZ_TOOLS_DIR
    fi
    if test ! -f "${_GLIB_PREFIX_DIR}/include/glib.h"; then
        AC_MSG_ERROR([Cannot find $_GLIB_PREFIX_DIR/include/glib.h .])
    fi
    GLIB_CFLAGS="-I${_GLIB_PREFIX_DIR}/include"
    if test -f "${_GLIB_PREFIX_DIR}/lib/glib-1.2_s.lib"; then
        GLIB_LIBS="${_GLIB_PREFIX_DIR}/lib/glib-1.2_s.lib"
    elif test -f "${_GLIB_PREFIX_DIR}/lib/glib-1.2.lib"; then
        GLIB_LIBS="${_GLIB_PREFIX_DIR}/lib/glib-1.2.lib"
    else
        AC_MSG_ERROR([Cannot find $_GLIB_PREFIX_DIR/lib/glib-1.2.lib or $_GLIB_PREFIX_DIR/lib/glib-1.2_s.lib])
    fi

    if test -n "$LIBIDL_PREFIX"; then
        _LIBIDL_PREFIX_DIR=`cd $LIBIDL_PREFIX && pwd -W`
        if test "$?" = "0"; then
            if test `echo ${PATH}: | grep -ic "$_LIBIDL_PREFIX_DIR/bin:"` = 0; then
                AC_MSG_ERROR([LIBIDL_PREFIX must be in your \$PATH.])
            fi
            _LIBIDL_PREFIX_DIR=`$CYGPATH_W $_LIBIDL_PREFIX_DIR | $CYGPATH_S`
        else
            AC_MSG_ERROR([LIBIDL_PREFIX is set but "${LIBIDL_PREFIX}" is not a directory.])
        fi
    else
        _LIBIDL_PREFIX_DIR=$MOZ_TOOLS_DIR
    fi        
    if test ! -f "${_LIBIDL_PREFIX_DIR}/include/libIDL/IDL.h"; then
        AC_MSG_ERROR([Cannot find $_LIBIDL_PREFIX_DIR/include/libIDL/IDL.h .])
    fi
    LIBIDL_CFLAGS="-I${_LIBIDL_PREFIX_DIR}/include ${GLIB_CFLAGS}"
    if test -f "${_LIBIDL_PREFIX_DIR}/lib/libidl-0.6_s.lib"; then
        LIBIDL_LIBS="${_LIBIDL_PREFIX_DIR}/lib/libidl-0.6_s.lib"
        STATIC_LIBIDL=1
    elif test -f "${_LIBIDL_PREFIX_DIR}/lib/libidl-0.6.lib"; then
        LIBIDL_LIBS="${_LIBIDL_PREFIX_DIR}/lib/libidl-0.6.lib"
    else
        AC_MSG_ERROR([Cannot find $_LIBIDL_PREFIX_DIR/lib/libidl-0.6.lib or $_LIBIDL_PREFIX_DIR/lib/libidl-0.6_s.lib])
    fi
    LIBIDL_LIBS="${LIBIDL_LIBS} ${GLIB_LIBS}"
    ;;

    *) # else cross-compiling
        if test -n "$GLIB_PREFIX"; then
            GLIB_CFLAGS="-I${GLIB_PREFIX}/include"
            if test -f "${GLIB_PREFIX}/lib/glib-1.2_s.lib"; then
                GLIB_LIBS="${GLIB_PREFIX}/lib/glib-1.2_s.lib"
            elif test -f "${GLIB_PREFIX}/lib/glib-1.2.lib"; then
                GLIB_LIBS="${GLIB_PREFIX}/lib/glib-1.2.lib"
            else
                AC_MSG_ERROR([Cannot find $GLIB_PREFIX/lib/glib-1.2.lib or $GLIB_PREFIX/lib/glib-1.2_s.lib])
            fi
        fi
        if test -n "$LIBIDL_PREFIX"; then
            LIBIDL_CFLAGS="-I${LIBIDL_PREFIX}/include ${GLIB_CFLAGS}"
            if test -f "${LIBIDL_PREFIX}/lib/libIDL-0.6_s.lib"; then
                LIBIDL_LIBS="${LIBIDL_PREFIX}/lib/libIDL-0.6_s.lib"
                STATIC_LIBIDL=1
            elif test -f "${LIBIDL_PREFIX}/lib/libIDL-0.6.lib"; then
                LIBIDL_LIBS="${LIBIDL_PREFIX}/lib/libIDL-0.6.lib"
            else
                AC_MSG_ERROR([Cannot find $LIBIDL_PREFIX/lib/libIDL-0.6.lib or $LIBIDL_PREFIX/lib/libIDL-0.6_s.lib])
            fi
        fi
        LIBIDL_LIBS="${LIBIDL_LIBS} ${GLIB_LIBS}"
        ;;
    esac 


    case "$host_os" in
    cygwin*|msvc*|mks*)
        AC_MSG_WARN([Using a cygwin build environment is unsupported. Configure cannot check for the presence of necessary headers. Please upgrade to MozillaBuild; see http://developer.mozilla.org/en/docs/Windows_Build_Prerequisites])
        ;;

    *)
        AC_CHECK_HEADERS(oleacc.idl)

        AC_LANG_SAVE
        AC_LANG_CPLUSPLUS
        AC_CHECK_HEADERS(atlbase.h)
        AC_LANG_RESTORE
        ;;
    esac

    case "$target" in
    i*86-*)
        if test "$HAVE_64BIT_OS"; then
            AC_MSG_ERROR([You are targeting i386 but using the 64-bit compiler.])
        fi

        if test $_MSC_VER -ge 1400; then
            LDFLAGS="$LDFLAGS -SAFESEH"
        fi
	AC_CHECK_HEADERS(mmintrin.h)
    	AC_DEFINE(_X86_)
	;;
    alpha-*)
    	AC_DEFINE(_ALPHA_)
	;;
    mips-*)
    	AC_DEFINE(_MIPS_)
	;;
    x86_64-*)
        AC_DEFINE(_AMD64_)
        ;;
    *)
    	AC_DEFINE(_CPU_ARCH_NOT_DEFINED)
	;;
    esac

    if test "$HAVE_64BIT_OS"; then
    	AC_DEFINE(_WIN64)
    fi
    ;;

*-netbsd*)
    DSO_CFLAGS=''
    CFLAGS="$CFLAGS -Dunix"
    CXXFLAGS="$CXXFLAGS -Dunix"
    if $CC -E - -dM </dev/null | grep __ELF__ >/dev/null; then
        DLL_SUFFIX=".so"
        DSO_PIC_CFLAGS='-fPIC -DPIC'
        DSO_LDOPTS='-shared'
	BIN_FLAGS='-Wl,--export-dynamic'
    else
    	DSO_PIC_CFLAGS='-fPIC -DPIC'
    	DLL_SUFFIX=".so.1.0"
    	DSO_LDOPTS='-shared'
    fi
    # This will fail on a.out systems prior to 1.5.1_ALPHA.
    MKSHLIB_FORCE_ALL='-Wl,--whole-archive'
    MKSHLIB_UNFORCE_ALL='-Wl,--no-whole-archive'
    if test "$LIBRUNPATH"; then
	DSO_LDOPTS="-Wl,-R$LIBRUNPATH $DSO_LDOPTS"
    fi
    MKSHLIB='$(CXX) $(CXXFLAGS) $(DSO_PIC_CFLAGS) $(DSO_LDOPTS) -Wl,-soname,lib$(LIBRARY_NAME)$(DLL_SUFFIX) -o $@'
    MKCSHLIB='$(CC) $(CFLAGS) $(DSO_PIC_CFLAGS) $(DSO_LDOPTS) -Wl,-soname,lib$(LIBRARY_NAME)$(DLL_SUFFIX) -o $@'
    ;;

*-nto*) 
	AC_DEFINE(NTO)	
	AC_DEFINE(_QNX_SOURCE)
	AC_DEFINE(_i386)
	OS_TARGET=NTO
	WARNINGS_AS_ERRORS=''
	MOZ_OPTIMIZE_FLAGS="-O"
	MOZ_DEBUG_FLAGS="-gstabs"
	USE_PTHREADS=1
	_PEDANTIC=
	LIBS="$LIBS -lsocket -lstdc++"
	_DEFINES_CFLAGS='-Wp,-include -Wp,$(DEPTH)/mozilla-config.h -DMOZILLA_CLIENT -D_POSIX_C_SOURCE=199506'
	_DEFINES_CXXFLAGS='-DMOZILLA_CLIENT -Wp,-include -Wp,$(DEPTH)/mozilla-config.h -D_POSIX_C_SOURCE=199506'
	if test "$with_x" != "yes"
	then
		_PLATFORM_DEFAULT_TOOLKIT="photon"
	    TK_CFLAGS='-I/usr/include/photon'
		TK_LIBS='-lph'
	fi
	case "${target_cpu}" in
	ppc*)
	AC_DEFINE(HAVE_VA_LIST_AS_ARRAY)	
	;;
	esac
	case "${host_cpu}" in
	i*86)
	USE_ELF_DYNSTR_GC=1
	;;
	esac
	;;

*-openbsd*)
    DLL_SUFFIX=".so.1.0"
    DSO_CFLAGS=''
    DSO_PIC_CFLAGS='-fPIC'
    DSO_LDOPTS='-shared -fPIC'
    if test "$LIBRUNPATH"; then
	DSO_LDOPTS="-R$LIBRUNPATH $DSO_LDOPTS"
    fi
    ;;

*-openvms*) 
    AC_DEFINE(NO_PW_GECOS)
    AC_DEFINE(NO_UDSOCK)
    AC_DEFINE(POLL_WITH_XCONNECTIONNUMBER)
    USE_PTHREADS=1
    MKSHLIB_FORCE_ALL='-all'
    MKSHLIB_UNFORCE_ALL='-none'
    AS='as'
    AS_DASH_C_FLAG='-Wc/names=as_is'
    AR_FLAGS='c $@'
    DSO_LDOPTS='-shared -auto_symvec'
    DSO_PIC_CFLAGS=
    MOZ_DEBUG_LDFLAGS='-g'
    COMPAQ_CXX=1
    CC_VERSION=`$CC -V 2>&1 | awk '/ C / { print $3 }'`
    CXX_VERSION=`$CXX -V 2>&1 | awk '/ C\+\+ / { print $3 }'`
    ;;


*-os2*)
    MKSHLIB='$(CXX) $(CXXFLAGS) $(DSO_PIC_CFLAGS) $(DSO_LDOPTS) -o $@'
    MKCSHLIB='$(CC) $(CFLAGS) $(DSO_PIC_CFLAGS) $(DSO_LDOPTS) -o $@'
    AC_DEFINE(OS2)
    AC_DEFINE(XP_OS2)
    AC_DEFINE(OS2EMX_PLAIN_CHAR)
    AC_DEFINE(TCPV40HDRS)
    DLL_PREFIX=
    LIB_PREFIX=
    LIB_SUFFIX=lib
    BIN_SUFFIX=".exe"
    DLL_SUFFIX=".dll"
    IMPORT_LIB_SUFFIX=lib
    DSO_PIC_CFLAGS=
    AR=emxomfar
    AR_FLAGS='r $@'
    CFLAGS="$CFLAGS -Zomf"
    CXXFLAGS="$CXXFLAGS -Zomf"
    DSO_LDOPTS='-Zdll'
    BIN_FLAGS='-Zlinker /ST:0x100000'
    IMPLIB='emximp -o'
    FILTER='emxexp -o'
    LDFLAGS='-Zmap'
    WARNINGS_AS_ERRORS='-Werror'
    MOZ_DEBUG_FLAGS="-g -fno-inline"
    MOZ_OPTIMIZE_FLAGS="-O2"
    MOZ_OPTIMIZE_LDFLAGS="-s -Zlinker /EXEPACK:2 -Zlinker /PACKCODE -Zlinker /PACKDATA"
    DYNAMIC_XPCOM_LIBS='-L$(LIBXUL_DIST)/lib $(LIBXUL_DIST)/lib/xpcom.lib $(LIBXUL_DIST)/lib/xpcomcor.lib'
    LIBXUL_LIBS='-L$(LIBXUL_DIST)/lib $(LIBXUL_DIST)/lib/xpcom.lib $(LIBXUL_DIST)/lib/xul.lib'
    TARGET_MD_ARCH=os2
    _PLATFORM_DEFAULT_TOOLKIT="cairo-os2"
    MOZ_ENABLE_POSTSCRIPT=
    RC=rc.exe
    RCFLAGS='-n'
    MOZ_USER_DIR="Mozilla"

    if test "$MOZTOOLS"; then
        MOZ_TOOLS_DIR=`echo $MOZTOOLS | sed -e 's|\\\\|/|g'`
    else
        AC_MSG_ERROR([MOZTOOLS is not set])
    fi
    if test -n "$MOZ_OS2_HIGH_MEMORY"; then
        DSO_LDOPTS="$DSO_LDOPTS -Zhigh-mem"
        LDFLAGS="$LDFLAGS -Zhigh-mem"
        MOZ_OPTIMIZE_LDFLAGS="$MOZ_OPTIMIZE_LDFLAGS -Zhigh-mem"
        AC_DEFINE(MOZ_OS2_HIGH_MEMORY)
    fi

    # GCC for OS/2 currently predefines these, but we don't want them
    _DEFINES_CFLAGS="$_DEFINES_CFLAGS -Uunix -U__unix -U__unix__"
    _DEFINES_CXXFLAGS="$_DEFINES_CXXFLAGS -Uunix -U__unix -U__unix__"

    AC_CACHE_CHECK(for __declspec(dllexport),
        ac_os2_declspec,
        [AC_TRY_COMPILE([__declspec(dllexport) void ac_os2_declspec(void) {}],
                        [return 0;],
                        ac_os2_declspec="yes",
                        ac_os2_declspec="no")])
    if test "$ac_os2_declspec" = "yes"; then
        FILTER='true'
        MOZ_OS2_USE_DECLSPEC='1'
    fi
    ;;

alpha*-*-osf*)
    if test "$GNU_CC"; then
      MKSHLIB='$(CXX) $(CXXFLAGS) $(DSO_PIC_CFLAGS) $(DSO_LDOPTS) -Wl,-soname,$@ -o $@'
      MKCSHLIB='$(CC) $(CFLAGS) $(DSO_PIC_CFLAGS) $(DSO_LDOPTS) -Wl,-soname,$@ -o $@'

    else
	MOZ_DEBUG_FLAGS='-g'
	ASFLAGS='-I$(topsrcdir)/xpcom/reflect/xptcall/public -g'
	CFLAGS="$CFLAGS -ieee"
	CXXFLAGS="$CXXFLAGS "'-noexceptions -ieee  -ptr $(DIST)/cxx_repository'
	DSO_LDOPTS='-shared -msym -expect_unresolved \* -update_registry $(DIST)/so_locations'
	DSO_CFLAGS=
	DSO_PIC_CFLAGS=
	MKCSHLIB='$(CC) $(CFLAGS) $(DSO_PIC_CFLAGS) $(DSO_LDOPTS) -soname $@ -o $@'
	MKSHLIB='$(CXX) $(CXXFLAGS) $(DSO_PIC_CFLAGS) $(DSO_LDOPTS) -soname $@ -o $@'
	MKSHLIB_FORCE_ALL='-all'
	MKSHLIB_UNFORCE_ALL='-none'
	dnl Might fix the libxpcom.so breakage on this platform as well....
	AC_DEFINE(NSCAP_DISABLE_TEST_DONTQUERY_CASES)
	AC_DEFINE(NSCAP_DISABLE_DEBUG_PTR_TYPES)
    fi
    if test -z "$GNU_CXX"; then
      COMPAQ_CXX=1
    fi
    AC_DEFINE(NEED_USLEEP_PROTOTYPE)
    ;;

*-qnx*) 
    DIRENT_INO=d_stat.st_ino
    dnl Solves the problems the QNX compiler has with nsCOMPtr.h.
    AC_DEFINE(NSCAP_DISABLE_TEST_DONTQUERY_CASES)
    AC_DEFINE(NSCAP_DISABLE_DEBUG_PTR_TYPES)
    dnl Explicit set STDC_HEADERS to workaround QNX 6.0's failing of std test
    AC_DEFINE(STDC_HEADERS)
    if test "$no_x" = "yes"; then
	    _PLATFORM_DEFAULT_TOOLKIT='photon'
	    TK_CFLAGS='-I/usr/nto/include/photon'
	    TK_LIBS='-lphoton -lphrender'
    fi
    ;;

*-sco*) 
    AC_DEFINE(NSCAP_DISABLE_TEST_DONTQUERY_CASES)
    AC_DEFINE(NSCAP_DISABLE_DEBUG_PTR_TYPES)
    CXXFLAGS="$CXXFLAGS -I/usr/include/CC"
    if test ! "$GNU_CC"; then
       DSO_LDOPTS='-G'
    fi
    ;;

dnl the qsort routine under solaris is faulty
*-solaris*) 
    AC_DEFINE(SOLARIS)
    TARGET_NSPR_MDCPUCFG='\"md/_solaris.cfg\"'
    SYSTEM_MAKEDEPEND=
    # $ORIGIN/.. is for shared libraries under components/ to locate shared
    # libraries one level up (e.g. libnspr4.so)
    LDFLAGS="$LDFLAGS -z ignore -R '\$\$ORIGIN:\$\$ORIGIN/..'"
    MOZ_MEMORY=1
    if test "$SOLARIS_SUNPRO_CC"; then
       LIBS="-lCrun -lCstd $LIBS"
       NS_USE_NATIVE=1
       MOZ_FIX_LINK_PATHS=
       AC_DEFINE(NSCAP_DISABLE_DEBUG_PTR_TYPES)
       CFLAGS="$CFLAGS -xlibmieee -xstrconst -xbuiltin=%all"
       CXXFLAGS="$CXXFLAGS -xlibmieee -xbuiltin=%all -features=tmplife -norunpath"
       LDFLAGS="-xildoff -z lazyload -z combreloc $LDFLAGS"
       if test -z "$CROSS_COMPILE" && test -f /usr/lib/ld/map.noexstk; then
           _SAVE_LDFLAGS=$LDFLAGS
           LDFLAGS="-M /usr/lib/ld/map.noexstk $LDFLAGS" 
           AC_TRY_LINK([#include <stdio.h>],
                       [printf("Hello World\n");],
                       ,
                       [LDFLAGS=$_SAVE_LDFLAGS])
       fi
       WARNINGS_AS_ERRORS='-Werror'
       MOZ_OPTIMIZE_FLAGS="-xO4"
       MKSHLIB='$(CXX) $(CXXFLAGS) $(DSO_PIC_FLAGS) $(DSO_LDOPTS) -h $@ -o $@'
       MKCSHLIB='$(CC) $(CFLAGS) $(DSO_PIC_FLAGS) -G -z muldefs -h $@ -o $@'
       MKSHLIB_FORCE_ALL='-z allextract'
       MKSHLIB_UNFORCE_ALL='-z defaultextract'
       DSO_LDOPTS='-G -z muldefs'
       AR_LIST="$AR t"
       AR_EXTRACT="$AR x"
       AR_DELETE="$AR d"
       AR='$(CXX) -xar'
       AR_FLAGS='-o $@'
       AS='/usr/ccs/bin/as'
       ASFLAGS="$ASFLAGS -K PIC -L -P -D_ASM -D__STDC__=0"
       AS_DASH_C_FLAG=''
       TARGET_COMPILER_ABI="sunc"
       CC_VERSION=`$CC -V 2>&1 | grep '^cc:' 2>/dev/null | $AWK -F\: '{ print $2 }'`
       CXX_VERSION=`$CXX -V 2>&1 | grep '^CC:' 2>/dev/null | $AWK -F\: '{ print $2 }'`
       AC_MSG_CHECKING([for Sun C++ compiler version >= 5.9])
       AC_LANG_SAVE
       AC_LANG_CPLUSPLUS
       AC_TRY_COMPILE([],
           [#if (__SUNPRO_CC < 0x590)
           #error "Denied"
           #endif],
           _BAD_COMPILER=,_BAD_COMPILER=1)
        if test -n "$_BAD_COMPILER"; then
            _res="no"
            AC_MSG_ERROR([Sun C++ 5.9 (Sun Studio 12) or higher is required to build. Your compiler version is $CXX_VERSION .])
        else
            _res="yes"
        fi
        AC_MSG_RESULT([$_res])
        AC_LANG_RESTORE
    else
       ASFLAGS="$ASFLAGS -fPIC"
       DSO_LDOPTS='-G'
       _WARNINGS_CFLAGS=''
       _WARNINGS_CXXFLAGS=''
       if test "$OS_RELEASE" = "5.3"; then
	  AC_DEFINE(MUST_UNDEF_HAVE_BOOLEAN_AFTER_INCLUDES)
       fi
    fi
    if test "$OS_RELEASE" = "5.5.1"; then
       AC_DEFINE(NEED_USLEEP_PROTOTYPE)
    fi
    ;;

*-sunos*) 
    DSO_LDOPTS='-Bdynamic'
    MKSHLIB='-$(LD) $(DSO_LDOPTS) -o $@'
    MKCSHLIB='-$(LD) $(DSO_LDOPTS) -o $@'
    AC_DEFINE(SUNOS4)
    AC_DEFINE(SPRINTF_RETURNS_STRING)
    case "$(target_os)" in
    sunos4.1*)
        DLL_SUFFIX='.so.1.0'
        ;;
    esac
    ;;

*-sysv4.2uw7*) 
	NSPR_LIBS="-lnspr$NSPR_VERSION -lplc$NSPR_VERSION -lplds$NSPR_VERSION -L/usr/ccs/lib -lcrt"
    ;;

*-os2*)
    HOST_NSPR_MDCPUCFG='\"md/_os2.cfg\"'
    ;;

esac

dnl Only one oddball right now (QNX), but this gives us flexibility
dnl if any other platforms need to override this in the future.
AC_DEFINE_UNQUOTED(D_INO,$DIRENT_INO)

dnl ========================================================
dnl Any platform that doesn't have MKSHLIB_FORCE_ALL defined
dnl by now will not have any way to link most binaries (tests
dnl as well as viewer, apprunner, etc.), because some symbols
dnl will be left out of the "composite" .so's by ld as unneeded.
dnl So, by defining NO_LD_ARCHIVE_FLAGS for these platforms,
dnl they can link in the static libs that provide the missing
dnl symbols.
dnl ========================================================
NO_LD_ARCHIVE_FLAGS=
if test -z "$MKSHLIB_FORCE_ALL" || test -z "$MKSHLIB_UNFORCE_ALL"; then
    NO_LD_ARCHIVE_FLAGS=1
fi
case "$target" in
*-os2*)
    NO_LD_ARCHIVE_FLAGS=
    ;;
*-aix4.3*|*-aix5*)
    NO_LD_ARCHIVE_FLAGS=
    ;;
*-openvms*)
    NO_LD_ARCHIVE_FLAGS=
    ;;
*-msvc*|*-mks*|*-mingw*|*-cygwin*|*-wince)
    if test -z "$GNU_CC"; then
        NO_LD_ARCHIVE_FLAGS=
    fi
    ;;
esac
AC_SUBST(NO_LD_ARCHIVE_FLAGS)

dnl ========================================================
dnl = Flags to strip unused symbols from .so components
dnl ========================================================
case "$target" in
    *-linux*|*-kfreebsd*-gnu)
        MOZ_COMPONENTS_VERSION_SCRIPT_LDFLAGS='-Wl,--version-script -Wl,$(BUILD_TOOLS)/gnu-ld-scripts/components-version-script'
        ;;
    *-solaris*)
        if test -z "$GNU_CC"; then
         MOZ_COMPONENTS_VERSION_SCRIPT_LDFLAGS='-M $(BUILD_TOOLS)/gnu-ld-scripts/components-mapfile'
        else
         if test -z "$GCC_USE_GNU_LD"; then
          MOZ_COMPONENTS_VERSION_SCRIPT_LDFLAGS='-Wl,-M -Wl,$(BUILD_TOOLS)/gnu-ld-scripts/components-mapfile'
         else
          MOZ_COMPONENTS_VERSION_SCRIPT_LDFLAGS='-Wl,--version-script -Wl,$(BUILD_TOOLS)/gnu-ld-scripts/components-version-script'
         fi
        fi
        ;;
    *-nto*) 
        MOZ_COMPONENTS_VERSION_SCRIPT_LDFLAGS='-Wl,--version-script,$(BUILD_TOOLS)/gnu-ld-scripts/components-version-script'
        ;;
    *-darwin*)
        MOZ_COMPONENTS_VERSION_SCRIPT_LDFLAGS='-Wl,-exported_symbols_list -Wl,$(BUILD_TOOLS)/gnu-ld-scripts/components-export-list'
        ;;
    *-cygwin*|*-mingw*|*-mks*|*-msvc|*-wince)
        if test -n "$GNU_CC"; then
           MOZ_COMPONENTS_VERSION_SCRIPT_LDFLAGS='-Wl,--version-script,$(BUILD_TOOLS)/gnu-ld-scripts/components-version-script'
        fi
        ;;
esac

if test -z "$COMPILE_ENVIRONMENT"; then
    SKIP_COMPILER_CHECKS=1
    SKIP_LIBRARY_CHECKS=1
fi

if test -z "$SKIP_COMPILER_CHECKS"; then
dnl Checks for typedefs, structures, and compiler characteristics.
dnl ========================================================
AC_LANG_C
AC_HEADER_STDC
AC_C_CONST
AC_TYPE_MODE_T
AC_TYPE_OFF_T
AC_TYPE_PID_T
AC_TYPE_SIZE_T
AC_STRUCT_ST_BLKSIZE
AC_MSG_CHECKING(for siginfo_t)
AC_CACHE_VAL(ac_cv_siginfo_t,
 [AC_TRY_COMPILE([#define _POSIX_C_SOURCE 199506L
                  #include <signal.h>],
                 [siginfo_t* info;],
                 [ac_cv_siginfo_t=true],
                 [ac_cv_siginfo_t=false])])
if test "$ac_cv_siginfo_t" = true ; then
  AC_DEFINE(HAVE_SIGINFO_T)
  AC_MSG_RESULT(yes)
else
  AC_MSG_RESULT(no)
fi

dnl Check for int16_t, int32_t, int64_t, int64, uint, uint_t, and uint16_t.
dnl ========================================================
AC_MSG_CHECKING(for int16_t)
AC_CACHE_VAL(ac_cv_int16_t,
 [AC_TRY_COMPILE([#include <stdio.h>
                  #include <sys/types.h>],
                 [int16_t foo = 0;],
                 [ac_cv_int16_t=true],
                 [ac_cv_int16_t=false])])
if test "$ac_cv_int16_t" = true ; then
  AC_DEFINE(HAVE_INT16_T)
  AC_MSG_RESULT(yes)
else
  AC_MSG_RESULT(no)
fi
AC_MSG_CHECKING(for int32_t)
AC_CACHE_VAL(ac_cv_int32_t,
 [AC_TRY_COMPILE([#include <stdio.h>
                  #include <sys/types.h>],
                 [int32_t foo = 0;],
                 [ac_cv_int32_t=true],
                 [ac_cv_int32_t=false])])
if test "$ac_cv_int32_t" = true ; then
  AC_DEFINE(HAVE_INT32_T)
  AC_MSG_RESULT(yes)
else
  AC_MSG_RESULT(no)
fi
AC_MSG_CHECKING(for int64_t)
AC_CACHE_VAL(ac_cv_int64_t,
 [AC_TRY_COMPILE([#include <stdio.h>
                  #include <sys/types.h>],
                 [int64_t foo = 0;],
                 [ac_cv_int64_t=true],
                 [ac_cv_int64_t=false])])
if test "$ac_cv_int64_t" = true ; then
  AC_DEFINE(HAVE_INT64_T)
  AC_MSG_RESULT(yes)
else
  AC_MSG_RESULT(no)
fi
AC_MSG_CHECKING(for int64)
AC_CACHE_VAL(ac_cv_int64,
 [AC_TRY_COMPILE([#include <stdio.h>
                  #include <sys/types.h>],
                 [int64 foo = 0;],
                 [ac_cv_int64=true],
                 [ac_cv_int64=false])])
if test "$ac_cv_int64" = true ; then
  AC_DEFINE(HAVE_INT64)
  AC_MSG_RESULT(yes)
else
  AC_MSG_RESULT(no)
fi
AC_MSG_CHECKING(for uint)
AC_CACHE_VAL(ac_cv_uint,
 [AC_TRY_COMPILE([#include <stdio.h>
                  #include <sys/types.h>],
                 [uint foo = 0;],
                 [ac_cv_uint=true],
                 [ac_cv_uint=false])])
if test "$ac_cv_uint" = true ; then
  AC_DEFINE(HAVE_UINT)
  AC_MSG_RESULT(yes)
else
  AC_MSG_RESULT(no)
fi
AC_MSG_CHECKING(for uint_t)
AC_CACHE_VAL(ac_cv_uint_t,
 [AC_TRY_COMPILE([#include <stdio.h>
                  #include <sys/types.h>],
                 [uint_t foo = 0;],
                 [ac_cv_uint_t=true],
                 [ac_cv_uint_t=false])])
if test "$ac_cv_uint_t" = true ; then
  AC_DEFINE(HAVE_UINT_T)
  AC_MSG_RESULT(yes)
else
  AC_MSG_RESULT(no)
fi
AC_MSG_CHECKING(for uint16_t)
AC_CACHE_VAL(ac_cv_uint16_t,
 [AC_TRY_COMPILE([#include <stdio.h>
                  #include <sys/types.h>],
                 [uint16_t foo = 0;],
                 [ac_cv_uint16_t=true],
                 [ac_cv_uint16_t=false])])
if test "$ac_cv_uint16_t" = true ; then
  AC_DEFINE(HAVE_UINT16_T)
  AC_MSG_RESULT(yes)
else
  AC_MSG_RESULT(no)
fi

dnl On the gcc trunk (as of 2001-02-09) _GNU_SOURCE, and thus __USE_GNU,
dnl are defined when compiling C++ but not C.  Since the result of this
dnl test is used only in C++, do it in C++.
AC_LANG_CPLUSPLUS

AC_MSG_CHECKING(for uname.domainname)
AC_CACHE_VAL(ac_cv_have_uname_domainname_field,
    [AC_TRY_COMPILE([#include <sys/utsname.h>],
        [ struct utsname *res; char *domain; 
            (void)uname(res);  if (res != 0) { domain = res->domainname; } ],
        [ac_cv_have_uname_domainname_field=true],
        [ac_cv_have_uname_domainname_field=false])])

if test "$ac_cv_have_uname_domainname_field" = "true"; then
    AC_DEFINE(HAVE_UNAME_DOMAINNAME_FIELD)
    AC_MSG_RESULT(yes)
else
    AC_MSG_RESULT(no)
fi

AC_MSG_CHECKING(for uname.__domainname)
AC_CACHE_VAL(ac_cv_have_uname_us_domainname_field,
    [AC_TRY_COMPILE([#include <sys/utsname.h>],
        [ struct utsname *res; char *domain; 
            (void)uname(res);  if (res != 0) { domain = res->__domainname; } ],
        [ac_cv_have_uname_us_domainname_field=true],
        [ac_cv_have_uname_us_domainname_field=false])])

if test "$ac_cv_have_uname_us_domainname_field" = "true"; then
    AC_DEFINE(HAVE_UNAME_US_DOMAINNAME_FIELD)
    AC_MSG_RESULT(yes)
else
    AC_MSG_RESULT(no)
fi

AC_LANG_CPLUSPLUS

dnl Check for usable char16_t (2 bytes, unsigned)
dnl (we might not need the unsignedness check anymore)
AC_CACHE_CHECK(for usable char16_t (2 bytes, unsigned),
    ac_cv_have_usable_char16_t,
    [AC_TRY_COMPILE([$configure_static_assert_macros],
                    [CONFIGURE_STATIC_ASSERT(sizeof(char16_t) == 2);
                     CONFIGURE_STATIC_ASSERT(char16_t(-1) > char16_t(0));
                     CONFIGURE_STATIC_ASSERT(sizeof((u"hello")[0]) == 2);
                     CONFIGURE_STATIC_ASSERT(sizeof(u'a') == 2);
                     CONFIGURE_STATIC_ASSERT(u'\xFFFF' > u'\x0')],
                    ac_cv_have_usable_char16_t="yes",
                    ac_cv_have_usable_char16_t="no")])
if test "$ac_cv_have_usable_char16_t" = "yes"; then
    AC_DEFINE(HAVE_CPP_CHAR16_T)
    HAVE_CPP_CHAR16_T=1
fi

dnl Check for usable wchar_t (2 bytes, unsigned)
dnl (we really don't need the unsignedness check anymore)
dnl ========================================================

AC_CACHE_CHECK(for usable wchar_t (2 bytes, unsigned),
    ac_cv_have_usable_wchar_v2,
    [AC_TRY_COMPILE([#include <stddef.h>
                     $configure_static_assert_macros],
                    [CONFIGURE_STATIC_ASSERT(sizeof(wchar_t) == 2);
                     CONFIGURE_STATIC_ASSERT((wchar_t)-1 > (wchar_t) 0)],
                    ac_cv_have_usable_wchar_v2="yes",
                    ac_cv_have_usable_wchar_v2="no")])
if test "$ac_cv_have_usable_wchar_v2" = "yes"; then
    AC_DEFINE(HAVE_CPP_2BYTE_WCHAR_T)
    HAVE_CPP_2BYTE_WCHAR_T=1
elif test "$ac_cv_have_usable_char16_t" != "yes"; then
dnl This is really gcc-only
dnl Do this test using CXX only since some versions of gcc
dnl 2.95-2.97 have a signed wchar_t in c++ only and some versions
dnl only have short-wchar support for c++.
dnl Note that we assume that mac & win32 have short wchar (see nscore.h)

    _SAVE_CXXFLAGS=$CXXFLAGS
    CXXFLAGS="$CXXFLAGS -fshort-wchar"

    AC_CACHE_CHECK(for compiler -fshort-wchar option, 
        ac_cv_have_usable_wchar_option_v2,
        [AC_TRY_LINK([#include <stddef.h>
                      $configure_static_assert_macros],
                     [CONFIGURE_STATIC_ASSERT(sizeof(wchar_t) == 2);
                      CONFIGURE_STATIC_ASSERT((wchar_t)-1 > (wchar_t) 0)],
                     ac_cv_have_usable_wchar_option_v2="yes",
                     ac_cv_have_usable_wchar_option_v2="no")])

    if test "$ac_cv_have_usable_wchar_option_v2" = "yes"; then
        AC_DEFINE(HAVE_CPP_2BYTE_WCHAR_T)
        HAVE_CPP_2BYTE_WCHAR_T=1
        WCHAR_CFLAGS="-fshort-wchar"
    else    
        CXXFLAGS=$_SAVE_CXXFLAGS
    fi
fi

AC_LANG_C

dnl Check for .hidden assembler directive and visibility attribute.
dnl Borrowed from glibc configure.in
dnl ===============================================================
if test "$GNU_CC"; then
  AC_CACHE_CHECK(for visibility(hidden) attribute,
                 ac_cv_visibility_hidden,
                 [cat > conftest.c <<EOF
                  int foo __attribute__ ((visibility ("hidden"))) = 1;
EOF
                  ac_cv_visibility_hidden=no
                  if ${CC-cc} -Werror -S conftest.c -o conftest.s >/dev/null 2>&1; then
                    if egrep '\.(hidden|private_extern).*foo' conftest.s >/dev/null; then
                      ac_cv_visibility_hidden=yes
                    fi
                  fi
                  rm -f conftest.[cs]
                 ])
  if test "$ac_cv_visibility_hidden" = "yes"; then
    AC_DEFINE(HAVE_VISIBILITY_HIDDEN_ATTRIBUTE)

    AC_CACHE_CHECK(for visibility(default) attribute,
                   ac_cv_visibility_default,
                   [cat > conftest.c <<EOF
                    int foo __attribute__ ((visibility ("default"))) = 1;
EOF
                    ac_cv_visibility_default=no
                    if ${CC-cc} -fvisibility=hidden -Werror -S conftest.c -o conftest.s >/dev/null 2>&1; then
                      if ! egrep '\.(hidden|private_extern).*foo' conftest.s >/dev/null; then
                        ac_cv_visibility_default=yes
                      fi
                    fi
                    rm -f conftest.[cs]
                   ])
    if test "$ac_cv_visibility_default" = "yes"; then
      AC_DEFINE(HAVE_VISIBILITY_ATTRIBUTE)

      AC_CACHE_CHECK(for visibility pragma support,
                     ac_cv_visibility_pragma,
                     [cat > conftest.c <<EOF
#pragma GCC visibility push(hidden)
                      int foo_hidden = 1;
#pragma GCC visibility push(default)
                      int foo_default = 1;
EOF
                      ac_cv_visibility_pragma=no
                      if ${CC-cc} -Werror -S conftest.c -o conftest.s >/dev/null 2>&1; then
                        if egrep '\.(hidden|private_extern).*foo_hidden' conftest.s >/dev/null; then
                          if ! egrep '\.(hidden|private_extern).*foo_default' conftest.s > /dev/null; then
                            ac_cv_visibility_pragma=yes
                          fi
                        fi
                      fi
                      rm -f conftest.[cs]
                    ])
      if test "$ac_cv_visibility_pragma" = "yes"; then
        AC_CACHE_CHECK(For gcc visibility bug with class-level attributes (GCC bug 26905),
                       ac_cv_have_visibility_class_bug,
                       [cat > conftest.c <<EOF
#pragma GCC visibility push(hidden)
struct __attribute__ ((visibility ("default"))) TestStruct {
  static void Init();
};
__attribute__ ((visibility ("default"))) void TestFunc() {
  TestStruct::Init();
}
EOF
                       ac_cv_have_visibility_class_bug=no
                       if ! ${CXX-g++} ${CXXFLAGS} ${DSO_PIC_CFLAGS} ${DSO_LDOPTS} -S -o conftest.S conftest.c > /dev/null 2>&1 ; then
                         ac_cv_have_visibility_class_bug=yes
                       else
                         if test `egrep -c '@PLT|\\$stub' conftest.S` = 0; then
                           ac_cv_have_visibility_class_bug=yes
                         fi
                       fi
                       rm -rf conftest.{c,S}
                       ])

        AC_CACHE_CHECK(For x86_64 gcc visibility bug with builtins (GCC bug 20297),
                       ac_cv_have_visibility_builtin_bug,
                       [cat > conftest.c <<EOF
#pragma GCC visibility push(hidden)
#pragma GCC visibility push(default)
#include <string.h>
#pragma GCC visibility pop

__attribute__ ((visibility ("default"))) void Func() {
  char c[[100]];
  memset(c, 0, sizeof(c));
}
EOF
                       ac_cv_have_visibility_builtin_bug=no
                       if ! ${CC-cc} ${CFLAGS} ${DSO_PIC_CFLAGS} ${DSO_LDOPTS} -O2 -S -o conftest.S conftest.c > /dev/null 2>&1 ; then
                         ac_cv_have_visibility_builtin_bug=yes
                       else
                         if test `grep -c "@PLT" conftest.S` = 0; then
                           ac_cv_visibility_builtin_bug=yes
                         fi
                       fi
                       rm -f conftest.{c,S}
                       ])
        if test "$ac_cv_have_visibility_builtin_bug" = "no" -a \
                "$ac_cv_have_visibility_class_bug" = "no"; then
          VISIBILITY_FLAGS='-I$(DIST)/system_wrappers -include $(topsrcdir)/config/gcc_hidden.h'
          WRAP_SYSTEM_INCLUDES=1
        else
          VISIBILITY_FLAGS='-fvisibility=hidden'
        fi # have visibility pragma bug
      fi   # have visibility pragma
    fi     # have visibility(default) attribute
  fi       # have visibility(hidden) attribute
fi         # GNU_CC

# visibility hidden flag for Sun Studio on Solaris
if test "$SOLARIS_SUNPRO_CC"; then
VISIBILITY_FLAGS='-xldscope=hidden'
fi         # Sun Studio on Solaris

AC_SUBST(WRAP_SYSTEM_INCLUDES)
AC_SUBST(VISIBILITY_FLAGS)

dnl Checks for header files.
dnl ========================================================
AC_HEADER_DIRENT
case "$target_os" in
freebsd*)
# for stuff like -lXshm
    CPPFLAGS="${CPPFLAGS} ${X_CFLAGS}"
    ;;
esac
AC_CHECK_HEADERS(sys/byteorder.h compat.h getopt.h)
AC_CHECK_HEADERS(sys/bitypes.h memory.h unistd.h)
AC_CHECK_HEADERS(gnu/libc-version.h nl_types.h)
AC_CHECK_HEADERS(malloc.h)
AC_CHECK_HEADERS(X11/XKBlib.h)
AC_CHECK_HEADERS(io.h)

dnl These are all the places some variant of statfs can be hiding.
AC_CHECK_HEADERS(sys/statvfs.h sys/statfs.h sys/vfs.h sys/mount.h)

dnl Quota support
AC_CHECK_HEADERS(sys/quota.h)

dnl Try for MMX support
dnl NB - later gcc versions require -mmmx for this header to be successfully
dnl included (or another option which implies it, such as -march=pentium-mmx)
AC_CHECK_HEADERS(mmintrin.h)

dnl Check whether the compiler supports the new-style C++ standard
dnl library headers (i.e. <new>) or needs the old "new.h"
AC_LANG_CPLUSPLUS
NEW_H=new.h
AC_CHECK_HEADER(new, [NEW_H=new])
AC_DEFINE_UNQUOTED(NEW_H, <$NEW_H>)
AC_LANG_C

AC_ARG_ENABLE(dtrace,
              [  --enable-dtrace         build with dtrace support if available (default=no)],
              [enable_dtrace="yes"],)
if test "x$enable_dtrace" = "xyes"; then
  AC_CHECK_HEADER(sys/sdt.h, HAVE_DTRACE=1)
  if test -n "$HAVE_DTRACE"; then
      AC_DEFINE(INCLUDE_MOZILLA_DTRACE)
  else
      AC_MSG_ERROR([dtrace enabled but sys/sdt.h not found]);
  fi
fi
AC_SUBST(HAVE_DTRACE)

case $target in
*-aix4.3*|*-aix5*)
	;;
*)
	AC_CHECK_HEADERS(sys/cdefs.h)
	;;
esac

dnl Checks for libraries.
dnl ========================================================
case $target in
*-hpux11.*)
	;;
*)
	AC_CHECK_LIB(c_r, gethostbyname_r)
	;;
esac

dnl We don't want to link with libdl even if it's present on OS X, since
dnl it's not used and not part of the default installation.
dnl The same goes for BeOS. OS/2 has dlfcn in libc.
dnl We don't want to link against libm or libpthread on Darwin since
dnl they both are just symlinks to libSystem and explicitly linking
dnl against libSystem causes issues when debugging (see bug 299601).
case $target in
*-darwin*)
    ;;
*-beos*)
    ;;
*-os2*)
    ;;
*)
    AC_CHECK_LIB(m, atan)
    AC_CHECK_LIB(dl, dlopen,
    AC_CHECK_HEADER(dlfcn.h, 
        LIBS="-ldl $LIBS"
        AC_DEFINE(HAVE_LIBDL)))
    ;;
esac

_SAVE_CFLAGS="$CFLAGS"
CFLAGS="$CFLAGS -D_GNU_SOURCE"
AC_CHECK_FUNCS(dladdr)
CFLAGS="$_SAVE_CFLAGS"

if test ! "$GNU_CXX"; then

    case $target in
    *-aix*)
	AC_CHECK_LIB(C_r, demangle)
	;;
     *)
	AC_CHECK_LIB(C, demangle)
	;;
     esac
fi

dnl OS/2 has socket in libc.
case $target in
*-os2*)
    ;;
*)
    AC_CHECK_LIB(socket, socket)
esac

dnl ========================================================
dnl Check whether we can compile code for Core Text
dnl (Mac OS X 10.5 or later)
dnl ========================================================
case "$target" in
*-darwin*)
  AC_MSG_CHECKING([for Core Text])
  AC_TRY_COMPILE([#include <ApplicationServices/ApplicationServices.h>],
                 [CTLineRef lineRef;],
                  ac_cv_have_core_text="yes",
                  ac_cv_have_core_text="no")
  AC_MSG_RESULT([$ac_cv_have_core_text])

  MOZ_CORETEXT=1

  MOZ_ARG_DISABLE_BOOL(coretext,
[  --disable-coretext      Use ATSUI instead of Core Text for text rendering],
    MOZ_CORETEXT=,
    MOZ_CORETEXT=1)

  if test -n "$MOZ_CORETEXT"; then
    if test "$ac_cv_have_core_text" = "no"; then
      AC_MSG_ERROR([--enable-coretext requires MacOS SDK 10.5 or newer])
     fi
     AC_DEFINE(MOZ_CORETEXT)
  fi
  ;;
esac

AC_SUBST(MOZ_CORETEXT)

XLDFLAGS="$X_LIBS"
XLIBS="$X_EXTRA_LIBS"

dnl ========================================================
dnl Checks for X libraries.
dnl Ordering is important.
dnl Xt is dependent upon SM as of X11R6
dnl ========================================================
if test "$no_x" = "yes"; then
    AC_DEFINE(NO_X11)
else
    AC_DEFINE_UNQUOTED(FUNCPROTO,15)
	XLIBS="-lX11 $XLIBS"
	_SAVE_LDFLAGS="$LDFLAGS"
	LDFLAGS="$XLDFLAGS $LDFLAGS"
	AC_CHECK_LIB(X11, XDrawLines, [X11_LIBS="-lX11"],
		[MISSING_X="$MISSING_X -lX11"], $XLIBS)
	AC_CHECK_LIB(Xext, XextAddDisplay, [XEXT_LIBS="-lXext"],
		[MISSING_X="$MISSING_X -lXext"], $XLIBS)
     
	AC_CHECK_LIB(Xt, XtFree, [ XT_LIBS="-lXt"], [
        unset ac_cv_lib_Xt_XtFree
	    AC_CHECK_LIB(ICE, IceFlush, [XT_LIBS="-lICE $XT_LIBS"],, $XT_LIBS $XLIBS)
	    AC_CHECK_LIB(SM, SmcCloseConnection, [XT_LIBS="-lSM $XT_LIBS"],, $XT_LIBS $XLIBS) 
        AC_CHECK_LIB(Xt, XtFree, [ XT_LIBS="-lXt $XT_LIBS"],
		    [MISSING_X="$MISSING_X -lXt"], $X_PRE_LIBS $XT_LIBS $XLIBS)
        ])

    # AIX needs the motif library linked before libXt to prevent
    # crashes in plugins linked against Motif - Bug #98892
    case "${target_os}" in
    aix*)
        XT_LIBS="-lXm $XT_LIBS"
        ;;
    esac

    dnl ========================================================
    dnl = Check for XShm
    dnl ========================================================
    AC_CHECK_LIB(Xext, XShmCreateImage, _HAVE_XSHM_XEXT=1,,
        $XLIBS $XEXT_LIBS)
    AC_CHECK_HEADER(X11/extensions/XShm.h)
    if test "$ac_cv_header_X11_extensions_XShm_h" = "yes" &&
        test -n "$_HAVE_XSHM_XEXT"; then
        AC_DEFINE(HAVE_XSHM)
    fi

    dnl ========================================================
    dnl = Check for XIE
    dnl ========================================================
    AC_CHECK_LIB(XIE, XieFloGeometry, [MOZ_XIE_LIBS="-lXIE"],,
        $XLIBS $XEXT_LIBS)
    AC_CHECK_HEADER(X11/extensions/XIElib.h)

    if test "$MOZ_XIE_LIBS"; then
	dnl ====================================================
	dnl = If XIE is present and is desired, turn it on
	dnl ====================================================
	case $target in
	    *-hpux*)
		;;
	    *)
		HAVE_XIE=1
		;;
	esac
    fi

	LDFLAGS="$_SAVE_LDFLAGS"

    dnl ========================================================
    dnl = Check for freetype2 and its functionality
    dnl ========================================================
    AC_CHECK_FT2(6.1.0, [_HAVE_FREETYPE2=1], [_HAVE_FREETYPE2=])

    if test "$_HAVE_FREETYPE2"; then
    	_SAVE_LIBS="$LIBS"
    	_SAVE_CFLAGS="$CFLAGS"
    	LIBS="$LIBS $FT2_LIBS"
    	CFLAGS="$CFLAGS $FT2_CFLAGS"

        AC_CACHE_CHECK(for FT_Bitmap_Size.y_ppem,
            ac_cv_member_FT_Bitmap_Size_y_ppem,
            [AC_TRY_COMPILE([#include <ft2build.h>
                             #include FT_FREETYPE_H],
                            [FT_Bitmap_Size s;
                             if (sizeof s.y_ppem) return 0;
                             return 1],
                            ac_cv_member_FT_Bitmap_Size_y_ppem=yes,
                            ac_cv_member_FT_Bitmap_Size_y_ppem=no)])
        if test "$ac_cv_member_FT_Bitmap_Size_y_ppem" = yes; then
            HAVE_FT_BITMAP_SIZE_Y_PPEM=1
        else
            HAVE_FT_BITMAP_SIZE_Y_PPEM=0
        fi
        AC_DEFINE_UNQUOTED(HAVE_FT_BITMAP_SIZE_Y_PPEM,
                           $HAVE_FT_BITMAP_SIZE_Y_PPEM,
                           [FT_Bitmap_Size structure includes y_ppem field])

        AC_CHECK_FUNCS(FT_GlyphSlot_Embolden FT_Load_Sfnt_Table FT_Select_Size)

    	LIBS="$_SAVE_LIBS"
    	CFLAGS="$_SAVE_CFLAGS"
    fi

fi # $no_x

AC_SUBST(XCFLAGS)
AC_SUBST(XLDFLAGS)
AC_SUBST(XLIBS)
AC_SUBST(XEXT_LIBS)
AC_SUBST(XT_LIBS)

AC_MSG_CHECKING(for ARM SIMD support in compiler)
AC_TRY_COMPILE([],
               [asm("uqadd8 r1, r1, r2");],
               result="yes", result="no")
AC_MSG_RESULT("$result")
if test "$result" = "yes"; then
    AC_DEFINE(HAVE_ARM_SIMD)
    HAVE_ARM_SIMD=1
fi
AC_SUBST(HAVE_ARM_SIMD)

AC_MSG_CHECKING(for ARM NEON support in compiler)
_SAVE_CFLAGS="$CFLAGS"
if test "$GNU_CC"; then
  # gcc needs -mfpu=neon to recognize NEON instructions
  CFLAGS="$CFLAGS -mfpu=neon -mfloat-abi=softfp"
fi
AC_TRY_COMPILE([],
               [asm("vadd.i8 d0, d0, d0");],
               result="yes", result="no")
AC_MSG_RESULT("$result")
if test "$result" = "yes"; then
    AC_DEFINE(HAVE_ARM_NEON)
    HAVE_ARM_NEON=1
fi
CFLAGS="$_SAVE_CFLAGS"
AC_SUBST(HAVE_ARM_NEON)

dnl ========================================================
dnl = pthread support
dnl = Start by checking whether the system support pthreads
dnl ========================================================
case "$target_os" in
darwin*)
    USE_PTHREADS=1
    ;;
*)
    MOZ_CHECK_PTHREADS(pthreads,
        USE_PTHREADS=1 _PTHREAD_LDFLAGS="-lpthreads",
        MOZ_CHECK_PTHREADS(pthread,
            USE_PTHREADS=1 _PTHREAD_LDFLAGS="-lpthread",
            MOZ_CHECK_PTHREADS(c_r,
                USE_PTHREADS=1 _PTHREAD_LDFLAGS="-lc_r",
                MOZ_CHECK_PTHREADS(c,
                    USE_PTHREADS=1
                )
            )
        )
    )
    ;;
esac

dnl ========================================================
dnl Check the command line for --with-pthreads 
dnl ========================================================
MOZ_ARG_WITH_BOOL(pthreads,
[  --with-pthreads         Force use of system pthread library with NSPR ],
[ if test "$USE_PTHREADS"x = x; then
    AC_MSG_ERROR([ --with-pthreads specified for a system without pthread support ]);
fi],
    USE_PTHREADS=
    _PTHREAD_LDFLAGS=
)

dnl ========================================================
dnl Do the platform specific pthread hackery
dnl ========================================================
if test "$USE_PTHREADS"x != x
then
	dnl
	dnl See if -pthread is supported.
	dnl
	rm -f conftest*
	ac_cv_have_dash_pthread=no
	AC_MSG_CHECKING(whether ${CC-cc} accepts -pthread)
	echo 'int main() { return 0; }' | cat > conftest.c
	${CC-cc} -pthread -o conftest conftest.c > conftest.out 2>&1
	if test $? -eq 0; then
		if test -z "`egrep -i '(unrecognize|unknown)' conftest.out | grep pthread`" && test -z "`egrep -i '(error|incorrect)' conftest.out`" ; then
			ac_cv_have_dash_pthread=yes
	        case "$target_os" in
	        freebsd*)
# Freebsd doesn't use -pthread for compiles, it uses them for linking
                ;;
	        *)
			    CFLAGS="$CFLAGS -pthread"
			    CXXFLAGS="$CXXFLAGS -pthread"
                ;;
	        esac
		fi
	fi
	rm -f conftest*
    AC_MSG_RESULT($ac_cv_have_dash_pthread)

	dnl
	dnl See if -pthreads is supported.
	dnl
    ac_cv_have_dash_pthreads=no
    if test "$ac_cv_have_dash_pthread" = "no"; then
	    AC_MSG_CHECKING(whether ${CC-cc} accepts -pthreads)
    	echo 'int main() { return 0; }' | cat > conftest.c
	    ${CC-cc} -pthreads -o conftest conftest.c > conftest.out 2>&1
    	if test $? -eq 0; then
	    	if test -z "`egrep -i '(unrecognize|unknown)' conftest.out | grep pthreads`" && test -z "`egrep -i '(error|incorrect)' conftest.out`" ; then
			    ac_cv_have_dash_pthreads=yes
			    CFLAGS="$CFLAGS -pthreads"
			    CXXFLAGS="$CXXFLAGS -pthreads"
		    fi
	    fi
	    rm -f conftest*
    	AC_MSG_RESULT($ac_cv_have_dash_pthreads)
    fi

	case "$target" in
	    *-*-freebsd*)
			AC_DEFINE(_REENTRANT)
			AC_DEFINE(_THREAD_SAFE)
			dnl -pthread links in -lc_r, so don't specify it explicitly.
			if test "$ac_cv_have_dash_pthread" = "yes"; then
				_PTHREAD_LDFLAGS="-pthread"
			else
				_PTHREAD_LDFLAGS="-lc_r"
			fi
			;;

	    *-*-openbsd*|*-*-bsdi*)
			AC_DEFINE(_REENTRANT)
			AC_DEFINE(_THREAD_SAFE)
			dnl -pthread links in -lc_r, so don't specify it explicitly.
			if test "$ac_cv_have_dash_pthread" = "yes"; then
                _PTHREAD_LDFLAGS="-pthread"
			fi
			;;

	    *-*-linux*|*-*-kfreebsd*-gnu)
			AC_DEFINE(_REENTRANT) 
			;;

	    *-*-nto*) 
			AC_DEFINE(_REENTRANT) 
			;;

	    *-aix4.3*|*-aix5*)
			AC_DEFINE(_REENTRANT) 
			;;

	    *-hpux11.*)
			AC_DEFINE(_REENTRANT) 
			;;

	    alpha*-*-osf*)
			AC_DEFINE(_REENTRANT)
			;;

	    *-*-solaris*) 
			AC_DEFINE(_REENTRANT)
			if test "$SOLARIS_SUNPRO_CC"; then
				CFLAGS="$CFLAGS -mt" 
				CXXFLAGS="$CXXFLAGS -mt" 
			fi
			;;
	esac
    LDFLAGS="${_PTHREAD_LDFLAGS} ${LDFLAGS}"
fi

dnl ========================================================
dnl See if mmap sees writes
dnl For cross compiling, just define it as no, which is a safe default
dnl ========================================================
AC_MSG_CHECKING(whether mmap() sees write()s)

changequote(,)
mmap_test_prog='
    #include <stdlib.h>
    #include <unistd.h>
    #include <sys/mman.h>
    #include <sys/types.h>
    #include <sys/stat.h>
    #include <fcntl.h>

    char fname[] = "conftest.file";
    char zbuff[1024]; /* Fractional page is probably worst case */

    int main() {
	char *map;
	int fd;
	int i;
	unlink(fname);
	fd = open(fname, O_RDWR | O_CREAT, 0660);
	if(fd<0) return 1;
	unlink(fname);
	write(fd, zbuff, sizeof(zbuff));
	lseek(fd, 0, SEEK_SET);
	map = (char*)mmap(0, sizeof(zbuff), PROT_READ, MAP_SHARED, fd, 0);
	if(map==(char*)-1) return 2;
	for(i=0; fname[i]; i++) {
	    int rc = write(fd, &fname[i], 1);
	    if(map[i]!=fname[i]) return 4;
	}
	return 0;
    }
'
changequote([,])

AC_TRY_RUN($mmap_test_prog , result="yes", result="no", result="yes")

AC_MSG_RESULT("$result")

if test "$result" = "no"; then
    AC_DEFINE(MMAP_MISSES_WRITES)
fi


dnl Checks for library functions.
dnl ========================================================
AC_PROG_GCC_TRADITIONAL
AC_FUNC_MEMCMP
AC_CHECK_FUNCS(random strerror lchown fchmod snprintf statvfs memmove rint stat64 lstat64 truncate64 statvfs64 setbuf isatty)
AC_CHECK_FUNCS(flockfile getpagesize)
AC_CHECK_FUNCS(localtime_r strtok_r)

dnl check for wcrtomb/mbrtowc
dnl =======================================================================
if test -z "$MACOS_DEPLOYMENT_TARGET" || test "$MACOS_DEPLOYMENT_TARGET" -ge "100300"; then
AC_LANG_SAVE
AC_LANG_CPLUSPLUS
AC_CACHE_CHECK(for wcrtomb,
    ac_cv_have_wcrtomb,
    [AC_TRY_LINK([#include <wchar.h>],
                 [mbstate_t ps={0};wcrtomb(0,'f',&ps);],
                 ac_cv_have_wcrtomb="yes",
                 ac_cv_have_wcrtomb="no")])
if test "$ac_cv_have_wcrtomb" = "yes"; then
    AC_DEFINE(HAVE_WCRTOMB)
fi
AC_CACHE_CHECK(for mbrtowc,
    ac_cv_have_mbrtowc,
    [AC_TRY_LINK([#include <wchar.h>],
                 [mbstate_t ps={0};mbrtowc(0,0,0,&ps);],
                 ac_cv_have_mbrtowc="yes",
                 ac_cv_have_mbrtowc="no")])
if test "$ac_cv_have_mbrtowc" = "yes"; then
    AC_DEFINE(HAVE_MBRTOWC)
fi
AC_LANG_RESTORE
fi

AC_CACHE_CHECK(
    [for res_ninit()],
    ac_cv_func_res_ninit,
    [AC_TRY_LINK([
        #ifdef linux
        #define _BSD_SOURCE 1
        #endif
        #include <resolv.h>
        ],
        [int foo = res_ninit(&_res);],
        [ac_cv_func_res_ninit=yes],
        [ac_cv_func_res_ninit=no])
    ])

if test "$ac_cv_func_res_ninit" = "yes"; then
    AC_DEFINE(HAVE_RES_NINIT)
dnl must add the link line we do something as foolish as this... dougt
dnl else
dnl    AC_CHECK_LIB(bind, res_ninit, AC_DEFINE(HAVE_RES_NINIT),
dnl        AC_CHECK_LIB(resolv, res_ninit, AC_DEFINE(HAVE_RES_NINIT)))
fi

AC_LANG_CPLUSPLUS
AC_CACHE_CHECK(
    [for gnu_get_libc_version()],
    ac_cv_func_gnu_get_libc_version,
    [AC_TRY_LINK([
        #ifdef HAVE_GNU_LIBC_VERSION_H
        #include <gnu/libc-version.h>
        #endif
        ],
        [const char *glibc_version = gnu_get_libc_version();],
        [ac_cv_func_gnu_get_libc_version=yes],
        [ac_cv_func_gnu_get_libc_version=no] 
        )]
    )

if test "$ac_cv_func_gnu_get_libc_version" = "yes"; then
    AC_DEFINE(HAVE_GNU_GET_LIBC_VERSION)
fi

case $target_os in
    os2*|msvc*|mks*|cygwin*|mingw*|darwin*|wince*|beos*)
        ;;
    *)
    
AC_CHECK_LIB(c, iconv, [_ICONV_LIBS="$_ICONV_LIBS"],
    AC_CHECK_LIB(iconv, iconv, [_ICONV_LIBS="$_ICONV_LIBS -liconv"],
        AC_CHECK_LIB(iconv, libiconv, [_ICONV_LIBS="$_ICONV_LIBS -liconv"])))
_SAVE_LIBS=$LIBS
LIBS="$LIBS $_ICONV_LIBS"
AC_CACHE_CHECK(
    [for iconv()],
    ac_cv_func_iconv,
    [AC_TRY_LINK([
        #include <stdlib.h>
        #include <iconv.h>
        ],
        [
            iconv_t h = iconv_open("", "");
            iconv(h, NULL, NULL, NULL, NULL);
            iconv_close(h);
        ],
        [ac_cv_func_iconv=yes],
        [ac_cv_func_iconv=no] 
        )]
    )
if test "$ac_cv_func_iconv" = "yes"; then
    AC_DEFINE(HAVE_ICONV)
    DYNAMIC_XPCOM_LIBS="$DYNAMIC_XPCOM_LIBS $_ICONV_LIBS"
    LIBXUL_LIBS="$LIBXUL_LIBS $_ICONV_LIBS"
    LIBICONV="$_ICONV_LIBS"
    AC_CACHE_CHECK(
        [for iconv() with const input],
        ac_cv_func_const_iconv,
        [AC_TRY_COMPILE([
            #include <stdlib.h>
            #include <iconv.h>
            ],
            [
                const char *input = "testing";
                iconv_t h = iconv_open("", "");
                iconv(h, &input, NULL, NULL, NULL);
                iconv_close(h);
            ],
            [ac_cv_func_const_iconv=yes],
            [ac_cv_func_const_iconv=no] 
            )]
        )
    if test "$ac_cv_func_const_iconv" = "yes"; then
        AC_DEFINE(HAVE_ICONV_WITH_CONST_INPUT)
    fi
fi
LIBS=$_SAVE_LIBS

    ;;
esac

AM_LANGINFO_CODESET

AC_LANG_C

dnl **********************
dnl *** va_copy checks ***
dnl **********************
dnl we currently check for all three va_copy possibilities, so we get
dnl all results in config.log for bug reports.
AC_MSG_CHECKING(for an implementation of va_copy())
AC_CACHE_VAL(ac_cv_va_copy,[
    AC_TRY_RUN([
        #include <stdarg.h>
        void f (int i, ...) {
            va_list args1, args2;
            va_start (args1, i);
            va_copy (args2, args1);
            if (va_arg (args2, int) != 42 || va_arg (args1, int) != 42)
                exit (1);
            va_end (args1); va_end (args2);
        }
        int main() { f (0, 42); return 0; }],
        ac_cv_va_copy=yes,
        ac_cv_va_copy=no,
        ac_cv_va_copy=no
    )
])
AC_MSG_RESULT($ac_cv_va_copy)
AC_MSG_CHECKING(for an implementation of __va_copy())
AC_CACHE_VAL(ac_cv___va_copy,[
    AC_TRY_RUN([
        #include <stdarg.h>
        void f (int i, ...) {
            va_list args1, args2;
            va_start (args1, i);
            __va_copy (args2, args1);
            if (va_arg (args2, int) != 42 || va_arg (args1, int) != 42)
                exit (1);
            va_end (args1); va_end (args2);
        }
        int main() { f (0, 42); return 0; }],
        ac_cv___va_copy=yes,
        ac_cv___va_copy=no,
        ac_cv___va_copy=no
    )
])
AC_MSG_RESULT($ac_cv___va_copy)
AC_MSG_CHECKING(whether va_lists can be copied by value)
AC_CACHE_VAL(ac_cv_va_val_copy,[
    AC_TRY_RUN([
        #include <stdarg.h>
        void f (int i, ...) {
            va_list args1, args2;
            va_start (args1, i);
            args2 = args1;
            if (va_arg (args2, int) != 42 || va_arg (args1, int) != 42)
                exit (1);
            va_end (args1); va_end (args2);
        }
        int main() { f (0, 42); return 0; }],
        ac_cv_va_val_copy=yes,
        ac_cv_va_val_copy=no,
        ac_cv_va_val_copy=yes
    )
])
if test "x$ac_cv_va_copy" = "xyes"; then
    AC_DEFINE(VA_COPY, va_copy)
    AC_DEFINE(HAVE_VA_COPY)
elif test "x$ac_cv___va_copy" = "xyes"; then
    AC_DEFINE(VA_COPY, __va_copy)
    AC_DEFINE(HAVE_VA_COPY)
fi

if test "x$ac_cv_va_val_copy" = "xno"; then
   AC_DEFINE(HAVE_VA_LIST_AS_ARRAY)
fi
AC_MSG_RESULT($ac_cv_va_val_copy)

dnl Check for dll-challenged libc's.
dnl This check is apparently only needed for Linux.
case "$target" in
	*-linux*)
	    dnl ===================================================================
	    _curdir=`pwd`
	    export _curdir
	    rm -rf conftest* _conftest
	    mkdir _conftest
	    cat >> conftest.C <<\EOF
#include <stdio.h>
#include <link.h>
#include <dlfcn.h>
#ifdef _dl_loaded
void __dump_link_map(void) {
  struct link_map *map = _dl_loaded;
  while (NULL != map) {printf("0x%08x %s\n", map->l_addr, map->l_name); map = map->l_next;}
}
int main() {
  dlopen("./conftest1.so",RTLD_LAZY);
  dlopen("./../_conftest/conftest1.so",RTLD_LAZY);
  dlopen("CURDIR/_conftest/conftest1.so",RTLD_LAZY);
  dlopen("CURDIR/_conftest/../_conftest/conftest1.so",RTLD_LAZY);
  __dump_link_map();
}
#else
/* _dl_loaded isn't defined, so this should be either a libc5 (glibc1) system, or a glibc2 system that doesn't have the multiple load bug (i.e., RH6.0).*/
int main() { printf("./conftest1.so\n"); }
#endif
EOF

	    $PERL -p -i -e "s/CURDIR/\$ENV{_curdir}/g;" conftest.C

	    cat >> conftest1.C <<\EOF
#include <stdio.h>
void foo(void) {printf("foo in dll called\n");}
EOF
	    ${CXX-g++} -fPIC -c -g conftest1.C
	    ${CXX-g++} -shared -Wl,-h -Wl,conftest1.so -o conftest1.so conftest1.o
	    ${CXX-g++} -g conftest.C -o conftest -ldl
	    cp -f conftest1.so conftest _conftest
	    cd _conftest
	    if test `./conftest | grep conftest1.so | wc -l` -gt 1
	    then
		echo
		echo "*** Your libc has a bug that can result in loading the same dynamic"
		echo "*** library multiple times.  This bug is known to be fixed in glibc-2.0.7-32"
		echo "*** or later.  However, if you choose not to upgrade, the only effect"
		echo "*** will be excessive memory usage at runtime."
		echo
	    fi
	    cd ${_curdir}
	    rm -rf conftest* _conftest
	    dnl ===================================================================
	    ;;
esac

dnl ===================================================================
dnl ========================================================
dnl By default, turn rtti and exceptions off on g++/egcs
dnl ========================================================
if test "$GNU_CXX"; then

  AC_MSG_CHECKING(for C++ exceptions flag)

  dnl They changed -f[no-]handle-exceptions to -f[no-]exceptions in g++ 2.8
  AC_CACHE_VAL(ac_cv_cxx_exceptions_flags,
  [echo "int main() { return 0; }" | cat > conftest.C

  ${CXX-g++} ${CXXFLAGS} -c -fno-handle-exceptions conftest.C > conftest.out 2>&1

  if egrep "warning.*renamed" conftest.out >/dev/null; then
    ac_cv_cxx_exceptions_flags=${_COMPILER_PREFIX}-fno-exceptions
  else
    ac_cv_cxx_exceptions_flags=${_COMPILER_PREFIX}-fno-handle-exceptions
  fi

  rm -f conftest*])

  AC_MSG_RESULT($ac_cv_cxx_exceptions_flags)
  _MOZ_EXCEPTIONS_FLAGS_OFF=$ac_cv_cxx_exceptions_flags
  _MOZ_EXCEPTIONS_FLAGS_ON=`echo $ac_cv_cxx_exceptions_flags | sed 's|no-||'`
fi

dnl ========================================================
dnl Put your C++ language/feature checks below
dnl ========================================================
AC_LANG_CPLUSPLUS

HAVE_GCC3_ABI=
if test "$GNU_CC"; then
  AC_CACHE_CHECK(for gcc 3.0 ABI,
      ac_cv_gcc_three_abi,
      [AC_TRY_COMPILE([],
                      [
#if defined(__GXX_ABI_VERSION) && __GXX_ABI_VERSION >= 100 /* G++ V3 ABI */
  return 0;
#else
#error Not gcc3.
#endif
                      ],
                      ac_cv_gcc_three_abi="yes",
                      ac_cv_gcc_three_abi="no")])
  if test "$ac_cv_gcc_three_abi" = "yes"; then
      TARGET_COMPILER_ABI="${TARGET_COMPILER_ABI-gcc3}"
      HAVE_GCC3_ABI=1
  else
      TARGET_COMPILER_ABI="${TARGET_COMPILER_ABI-gcc2}"
  fi
fi
AC_SUBST(HAVE_GCC3_ABI)


AC_CACHE_CHECK(for C++ \"explicit\" keyword,
               ac_cv_cpp_explicit,
               [AC_TRY_COMPILE(class X {
                               public: explicit X(int i) : i_(i) {}
                               private: int i_;
                               };,
                               X x(3);,
                               ac_cv_cpp_explicit=yes,
                               ac_cv_cpp_explicit=no)])
if test "$ac_cv_cpp_explicit" = yes ; then
   AC_DEFINE(HAVE_CPP_EXPLICIT)
fi

AC_CACHE_CHECK(for C++ \"typename\" keyword,
               ac_cv_cpp_typename,
               [AC_TRY_COMPILE(class param {
                               public:
                                   typedef unsigned long num_type;
                               };

                               template <class T> class tplt {
                               public:
                                   typedef typename T::num_type t_num_type;
                                   t_num_type foo(typename T::num_type num) {
                                       return num;
                                   }
                               };,
                               tplt<param> A;
                               A.foo(0);,
                               ac_cv_cpp_typename=yes,
                               ac_cv_cpp_typename=no)])
if test "$ac_cv_cpp_typename" = yes ; then
   AC_DEFINE(HAVE_CPP_TYPENAME)
fi

dnl Check for support of modern template specialization syntax
dnl Test code and requirement from scc@netscape.com.
dnl Autoconf cut-and-paste job by waterson@netscape.com
AC_CACHE_CHECK(for modern C++ template specialization syntax support,
               ac_cv_cpp_modern_specialize_template_syntax,
               [AC_TRY_COMPILE(template <class T> struct X { int a; };
                               class Y {};
                               template <> struct X<Y> { double a; };,
                               X<int> int_x;
                               X<Y> y_x;,
                               ac_cv_cpp_modern_specialize_template_syntax=yes,
                               ac_cv_cpp_modern_specialize_template_syntax=no)])
if test "$ac_cv_cpp_modern_specialize_template_syntax" = yes ; then
  AC_DEFINE(HAVE_CPP_MODERN_SPECIALIZE_TEMPLATE_SYNTAX)
fi


dnl Some compilers support only full specialization, and some don't.
AC_CACHE_CHECK(whether partial template specialization works,
               ac_cv_cpp_partial_specialization,
               [AC_TRY_COMPILE(template <class T> class Foo {};
                               template <class T> class Foo<T*> {};,
                               return 0;,
                               ac_cv_cpp_partial_specialization=yes,
                               ac_cv_cpp_partial_specialization=no)])
if test "$ac_cv_cpp_partial_specialization" = yes ; then
  AC_DEFINE(HAVE_CPP_PARTIAL_SPECIALIZATION)
fi

dnl Some compilers have limited support for operators with templates;
dnl specifically, it is necessary to define derived operators when a base
dnl class's operator declaration should suffice.
AC_CACHE_CHECK(whether operators must be re-defined for templates derived from templates,
               ac_cv_need_derived_template_operators,
               [AC_TRY_COMPILE([template <class T> class Base { };
                                template <class T>
                                Base<T> operator+(const Base<T>& lhs, const Base<T>& rhs) { return lhs; }
                                template <class T> class Derived : public Base<T> { };],
                               [Derived<char> a, b;
                                Base<char> c = a + b;
                                return 0;],
                               ac_cv_need_derived_template_operators=no,
                               ac_cv_need_derived_template_operators=yes)])
if test "$ac_cv_need_derived_template_operators" = yes ; then
  AC_DEFINE(NEED_CPP_DERIVED_TEMPLATE_OPERATORS)
fi


dnl Some compilers have trouble detecting that a template class
dnl that derives from another template is actually an instance
dnl of the base class. This test checks for that.
AC_CACHE_CHECK(whether we need to cast a derived template to pass as its base class,
               ac_cv_need_cpp_template_cast_to_base,
               [AC_TRY_COMPILE([template <class T> class Base { };
                                template <class T> class Derived : public Base<T> { };
                                template <class T> int foo(const Base<T>&) { return 0; }],
                               [Derived<char> bar; return foo(bar);],
                               ac_cv_need_cpp_template_cast_to_base=no,
                               ac_cv_need_cpp_template_cast_to_base=yes)])
if test "$ac_cv_need_cpp_template_cast_to_base" = yes ; then
  AC_DEFINE(NEED_CPP_TEMPLATE_CAST_TO_BASE)
fi

dnl Some compilers have trouble resolving the ambiguity between two
dnl functions whose arguments differ only by cv-qualifications.
AC_CACHE_CHECK(whether the compiler can resolve const ambiguities for templates,
               ac_cv_can_resolve_const_ambiguity,
               [AC_TRY_COMPILE([
                                template <class T> class ptrClass {
                                  public: T* ptr;
                                };

                                template <class T> T* a(ptrClass<T> *arg) {
                                  return arg->ptr;
                                }

                                template <class T>
                                const T* a(const ptrClass<T> *arg) {
                                  return arg->ptr;
                                }
                               ],
                               [ ptrClass<int> i;
                                 a(&i); ],
                               ac_cv_can_resolve_const_ambiguity=yes,
                               ac_cv_can_resolve_const_ambiguity=no)])
if test "$ac_cv_can_resolve_const_ambiguity" = no ; then
  AC_DEFINE(CANT_RESOLVE_CPP_CONST_AMBIGUITY)
fi

dnl
dnl We don't do exceptions on unix.  The only reason this used to be here
dnl is that mozilla/xpcom/tests/TestCOMPtr.cpp has a test which uses 
dnl exceptions.  But, we turn exceptions off by default and this test breaks.
dnl So im commenting this out until someone writes some artificial 
dnl intelligence to detect not only if the compiler has exceptions, but if 
dnl they are enabled as well.
dnl 
dnl AC_CACHE_CHECK(for C++ \"exceptions\",
dnl                ac_cv_cpp_exceptions,
dnl                [AC_TRY_COMPILE(class X { public: X() {} };
dnl                                static void F() { throw X(); },
dnl                                try { F(); } catch(X & e) { },
dnl                                ac_cv_cpp_exceptions=yes,
dnl                                ac_cv_cpp_exceptions=no)])
dnl if test $ac_cv_cpp_exceptions = yes ; then
dnl    AC_DEFINE(HAVE_CPP_EXCEPTIONS)
dnl fi

dnl Some compilers have marginal |using| support; for example, gcc-2.7.2.3
dnl supports it well enough to allow us to use it to change access, but not
dnl to resolve ambiguity. The next two tests determine how well the |using|
dnl keyword is supported.
dnl
dnl Check to see if we can change access with |using|.  Test both a
dnl legal and an illegal example.
AC_CACHE_CHECK(whether the C++ \"using\" keyword can change access,
               ac_cv_cpp_access_changing_using2,
               [AC_TRY_COMPILE(
                   class A { protected: int foo() { return 0; } };
                   class B : public A { public: using A::foo; };,
                   B b; return b.foo();,
                   [AC_TRY_COMPILE(
                       class A { public: int foo() { return 1; } };
                       class B : public A { private: using A::foo; };,
                       B b; return b.foo();,
                       ac_cv_cpp_access_changing_using2=no,
                       ac_cv_cpp_access_changing_using2=yes)],
                   ac_cv_cpp_access_changing_using2=no)])
if test "$ac_cv_cpp_access_changing_using2" = yes ; then
   AC_DEFINE(HAVE_CPP_ACCESS_CHANGING_USING)
fi

dnl Check to see if we can resolve ambiguity with |using|.
AC_CACHE_CHECK(whether the C++ \"using\" keyword resolves ambiguity,
               ac_cv_cpp_ambiguity_resolving_using,
               [AC_TRY_COMPILE(class X { 
                                 public: int go(const X&) {return 3;}
                                         int jo(const X&) {return 3;}
                               };
                               class Y : public X {
                                 public:  int go(int) {return 2;}
                                          int jo(int) {return 2;}
                                          using X::jo;
                                 private: using X::go;
                               };,
                               X x; Y y; y.jo(x);,
                               ac_cv_cpp_ambiguity_resolving_using=yes,
                               ac_cv_cpp_ambiguity_resolving_using=no)])
if test "$ac_cv_cpp_ambiguity_resolving_using" = yes ; then
   AC_DEFINE(HAVE_CPP_AMBIGUITY_RESOLVING_USING)
fi

dnl Check to see if the |std| namespace is supported. If so, we'll want
dnl to qualify any standard library calls with "std::" to ensure that
dnl those functions can be resolved.
AC_CACHE_CHECK(for \"std::\" namespace,
               ac_cv_cpp_namespace_std,
               [AC_TRY_COMPILE([#include <algorithm>],
                               [return std::min(0, 1);],
                               ac_cv_cpp_namespace_std=yes,
                               ac_cv_cpp_namespace_std=no)])
if test "$ac_cv_cpp_namespace_std" = yes ; then
   AC_DEFINE(HAVE_CPP_NAMESPACE_STD)
fi

dnl Older compilers are overly ambitious with respect to using the standard
dnl template library's |operator!=()| when |operator==()| is defined. In
dnl which case, defining |operator!=()| in addition to |operator==()| causes
dnl ambiguity at compile-time. This test checks for that case.
AC_CACHE_CHECK(whether standard template operator!=() is ambiguous,
               ac_cv_cpp_unambiguous_std_notequal,
               [AC_TRY_COMPILE([#include <algorithm>
                                struct T1 {};
                                int operator==(const T1&, const T1&) { return 0; }
                                int operator!=(const T1&, const T1&) { return 0; }],
                               [T1 a,b; return a != b;],
                               ac_cv_cpp_unambiguous_std_notequal=unambiguous,
                               ac_cv_cpp_unambiguous_std_notequal=ambiguous)])
if test "$ac_cv_cpp_unambiguous_std_notequal" = unambiguous ; then
  AC_DEFINE(HAVE_CPP_UNAMBIGUOUS_STD_NOTEQUAL)
fi


AC_CACHE_CHECK(for C++ reinterpret_cast,
               ac_cv_cpp_reinterpret_cast,
               [AC_TRY_COMPILE(struct X { int i; };
                               struct Y { int i; };,
                               X x; X*const z = &x;Y*y = reinterpret_cast<Y*>(z);,
                               ac_cv_cpp_reinterpret_cast=yes,
                               ac_cv_cpp_reinterpret_cast=no)])
if test "$ac_cv_cpp_reinterpret_cast" = yes ; then
   AC_DEFINE(HAVE_CPP_NEW_CASTS)
fi

dnl See if a dynamic_cast to void* gives the most derived object.
AC_CACHE_CHECK(for C++ dynamic_cast to void*,
               ac_cv_cpp_dynamic_cast_void_ptr,
               [AC_TRY_RUN([class X { int i; public: virtual ~X() { } };
                            class Y { int j; public: virtual ~Y() { } };
                            class Z : public X, public Y { int k; };

                            int main() {
                                 Z mdo;
                                 X *subx = (X*)&mdo;
                                 Y *suby = (Y*)&mdo;
                                 return !((((void*)&mdo != (void*)subx) &&
                                           ((void*)&mdo == dynamic_cast<void*>(subx))) ||
                                          (((void*)&mdo != (void*)suby) &&
                                           ((void*)&mdo == dynamic_cast<void*>(suby))));
                            }],
                           ac_cv_cpp_dynamic_cast_void_ptr=yes,
                           ac_cv_cpp_dynamic_cast_void_ptr=no,
                           ac_cv_cpp_dynamic_cast_void_ptr=no)])
if test "$ac_cv_cpp_dynamic_cast_void_ptr" = yes ; then
   AC_DEFINE(HAVE_CPP_DYNAMIC_CAST_TO_VOID_PTR)
fi


dnl note that this one is reversed - if the test fails, then
dnl we require implementations of unused virtual methods. Which
dnl really blows because it means we'll have useless vtable
dnl bloat.
AC_CACHE_CHECK(whether C++ requires implementation of unused virtual methods,
               ac_cv_cpp_unused_required,
               [AC_TRY_LINK(class X {private: virtual void never_called();};,
                               X x;,
                               ac_cv_cpp_unused_required=no,
                               ac_cv_cpp_unused_required=yes)])
if test "$ac_cv_cpp_unused_required" = yes ; then
   AC_DEFINE(NEED_CPP_UNUSED_IMPLEMENTATIONS)
fi


dnl Some compilers have trouble comparing a constant reference to a templatized
dnl class to zero, and require an explicit operator==() to be defined that takes
dnl an int. This test separates the strong from the weak.

AC_CACHE_CHECK(for trouble comparing to zero near std::operator!=(),
               ac_cv_trouble_comparing_to_zero,
               [AC_TRY_COMPILE([#include <algorithm>
                                template <class T> class Foo {};
                                class T2;
                                template <class T> int operator==(const T2*, const T&) { return 0; }
                                template <class T> int operator!=(const T2*, const T&) { return 0; }],
                               [Foo<int> f; return (0 != f);],
                               ac_cv_trouble_comparing_to_zero=no,
                               ac_cv_trouble_comparing_to_zero=yes)])
if test "$ac_cv_trouble_comparing_to_zero" = yes ; then
  AC_DEFINE(HAVE_CPP_TROUBLE_COMPARING_TO_ZERO)
fi

# try harder, when checking for __thread support, see bug 521750 comment #33 and below
_SAVE_LDFLAGS=$LDFLAGS
LDFLAGS="$LDFLAGS $DSO_PIC_CFLAGS $DSO_LDOPTS"
AC_CACHE_CHECK(for __thread keyword for TLS variables,
               ac_cv_thread_keyword,
               [AC_TRY_LINK([__thread bool tlsIsMainThread = false;],
                            [return tlsIsMainThread;],
                            ac_cv_thread_keyword=yes,
                            ac_cv_thread_keyword=no)])
LDFLAGS=$_SAVE_LDFLAGS
if test "$ac_cv_thread_keyword" = yes; then
  AC_DEFINE(HAVE_THREAD_TLS_KEYWORD)
fi

dnl End of C++ language/feature checks
AC_LANG_C

dnl ========================================================
dnl =  Internationalization checks
dnl ========================================================
dnl
dnl Internationalization and Locale support is different
dnl on various UNIX platforms.  Checks for specific i18n
dnl features go here.

dnl check for LC_MESSAGES
AC_CACHE_CHECK(for LC_MESSAGES,
		ac_cv_i18n_lc_messages,
		[AC_TRY_COMPILE([#include <locale.h>],
				[int category = LC_MESSAGES;],
				ac_cv_i18n_lc_messages=yes,
				ac_cv_i18n_lc_messages=no)])
if test "$ac_cv_i18n_lc_messages" = yes; then
   AC_DEFINE(HAVE_I18N_LC_MESSAGES)
fi 	

fi # SKIP_COMPILER_CHECKS

TARGET_XPCOM_ABI=
if test -n "${CPU_ARCH}" -a -n "${TARGET_COMPILER_ABI}"; then
    TARGET_XPCOM_ABI="${CPU_ARCH}-${TARGET_COMPILER_ABI}"
fi

dnl Mozilla specific options
dnl ========================================================
dnl The macros used for command line options
dnl are defined in build/autoconf/altoptions.m4.


dnl ========================================================
dnl =
dnl = Check for external package dependencies
dnl =
dnl ========================================================
MOZ_ARG_HEADER(External Packages)

MOZ_ENABLE_LIBXUL=

MOZ_ARG_WITH_STRING(libxul-sdk,
[  --with-libxul-sdk=PFX   Use the libXUL SDK at <PFX>],
  LIBXUL_SDK_DIR=$withval)

if test "$LIBXUL_SDK_DIR" = "yes"; then
    AC_MSG_ERROR([--with-libxul-sdk must specify a path])
elif test -n "$LIBXUL_SDK_DIR" -a "$LIBXUL_SDK_DIR" != "no"; then
    LIBXUL_SDK=`cd "$LIBXUL_SDK_DIR" && pwd`

    if test ! -f "$LIBXUL_SDK/include/xpcom-config.h"; then
        AC_MSG_ERROR([$LIBXUL_SDK/include/xpcom-config.h doesn't exist])
    fi

    MOZ_ENABLE_LIBXUL=1
fi
AC_SUBST(LIBXUL_SDK)

if test -n "$LIBXUL_SDK"; then
    LIBXUL_DIST="$LIBXUL_SDK"
else
    LIBXUL_DIST="$MOZ_BUILD_ROOT/dist"
fi
AC_SUBST(LIBXUL_DIST)

SYSTEM_LIBXUL=

MOZ_ARG_WITH_BOOL(system-libxul,
[  --with-system-libxul   Use system installed libxul SDK],
    SYSTEM_LIBXUL=1)

if test -n "$SYSTEM_LIBXUL" && test -z "$MOZ_ENABLE_LIBXUL"; then
    AC_MSG_ERROR([--with-system-libxul needs --with-libxul-sdk])
fi

dnl ========================================================
dnl = If NSPR was not detected in the system, 
dnl = use the one in the source tree (mozilla/nsprpub)
dnl ========================================================
MOZ_ARG_WITH_BOOL(system-nspr,
[  --with-system-nspr      Use system installed NSPR],
    _USE_SYSTEM_NSPR=1 )

if test -n "$_USE_SYSTEM_NSPR"; then
    AM_PATH_NSPR(4.8.0, [MOZ_NATIVE_NSPR=1], [MOZ_NATIVE_NSPR=])
fi

if test -n "$MOZ_NATIVE_NSPR"; then
    _SAVE_CFLAGS=$CFLAGS
    CFLAGS="$CFLAGS $NSPR_CFLAGS"
    AC_TRY_COMPILE([#include "prlog.h"],
                [#ifndef PR_STATIC_ASSERT
                 #error PR_STATIC_ASSERT not defined
                 #endif],
                [MOZ_NATIVE_NSPR=1],
                AC_MSG_ERROR([system NSPR does not support PR_STATIC_ASSERT]))
    CFLAGS=$_SAVE_CFLAGS
else
    if test "$OS_ARCH" = "WINCE"; then
        NSPR_CFLAGS="-I${LIBXUL_DIST}/include/nspr"
        NSPR_LIBS="${LIBXUL_DIST}/lib/nspr${NSPR_VERSION}.lib ${LIBXUL_DIST}/lib/plc${NSPR_VERSION}.lib ${LIBXUL_DIST}/lib/plds${NSPR_VERSION}.lib "
    elif test "$OS_ARCH" = "WINNT"; then
        NSPR_CFLAGS="-I${LIBXUL_DIST}/include/nspr"
        if test -n "$GNU_CC"; then
            NSPR_LIBS="-L${LIBXUL_DIST}/lib -lnspr${NSPR_VERSION} -lplc${NSPR_VERSION} -lplds${NSPR_VERSION}"
        else
            NSPR_LIBS="${LIBXUL_DIST}/lib/nspr${NSPR_VERSION}.lib ${LIBXUL_DIST}/lib/plc${NSPR_VERSION}.lib ${LIBXUL_DIST}/lib/plds${NSPR_VERSION}.lib "
        fi
    else
        NSPR_CFLAGS='`$(LIBXUL_DIST)/bin/nspr-config --prefix='${LIBXUL_DIST}' --includedir='${LIBXUL_DIST}'/include/nspr --cflags`'
        NSPR_LIBS='`$(LIBXUL_DIST)/bin/nspr-config --prefix='${LIBXUL_DIST}' --libdir='${LIBXUL_DIST}'/lib --libs`'
    fi
fi

dnl ========================================================
dnl = If NSS was not detected in the system, 
dnl = use the one in the source tree (mozilla/security/nss)
dnl ========================================================

MOZ_ARG_WITH_BOOL(system-nss,
[  --with-system-nss      Use system installed NSS],
    _USE_SYSTEM_NSS=1 )

if test -n "$_USE_SYSTEM_NSS"; then
    AM_PATH_NSS(3.12.0, [MOZ_NATIVE_NSS=1], [MOZ_NATIVE_NSS=])
fi

if test -n "$MOZ_NATIVE_NSS"; then
   NSS_LIBS="$NSS_LIBS -lcrmf"
else
   NSS_CFLAGS='-I$(LIBXUL_DIST)/include/nss'
   NSS_DEP_LIBS="\
        \$(LIBXUL_DIST)/lib/\$(LIB_PREFIX)crmf.\$(LIB_SUFFIX) \
        \$(LIBXUL_DIST)/lib/\$(DLL_PREFIX)smime$NSS_VERSION\$(DLL_SUFFIX) \
        \$(LIBXUL_DIST)/lib/\$(DLL_PREFIX)ssl$NSS_VERSION\$(DLL_SUFFIX) \
        \$(LIBXUL_DIST)/lib/\$(DLL_PREFIX)nss$NSS_VERSION\$(DLL_SUFFIX) \
        \$(LIBXUL_DIST)/lib/\$(DLL_PREFIX)nssutil$NSS_VERSION\$(DLL_SUFFIX)"

   if test -z "$GNU_CC" && test "$OS_ARCH" = "WINNT" -o "$OS_ARCH" = "WINCE" -o "$OS_ARCH" = "OS2"; then
       NSS_LIBS="\
        \$(LIBXUL_DIST)/lib/\$(LIB_PREFIX)crmf.\$(LIB_SUFFIX) \
        \$(LIBXUL_DIST)/lib/\$(LIB_PREFIX)smime$NSS_VERSION.\$(IMPORT_LIB_SUFFIX) \
        \$(LIBXUL_DIST)/lib/\$(LIB_PREFIX)ssl$NSS_VERSION.\$(IMPORT_LIB_SUFFIX) \
        \$(LIBXUL_DIST)/lib/\$(LIB_PREFIX)nss$NSS_VERSION.\$(IMPORT_LIB_SUFFIX) \
        \$(LIBXUL_DIST)/lib/\$(LIB_PREFIX)nssutil$NSS_VERSION.\$(IMPORT_LIB_SUFFIX)"
   else
       NSS_LIBS='$(LIBS_DIR)'" -lcrmf -lsmime$NSS_VERSION -lssl$NSS_VERSION -lnss$NSS_VERSION -lnssutil$NSS_VERSION"
   fi
fi

if test -z "$SKIP_LIBRARY_CHECKS"; then
dnl system JPEG support
dnl ========================================================
MOZ_ARG_WITH_STRING(system-jpeg,
[  --with-system-jpeg[=PFX]
                          Use system libjpeg [installed at prefix PFX]],
    JPEG_DIR=$withval)

_SAVE_CFLAGS=$CFLAGS
_SAVE_LDFLAGS=$LDFLAGS
_SAVE_LIBS=$LIBS
if test -n "${JPEG_DIR}" -a "${JPEG_DIR}" != "yes"; then
    CFLAGS="-I${JPEG_DIR}/include $CFLAGS"
    LDFLAGS="-L${JPEG_DIR}/lib $LDFLAGS"
fi
if test -z "$JPEG_DIR" -o "$JPEG_DIR" = no; then
    SYSTEM_JPEG=
else
    AC_CHECK_LIB(jpeg, jpeg_destroy_compress, [SYSTEM_JPEG=1 JPEG_LIBS="-ljpeg $JPEG_LIBS"], SYSTEM_JPEG=, $JPEG_LIBS)
fi

if test "$SYSTEM_JPEG" = 1; then
    LIBS="$JPEG_LIBS $LIBS"
    AC_TRY_COMPILE([ #include <stdio.h>
                     #include <sys/types.h>
                     #include <jpeglib.h> ],
                   [ #if JPEG_LIB_VERSION < $MOZJPEG
                     #error "Insufficient JPEG library version ($MOZJPEG required)."
                     #endif ],
                   SYSTEM_JPEG=1,
                   [SYSTEM_JPEG= JPEG_CFLAGS= JPEG_LIBS=]) 
fi 
CFLAGS=$_SAVE_CFLAGS
LDFLAGS=$_SAVE_LDFLAGS
LIBS=$_SAVE_LIBS

if test -n "${JPEG_DIR}" -a -d "${JPEG_DIR}" -a "$SYSTEM_JPEG" = 1; then
    JPEG_CFLAGS="-I${JPEG_DIR}/include"
    JPEG_LIBS="-L${JPEG_DIR}/lib ${JPEG_LIBS}"
fi

dnl system ZLIB support
dnl ========================================================
MOZ_ARG_WITH_STRING(system-zlib,
[  --with-system-zlib[=PFX]
                          Use system libz [installed at prefix PFX]],
    ZLIB_DIR=$withval)

_SAVE_CFLAGS=$CFLAGS
_SAVE_LDFLAGS=$LDFLAGS
_SAVE_LIBS=$LIBS
if test -n "${ZLIB_DIR}" -a "${ZLIB_DIR}" != "yes"; then
    CFLAGS="-I${ZLIB_DIR}/include $CFLAGS"
    LDFLAGS="-L${ZLIB_DIR}/lib $LDFLAGS"
fi
if test -z "$ZLIB_DIR" -o "$ZLIB_DIR" = no; then
    SYSTEM_ZLIB=
else
    AC_CHECK_LIB(z, gzread, [SYSTEM_ZLIB=1 ZLIB_LIBS="-lz $ZLIB_LIBS"], 
	[SYSTEM_ZLIB= ZLIB_CFLAGS= ZLIB_LIBS=], $ZLIB_LIBS)
fi
if test "$SYSTEM_ZLIB" = 1; then
    LIBS="$ZLIB_LIBS $LIBS"
    AC_TRY_COMPILE([ #include <stdio.h>
                     #include <string.h>
                     #include <zlib.h> ],
                   [ #if ZLIB_VERNUM < $MOZZLIB 
                     #error "Insufficient zlib version ($MOZZLIB required)."
                     #endif ],
                   SYSTEM_ZLIB=1,
                   [SYSTEM_ZLIB= ZLIB_CFLAGS= ZLIB_LIBS=]) 
fi
CFLAGS=$_SAVE_CFLAGS
LDFLAGS=$_SAVE_LDFLAGS
LIBS=$_SAVE_LIBS

if test "${ZLIB_DIR}" -a -d "${ZLIB_DIR}" -a "$SYSTEM_ZLIB" = 1; then
    ZLIB_CFLAGS="-I${ZLIB_DIR}/include"
    ZLIB_LIBS="-L${ZLIB_DIR}/lib ${ZLIB_LIBS}"
fi

dnl system BZIP2 Support
dnl ========================================================
MOZ_ARG_WITH_STRING(system-bz2,
[  --with-system-bz2[=PFX]
                          Use system libbz2 [installed at prefix PFX]],
    BZ2_DIR=$withval)

_SAVE_CFLAGS=$CFLAGS
_SAVE_LDFLAGS=$LDFLAGS
_SAVE_LIBS=$LIBS
if test -n "${BZ2_DIR}" -a "${BZ2_DIR}" != "yes"; then
    CFLAGS="-I${BZ2_DIR}/include $CFLAGS"
    LDFLAGS="-L${BZ2_DIR}/lib $LDFLAGS"
fi
if test -z "$BZ2_DIR" -o "$BZ2_DIR" = no; then
    SYSTEM_BZ2=
else
    AC_CHECK_LIB(bz2, BZ2_bzread, [SYSTEM_BZ2=1 BZ2_LIBS="-lbz2"],
	[SYSTEM_BZ2= BZ2_CFLAGS= BZ2_LIBS=], $BZ2_LIBS)
fi
CFLAGS=$_SAVE_CFLAGS
LDFLAGS=$_SAVE_LDFLAGS
LIBS=$_SAVE_LIBS

if test "${BZ2_DIR}" -a -d "${BZ2_DIR}" -a "$SYSTEM_BZ2" = 1; then
    BZ2_CFLAGS="-I${BZ2_DIR}/include"
    BZ2_LIBS="-L${BZ2_DIR}/lib ${MOZ_BZ2_LIBS}"
fi

dnl system PNG Support
dnl ========================================================
MOZ_ARG_WITH_STRING(system-png, 
[  --with-system-png[=PFX]
                          Use system libpng [installed at prefix PFX]],
    PNG_DIR=$withval)

_SAVE_CFLAGS=$CFLAGS
_SAVE_LDFLAGS=$LDFLAGS
_SAVE_LIBS=$LIBS
CFLAGS="$ZLIB_CFLAGS $CFLAGS"
LDFLAGS="$ZLIB_LIBS -lz $LDFLAGS"
if test -n "${PNG_DIR}" -a "${PNG_DIR}" != "yes"; then
    CFLAGS="-I${PNG_DIR}/include $CFLAGS"
    LDFLAGS="-L${PNG_DIR}/lib $LDFLAGS"
fi
if test -z "$PNG_DIR" -o "$PNG_DIR" = no; then
    SYSTEM_PNG=
else
    _SAVE_PNG_LIBS=$PNG_LIBS
    AC_CHECK_LIB(png, png_get_valid, [SYSTEM_PNG=1 PNG_LIBS="-lpng $PNG_LIBS"],
                 AC_MSG_ERROR([--with-system-png requested but no working libpng found]), 
                 $PNG_LIBS)
    AC_CHECK_LIB(png, png_get_acTL, ,
                 AC_MSG_ERROR([--with-system-png won't work because the system's libpng doesn't have APNG support]),
                 $_SAVE_PNG_LIBS)
fi
if test "$SYSTEM_PNG" = 1; then
    LIBS="$PNG_LIBS $LIBS"
    AC_TRY_COMPILE([ #include <stdio.h>
                     #include <sys/types.h>
                     #include <png.h> ],
                   [ #if PNG_LIBPNG_VER < $MOZPNG
                     #error "Insufficient libpng version ($MOZPNG required)."
                     #endif
                     #ifndef PNG_UINT_31_MAX
                     #error "Insufficient libpng version."
                     #endif ],
                   SYSTEM_PNG=1,
                   AC_MSG_ERROR([--with-system-png requested but no working libpng found]))
fi
CFLAGS=$_SAVE_CFLAGS
LDFLAGS=$_SAVE_LDFLAGS
LIBS=$_SAVE_LIBS

if test "${PNG_DIR}" -a -d "${PNG_DIR}" -a "$SYSTEM_PNG" = 1; then
    PNG_CFLAGS="-I${PNG_DIR}/include"
    PNG_LIBS="-L${PNG_DIR}/lib ${PNG_LIBS}"
fi

fi # SKIP_LIBRARY_CHECKS

dnl system HunSpell Support
dnl ========================================================
MOZ_ARG_ENABLE_BOOL(system-hunspell,
[  --enable-system-hunspell  Use system hunspell (located with pkgconfig)],
    SYSTEM_HUNSPELL=1 )

if test -n "$SYSTEM_HUNSPELL"; then
    PKG_CHECK_MODULES(MOZ_HUNSPELL, hunspell)
fi

AC_SUBST(SYSTEM_HUNSPELL)

dnl ========================================================
dnl Java SDK support
dnl ========================================================
JAVA_INCLUDE_PATH=
MOZ_ARG_WITH_STRING(java-include-path,
[  --with-java-include-path=dir   Location of Java SDK headers],
    JAVA_INCLUDE_PATH=$withval)

JAVA_BIN_PATH=
MOZ_ARG_WITH_STRING(java-bin-path,
[  --with-java-bin-path=dir   Location of Java binaries (java, javac, jar)],
    JAVA_BIN_PATH=$withval)

dnl ========================================================
dnl Use ARM userspace kernel helpers; tell NSPR to enable
dnl their usage and use them in spidermonkey.
dnl ========================================================
MOZ_ARG_WITH_BOOL(arm-kuser,
[  --with-arm-kuser         Use kuser helpers (Linux/ARM only -- requires kernel 2.6.13 or later)],
    USE_ARM_KUSER=1,
    USE_ARM_KUSER=)
if test -n "$USE_ARM_KUSER"; then
   AC_DEFINE(USE_ARM_KUSER)
fi

dnl ========================================================
dnl =
dnl = Application
dnl =
dnl ========================================================

MOZ_ARG_HEADER(Application)

BUILD_STATIC_LIBS=
ENABLE_TESTS=1
MOZ_ACTIVEX_SCRIPTING_SUPPORT=
MOZ_BRANDING_DIRECTORY=
MOZ_OFFICIAL_BRANDING=
MOZ_DBGRINFO_MODULES=
MOZ_FEEDS=1
MOZ_IMG_DECODERS_DEFAULT="png gif jpeg bmp icon"
MOZ_IMG_ENCODERS_DEFAULT="png jpeg"
MOZ_JAVAXPCOM=
MOZ_JSDEBUGGER=1
MOZ_JSLOADER=1
MOZ_MATHML=1
MOZ_MORK=1
MOZ_MORKREADER=
MOZ_AUTH_EXTENSION=1
MOZ_NO_ACTIVEX_SUPPORT=1
MOZ_NO_INSPECTOR_APIS=
MOZ_NO_FAST_LOAD=
MOZ_OGG=1
MOZ_SYDNEYAUDIO=
MOZ_WAVE=1
MOZ_MEDIA=
MOZ_PERMISSIONS=1
MOZ_PLACES=
MOZ_PLAINTEXT_EDITOR_ONLY=
MOZ_PLUGINS=1
MOZ_PREF_EXTENSIONS=1
MOZ_PROFILELOCKING=1
MOZ_PSM=1
MOZ_RDF=1
MOZ_REFLOW_PERF=
MOZ_SAFE_BROWSING=
MOZ_FASTSTART=
MOZ_HELP_VIEWER=
MOZ_SPELLCHECK=1
MOZ_SPLASHSCREEN=
MOZ_STATIC_MAIL_BUILD=
MOZ_STORAGE=1
MOZ_SVG=1
MOZ_TIMELINE=
MOZ_UI_LOCALE=en-US
MOZ_UNIVERSALCHARDET=1
MOZ_URL_CLASSIFIER=
MOZ_USE_NATIVE_UCONV=
MOZ_VIEW_SOURCE=1
MOZ_XPFE_COMPONENTS=1
MOZ_XPINSTALL=1
MOZ_XSLT_STANDALONE=
MOZ_XTF=1
MOZ_XUL=1
MOZ_ZIPWRITER=1
NS_PRINTING=1
NECKO_WIFI=1
NECKO_COOKIES=1
NECKO_DISK_CACHE=1
NECKO_PROTOCOLS_DEFAULT="about data file ftp gopher http res viewsource"
NECKO_SMALL_BUFFERS=
XPC_IDISPATCH_SUPPORT=


case "$target_os" in
darwin*)
    ACCESSIBILITY=
    ;;
*)
    ACCESSIBILITY=1
    ;;
esac

case "$target_os" in
    msvc*|mks*|cygwin*|mingw*)
        NS_ENABLE_TSF=1
        if test -z "$GNU_CC"; then 
            if test "$MOZ_WINSDK_TARGETVER" -lt "06000000"; then
                NS_ENABLE_TSF=
            fi
            XPC_IDISPATCH_SUPPORT=1
            MOZ_NO_ACTIVEX_SUPPORT=
        fi
        if test -n "$NS_ENABLE_TSF"; then
            AC_DEFINE(NS_ENABLE_TSF)
        fi
        ;;
esac

MOZ_ARG_ENABLE_STRING(application,
[  --enable-application=APP
                          Options include:
                            browser (Firefox)
                            xulrunner
                            content/xslt (Standalone Transformiix XSLT)
                            netwerk (Standalone Necko)
                            tools/update-packaging (AUS-related packaging tools)
                            standalone (use this for standalone
                              xpcom/xpconnect or to manually drive a build)],
[ MOZ_BUILD_APP=$enableval ] )

MOZ_ARG_WITH_STRING(xulrunner-stub-name,
[  --with-xulrunner-stub-name=appname   Create the xulrunner stub with the given name],
  XULRUNNER_STUB_NAME=$withval)

if test -z "$XULRUNNER_STUB_NAME"; then
  case "$target_os" in
  darwin*)
    XULRUNNER_STUB_NAME=xulrunner
    ;;
  *)
    XULRUNNER_STUB_NAME=xulrunner-stub
  esac
fi
AC_SUBST(XULRUNNER_STUB_NAME)

if test -z "$MOZ_BUILD_APP"; then
  AC_MSG_ERROR([--enable-application=APP was not specified and is required.])
else
  # We have a valid application only if it has a build.mk file in its top
  # directory.
  if test ! -f "${srcdir}/${MOZ_BUILD_APP}/build.mk" ; then
    AC_MSG_ERROR([--enable-application value not recognized (${MOZ_BUILD_APP}/build.mk does not exist).])
  fi
fi

# Allow the application to influence configure with a confvars.sh script.

AC_MSG_CHECKING([if app-specific confvars.sh exists])
if test -f "${srcdir}/${MOZ_BUILD_APP}/confvars.sh" ; then
  AC_MSG_RESULT([${srcdir}/${MOZ_BUILD_APP}/confvars.sh])
  . "${srcdir}/${MOZ_BUILD_APP}/confvars.sh"
else
  AC_MSG_RESULT([no])
fi

# Now is a good time to test for logic errors, define mismatches, etc.
case "$MOZ_BUILD_APP" in
xulrunner)
  if test "$LIBXUL_SDK"; then
    AC_MSG_ERROR([Building XULRunner --with-libxul-sdk doesn't make sense; XULRunner provides the libxul SDK.])
  fi
  ;;
esac

# Special cases where we need to AC_DEFINE something. Also a holdover for apps
# that haven't made a confvars.sh yet. Don't add new stuff here, use
# MOZ_BUILD_APP.
case "$MOZ_BUILD_APP" in
browser)
  AC_DEFINE(MOZ_PHOENIX)
  ;;

xulrunner)
  AC_DEFINE(MOZ_XULRUNNER)
  ;;

content/xslt)
  AC_DEFINE(TX_EXE)
  ;;

standalone) 
  MOZ_APP_NAME=mozilla
  MOZ_APP_DISPLAYNAME=Mozilla
  MOZ_APP_VERSION=$MOZILLA_VERSION
  ;;

esac

AC_SUBST(MOZ_BUILD_APP)
AC_SUBST(MOZ_PHOENIX)
AC_SUBST(MOZ_XULRUNNER)

AC_DEFINE_UNQUOTED(MOZ_BUILD_APP,$MOZ_BUILD_APP)

dnl ========================================================
dnl = 
dnl = Toolkit Options
dnl = 
dnl ========================================================
MOZ_ARG_HEADER(Toolkit Options)

    dnl ========================================================
    dnl = Select the default toolkit
    dnl ========================================================
	MOZ_ARG_ENABLE_STRING(default-toolkit,
	[  --enable-default-toolkit=TK
                          Select default toolkit
                          Platform specific defaults:
                            BeOS - cairo-beos
                            Mac OS X - cairo-cocoa
                            Neutrino/QNX - photon
                            OS/2 - cairo-os2
                            Win32/WinCE - cairo-windows
                            Gtk2 with DirectFB - cairo-gtk2-dfb
                            * - cairo-gtk2
                            * - cairo-qt],
    [ _DEFAULT_TOOLKIT=$enableval ],
    [ _DEFAULT_TOOLKIT=$_PLATFORM_DEFAULT_TOOLKIT])

    if test "$_DEFAULT_TOOLKIT" = "photon" \
        -o "$_DEFAULT_TOOLKIT" = "cairo-windows" \
        -o "$_DEFAULT_TOOLKIT" = "cairo-gtk2" \
        -o "$_DEFAULT_TOOLKIT" = "cairo-gtk2-dfb" \
        -o "$_DEFAULT_TOOLKIT" = "cairo-gtk2-x11" \
        -o "$_DEFAULT_TOOLKIT" = "cairo-qt" \
        -o "$_DEFAULT_TOOLKIT" = "cairo-beos" \
        -o "$_DEFAULT_TOOLKIT" = "cairo-os2" \
        -o "$_DEFAULT_TOOLKIT" = "cairo-cocoa"
    then
        dnl nglayout only supports building with one toolkit,
        dnl so ignore everything after the first comma (",").
        MOZ_WIDGET_TOOLKIT=`echo "$_DEFAULT_TOOLKIT" | sed -e "s/,.*$//"`
    else
        AC_MSG_ERROR([You must specify a default toolkit (perhaps $_PLATFORM_DEFAULT_TOOLKIT).])
    fi

AC_DEFINE_UNQUOTED(MOZ_DEFAULT_TOOLKIT,"$MOZ_WIDGET_TOOLKIT")

dnl ========================================================
dnl = Enable the toolkit as needed                         =
dnl ========================================================

case "$MOZ_WIDGET_TOOLKIT" in
photon)
	MOZ_ENABLE_PHOTON=1
	AC_DEFINE(MOZ_WIDGET_PHOTON)
    ;;

cairo-windows)
    MOZ_WIDGET_TOOLKIT=windows
    if test -z "$WINCE"; then
        MOZ_WEBGL=1
    fi
    ;;

cairo-gtk2|cairo-gtk2-x11)
    MOZ_WIDGET_TOOLKIT=gtk2
    MOZ_ENABLE_GTK2=1
    MOZ_ENABLE_XREMOTE=1
    MOZ_WEBGL=1

    AC_DEFINE(MOZ_X11)
    MOZ_X11=1

    TK_CFLAGS='$(MOZ_GTK2_CFLAGS)'
    TK_LIBS='$(MOZ_GTK2_LIBS)'
    AC_DEFINE(MOZ_WIDGET_GTK2)
    ;;

cairo-gtk2-dfb)
    MOZ_WIDGET_TOOLKIT=gtk2
    MOZ_ENABLE_GTK2=1
    MOZ_WEBGL=1

    AC_DEFINE(MOZ_DFB)
    MOZ_DFB=1

    TK_CFLAGS='$(MOZ_GTK2_CFLAGS)'
    TK_LIBS='$(MOZ_GTK2_LIBS)'
    AC_DEFINE(MOZ_WIDGET_GTK2)
    if test "$no_x" != "yes"; then
        AC_MSG_WARN([Disabling X when DirectFB is specified.])
        no_x=yes
    fi
    ;;

cairo-qt)
    MOZ_WIDGET_TOOLKIT=qt
    MOZ_ENABLE_QT=1
    MOZ_ENABLE_XREMOTE=1
    USE_ELF_DYNSTR_GC=
    NS_PRINTING=

    AC_DEFINE(MOZ_X11)
    MOZ_X11=1

    TK_CFLAGS='$(MOZ_QT_CFLAGS)'
    TK_LIBS='$(MOZ_QT_LIBS)'
    AC_DEFINE(MOZ_WIDGET_QT)
    ;;

cairo-beos)
    MOZ_WIDGET_TOOLKIT=beos
    TK_CFLAGS='$(MOZ_CAIRO_CFLAGS)'
    TK_LIBS='$(MOZ_CAIRO_LIBS)'
    ;;

cairo-os2)
    MOZ_WIDGET_TOOLKIT=os2
    TK_CFLAGS='$(MOZ_CAIRO_CFLAGS)'
    TK_LIBS='$(MOZ_CAIRO_LIBS)'
    ;;

cairo-cocoa)
    MOZ_WIDGET_TOOLKIT=cocoa
    AC_DEFINE(MOZ_WIDGET_COCOA)
    MOZ_USER_DIR="Mozilla"
    AC_DEFINE(XP_MACOSX)
    TK_LIBS='-framework Carbon -framework CoreAudio -framework AudioToolbox -framework AudioUnit -framework AddressBook'
    TK_CFLAGS="-DNO_X11"
    LDFLAGS="$LDFLAGS -framework Cocoa"
    CFLAGS="$CFLAGS $TK_CFLAGS"
    CXXFLAGS="$CXXFLAGS $TK_CFLAGS"
    LIBXUL_LIBS='$(XPCOM_FROZEN_LDOPTS) $(LIBXUL_DIST)/bin/XUL -lobjc'
    MOZ_FS_LAYOUT=bundle
    MOZ_WEBGL=1
    ;;
esac

if test "$MOZ_ENABLE_XREMOTE"; then
    AC_DEFINE(MOZ_ENABLE_XREMOTE)
fi

if test "$COMPILE_ENVIRONMENT"; then
  if test "$MOZ_ENABLE_GTK2"; then
    if test "$MOZ_X11"; then
      GDK_PACKAGES=gdk-x11-2.0
    elif test "$MOZ_DFB"; then
      PKG_CHECK_MODULES(MOZ_DFB, directfb >= 1.1.0)
      GDK_PACKAGES=directfb
    fi

    PKG_CHECK_MODULES(MOZ_GTK2, gtk+-2.0 >= $GTK2_VERSION gtk+-unix-print-2.0 glib-2.0 gobject-2.0 $GDK_PACKAGES)
  fi

fi # COMPILE_ENVIRONMENT

AC_SUBST(MOZ_DEFAULT_TOOLKIT)
AC_SUBST(MOZ_FS_LAYOUT)

dnl ========================================================
dnl = startup-notification support module
dnl ========================================================

if test "$MOZ_ENABLE_GTK2"
then
    MOZ_ENABLE_STARTUP_NOTIFICATION=

    MOZ_ARG_ENABLE_BOOL(startup-notification,
    [  --enable-startup-notification       Enable startup-notification support (default: disabled) ],
        MOZ_ENABLE_STARTUP_NOTIFICATION=force,
        MOZ_ENABLE_STARTUP_NOTIFICATION=)
    if test "$MOZ_ENABLE_STARTUP_NOTIFICATION"
    then
        PKG_CHECK_MODULES(MOZ_STARTUP_NOTIFICATION,
                          libstartup-notification-1.0 >= $STARTUP_NOTIFICATION_VERSION,
        [MOZ_ENABLE_STARTUP_NOTIFICATION=1], [
            if test "$MOZ_ENABLE_STARTUP_NOTIFICATION" = "force"
            then
                AC_MSG_ERROR([* * * Could not find startup-notification >= $STARTUP_NOTIFICATION_VERSION])
            fi
            MOZ_ENABLE_STARTUP_NOTIFICATION=
        ])
    fi

    if test "$MOZ_ENABLE_STARTUP_NOTIFICATION"; then
        AC_DEFINE(MOZ_ENABLE_STARTUP_NOTIFICATION)
    fi

    TK_LIBS="$TK_LIBS $MOZ_STARTUP_NOTIFICATION_LIBS"
fi
AC_SUBST(MOZ_ENABLE_STARTUP_NOTIFICATION)
AC_SUBST(MOZ_STARTUP_NOTIFICATION_CFLAGS)
AC_SUBST(MOZ_STARTUP_NOTIFICATION_LIBS)

dnl ========================================================
dnl = QT support
dnl ========================================================
if test "$MOZ_ENABLE_QT"
then
    PKG_CHECK_MODULES(MOZ_QT, QtGui QtNetwork QtUiTools QtCore)
    AC_SUBST(MOZ_QT_CFLAGS)
    AC_SUBST(MOZ_QT_LIBS)

    MOZ_ARG_WITH_STRING(qtdir,
    [  --with-qtdir=\$dir       Specify Qt directory ],
    [ QTDIR=$withval])

    if test -z "$QTDIR"; then
      QTDIR="/usr"
    fi
    QTINCDIR="/include/qt"
    if test ! -d "$QTDIR$QTINCDIR"; then
       QTINCDIR="/include/X11/qt"
    fi
    if test ! -d "$QTDIR$QTINCDIR"; then
       QTINCDIR="/include"
    fi

    if test -x "$QTDIR/bin/moc-qt4"; then
      HOST_MOC="$QTDIR/bin/moc-qt4"
    else
      if test -x "$QTDIR/bin/moc"; then
        HOST_MOC="$QTDIR/bin/moc"
      else
        AC_CHECK_PROGS(HOST_MOC, moc, "")
      fi
    fi
    if test -z "$HOST_MOC"; then
      AC_MSG_ERROR([no acceptable moc preprocessor found])
    fi
    MOC=$HOST_MOC
fi

AC_SUBST(GTK_CONFIG)
AC_SUBST(TK_CFLAGS)
AC_SUBST(TK_LIBS)

AC_SUBST(MOZ_ENABLE_GTK2)
AC_SUBST(MOZ_ENABLE_PHOTON)
AC_SUBST(MOZ_ENABLE_QT)
AC_SUBST(MOZ_ENABLE_XREMOTE)
AC_SUBST(MOZ_GTK2_CFLAGS)
AC_SUBST(MOZ_GTK2_LIBS)
AC_SUBST(MOZ_QT_CFLAGS)
AC_SUBST(MOZ_QT_LIBS)

AC_SUBST(MOC)

AC_SUBST(MOZ_DFB)
AC_SUBST(MOZ_X11)

dnl ========================================================
dnl =
dnl = Components & Features
dnl = 
dnl ========================================================
MOZ_ARG_HEADER(Components and Features)

dnl ========================================================
dnl = Localization
dnl ========================================================
MOZ_ARG_ENABLE_STRING(ui-locale,
[  --enable-ui-locale=ab-CD
                          Select the user interface locale (default: en-US)],
    MOZ_UI_LOCALE=$enableval )
AC_SUBST(MOZ_UI_LOCALE)

dnl ========================================================
dnl = Trademarked Branding 
dnl ========================================================
MOZ_ARG_ENABLE_BOOL(official-branding,
[  --enable-official-branding Enable Official mozilla.org Branding
                          Do not distribute builds with
                          --enable-official-branding unless you have
                          permission to use trademarks per
                          http://www.mozilla.org/foundation/trademarks/ .],
[
  if test -z "$MOZ_OFFICIAL_BRANDING_DIRECTORY"; then
    AC_MSG_ERROR([You must specify MOZ_OFFICIAL_BRANDING_DIRECTORY to use --enable-official-branding.])
  else
    MOZ_BRANDING_DIRECTORY=${MOZ_OFFICIAL_BRANDING_DIRECTORY}
    MOZ_OFFICIAL_BRANDING=1
  fi
], MOZ_OFFICIAL_BRANDING=)

AC_SUBST(MOZ_OFFICIAL_BRANDING)
if test -n "$MOZ_OFFICIAL_BRANDING"; then
  AC_DEFINE(MOZ_OFFICIAL_BRANDING)
fi

MOZ_ARG_WITH_STRING(branding,
[  --with-branding=dir    Use branding from the specified directory.],
    MOZ_BRANDING_DIRECTORY=$withval)

REAL_BRANDING_DIRECTORY="${MOZ_BRANDING_DIRECTORY}"
if test -z "$REAL_BRANDING_DIRECTORY"; then
  REAL_BRANDING_DIRECTORY=${MOZ_BUILD_APP}/branding/nightly
fi

if test -f "$topsrcdir/$REAL_BRANDING_DIRECTORY/configure.sh"; then
  . "$topsrcdir/$REAL_BRANDING_DIRECTORY/configure.sh"
fi

AC_SUBST(MOZ_BRANDING_DIRECTORY)

dnl ========================================================
dnl = Distribution ID
dnl ========================================================
MOZ_ARG_WITH_STRING(distribution-id,
[  --with-distribution-id=ID  Set distribution-specific id (default=org.mozilla)],
[ val=`echo $withval`
    MOZ_DISTRIBUTION_ID="$val"])

if test -z "$MOZ_DISTRIBUTION_ID"; then
   MOZ_DISTRIBUTION_ID="org.mozilla"
fi

AC_DEFINE_UNQUOTED(MOZ_DISTRIBUTION_ID,"$MOZ_DISTRIBUTION_ID")
AC_SUBST(MOZ_DISTRIBUTION_ID)


dnl ========================================================
dnl complex text support off by default
dnl ========================================================
MOZ_PANGO=1
MOZ_ARG_DISABLE_BOOL(pango,
[  --disable-pango Disable usage of Pango ],
    MOZ_PANGO=,
    MOZ_PANGO=1)


dnl ========================================================
dnl = Pango
dnl ========================================================
if test "$MOZ_ENABLE_GTK2"
then
    AC_SUBST(MOZ_PANGO)

    PKG_CHECK_MODULES(_PANGOCHK, pango >= $PANGO_VERSION)

    if test "$MOZ_PANGO"
    then
        PKG_CHECK_MODULES(MOZ_PANGO, pango >= $PANGO_VERSION pangoft2 >= $PANGO_VERSION)
        AC_SUBST(MOZ_PANGO_CFLAGS)
        AC_SUBST(MOZ_PANGO_LIBS)
        AC_DEFINE(MOZ_PANGO)
    else
        PKG_CHECK_MODULES(MOZ_PANGO, pango >= $PANGO_VERSION pangoft2 >= $PANGO_VERSION)
        AC_SUBST(MOZ_PANGO_CFLAGS)
        AC_SUBST(MOZ_PANGO_LIBS)

        PKG_CHECK_MODULES(FT2, freetype2 > 6.1.0 fontconfig)
        AC_SUBST(FT2_CFLAGS)
        AC_SUBST(FT2_LIBS)
    fi
fi

dnl ========================================================
dnl = GnomeVFS support module
dnl ========================================================

if test "$MOZ_X11"
then
    dnl build the gnomevfs extension by default only when the
    dnl GTK2 toolkit is in use.
    if test "$MOZ_ENABLE_GTK2"
    then
        MOZ_ENABLE_GNOMEVFS=1
        MOZ_ENABLE_GCONF=1
    fi

    MOZ_ARG_DISABLE_BOOL(gnomevfs,
    [  --disable-gnomevfs      Disable GnomeVFS support ],
        MOZ_ENABLE_GNOMEVFS=,
        MOZ_ENABLE_GNOMEVFS=force)

    if test "$MOZ_ENABLE_GNOMEVFS"
    then
        PKG_CHECK_MODULES(MOZ_GNOMEVFS, gnome-vfs-2.0 >= $GNOMEVFS_VERSION gnome-vfs-module-2.0 >= $GNOMEVFS_VERSION,[
            MOZ_GNOMEVFS_LIBS=`echo $MOZ_GNOMEVFS_LIBS | sed 's/-llinc\>//'`
            MOZ_ENABLE_GNOMEVFS=1
            AC_DEFINE(MOZ_ENABLE_GNOMEVFS)
        ],[
            if test "$MOZ_ENABLE_GNOMEVFS" = "force"
            then
                AC_MSG_ERROR([* * * Could not find gnome-vfs-module-2.0 >= $GNOMEVFS_VERSION])
            fi
            MOZ_ENABLE_GNOMEVFS=
        ])
    fi

    AC_SUBST(MOZ_ENABLE_GNOMEVFS)
    AC_SUBST(MOZ_GNOMEVFS_CFLAGS)
    AC_SUBST(MOZ_GNOMEVFS_LIBS)

    if test "$MOZ_ENABLE_GCONF"
    then
        PKG_CHECK_MODULES(MOZ_GCONF, gconf-2.0 >= $GCONF_VERSION,[
            MOZ_GCONF_LIBS=`echo $MOZ_GCONF_LIBS | sed 's/-llinc\>//'`
            MOZ_ENABLE_GCONF=1
        ],[
            MOZ_ENABLE_GCONF=
        ])
    fi

    if test "$MOZ_ENABLE_GCONF"; then
        AC_DEFINE(MOZ_ENABLE_GCONF)
    fi

    AC_SUBST(MOZ_ENABLE_GCONF)
    AC_SUBST(MOZ_GCONF_CFLAGS)
    AC_SUBST(MOZ_GCONF_LIBS)

    dnl ========================================================
    dnl = GIO support module
    dnl ========================================================
    MOZ_ARG_ENABLE_BOOL(gio,
    [  --enable-gio            Enable GIO support (default: disabled)],
        MOZ_ENABLE_GIO=force,
        MOZ_ENABLE_GIO=)

    if test "$MOZ_ENABLE_GIO" -a "$MOZ_ENABLE_GTK2"
    then
        PKG_CHECK_MODULES(MOZ_GIO, gio-2.0 >= $GIO_VERSION,[
            MOZ_GIO_LIBS=`echo $MOZ_GIO_LIBS | sed 's/-llinc\>//'`
            MOZ_ENABLE_GIO=1
            AC_DEFINE(MOZ_ENABLE_GIO)
        ],[
            if test "$MOZ_ENABLE_GIO" = "force"
            then
                AC_MSG_ERROR([* * * Could not find gio-2.0 >= $GIO_VERSION])
            fi
            MOZ_ENABLE_GIO=
        ])
    fi

    AC_SUBST(MOZ_ENABLE_GIO)
    AC_SUBST(MOZ_GIO_CFLAGS)
    AC_SUBST(MOZ_GIO_LIBS)
fi

dnl ========================================================
dnl = libgnomeui support module
dnl ========================================================

if test "$MOZ_ENABLE_GTK2"
then
    MOZ_ENABLE_GNOMEUI=1

    MOZ_ARG_DISABLE_BOOL(gnomeui,
    [  --disable-gnomeui       Disable libgnomeui support (default: auto, optional at runtime) ],
        MOZ_ENABLE_GNOMEUI=,
        MOZ_ENABLE_GNOMEUI=force)

    if test "$MOZ_ENABLE_GNOMEUI"
    then
        PKG_CHECK_MODULES(MOZ_GNOMEUI, libgnomeui-2.0 >= $GNOMEUI_VERSION,
        [
            MOZ_GNOMEUI_LIBS=`echo $MOZ_GNOMEUI_LIBS | sed 's/-llinc\>//'`
            MOZ_ENABLE_GNOMEUI=1
        ],[
            if test "$MOZ_ENABLE_GNOMEUI" = "force"
            then
                AC_MSG_ERROR([* * * Could not find libgnomeui-2.0 >= $GNOMEUI_VERSION])
            fi
            MOZ_ENABLE_GNOMEUI=
        ])
    fi

    if test "$MOZ_ENABLE_GNOMEUI"; then
        AC_DEFINE(MOZ_ENABLE_GNOMEUI)
    fi

    # The GNOME component is built if gtk2, gconf and gnome-vfs
    # are all available.

    if test "$MOZ_ENABLE_GTK2" -a "$MOZ_ENABLE_GCONF" && \
            (test "$MOZ_ENABLE_GNOMEVFS" || test "$MOZ_ENABLE_GIO"); then
      MOZ_ENABLE_GNOME_COMPONENT=1
    else
      MOZ_ENABLE_GNOME_COMPONENT=
    fi

    AC_SUBST(MOZ_ENABLE_GNOME_COMPONENT)
fi
AC_SUBST(MOZ_ENABLE_GNOMEUI)
AC_SUBST(MOZ_GNOMEUI_CFLAGS)
AC_SUBST(MOZ_GNOMEUI_LIBS)

dnl ========================================================
dnl = dbus support
dnl ========================================================

if test "$MOZ_ENABLE_GTK2" || test "$MOZ_ENABLE_QT"
then
    MOZ_ENABLE_DBUS=1

    MOZ_ARG_DISABLE_BOOL(dbus,
    [  --disable-dbus       Disable dbus support ],
        MOZ_ENABLE_DBUS=,
        MOZ_ENABLE_DBUS=1)

    if test "$MOZ_ENABLE_DBUS"
    then
        PKG_CHECK_MODULES(MOZ_DBUS_GLIB, dbus-glib-1 >= $DBUS_VERSION)
        AC_DEFINE(MOZ_ENABLE_DBUS)
    fi
fi
AC_SUBST(MOZ_ENABLE_DBUS)
AC_SUBST(MOZ_DBUS_GLIB_CFLAGS)
AC_SUBST(MOZ_DBUS_GLIB_LIBS)

dnl ========================================================
dnl = libnotify support
dnl ========================================================

if test "$MOZ_ENABLE_GTK2"
then
    MOZ_ENABLE_LIBNOTIFY=1

    MOZ_ARG_DISABLE_BOOL(libnotify,
    [  --disable-libnotify       Disable libnotify support ],
    MOZ_ENABLE_LIBNOTIFY=,
    MOZ_ENABLE_LIBNOTIFY=1)

    if test "$MOZ_ENABLE_LIBNOTIFY"
    then
        AC_DEFINE(MOZ_ENABLE_LIBNOTIFY)
    fi
fi

if test -z "$SKIP_LIBRARY_CHECKS"
then
    if test "$MOZ_ENABLE_GTK2"
    then
        if test "$MOZ_ENABLE_LIBNOTIFY"
        then
            PKG_CHECK_MODULES(MOZ_LIBNOTIFY, libnotify >= $LIBNOTIFY_VERSION)
        fi
    fi
fi
AC_SUBST(MOZ_ENABLE_LIBNOTIFY)
AC_SUBST(MOZ_LIBNOTIFY_CFLAGS)
AC_SUBST(MOZ_LIBNOTIFY_LIBS)

dnl ========================================================
dnl = Build Personal Security Manager
dnl ========================================================
MOZ_ARG_DISABLE_BOOL(crypto,
[  --disable-crypto        Disable crypto support (Personal Security Manager)],
    MOZ_PSM=,
    MOZ_PSM=1 )

dnl ========================================================
dnl = JS Debugger XPCOM component (js/jsd)
dnl ========================================================
MOZ_ARG_DISABLE_BOOL(jsd,
[  --disable-jsd           Disable JavaScript debug library],
    MOZ_JSDEBUGGER=,
    MOZ_JSDEBUGGER=1)


dnl ========================================================
dnl = Disable plugin support
dnl ========================================================
MOZ_ARG_DISABLE_BOOL(plugins,
[  --disable-plugins       Disable plugins support],
    MOZ_PLUGINS=,
    MOZ_PLUGINS=1)

dnl ========================================================
dnl = Disable building dbm
dnl ========================================================
MOZ_ARG_DISABLE_BOOL(dbm,
[  --disable-dbm       Disable building dbm],
    NSS_DISABLE_DBM=1,
    NSS_DISABLE_DBM=)

dnl bi-directional support always on
IBMBIDI=1
AC_DEFINE(IBMBIDI)

dnl ========================================================
dnl view source support on by default
dnl ========================================================
if test "$MOZ_VIEW_SOURCE"; then
    AC_DEFINE(MOZ_VIEW_SOURCE)
fi

dnl ========================================================
dnl accessibility support on by default on all platforms 
dnl except OS X.
dnl ========================================================
MOZ_ARG_DISABLE_BOOL(accessibility,
[  --disable-accessibility Disable accessibility support (off by default on OS X)],
    ACCESSIBILITY=,
    ACCESSIBILITY=1 )
if test "$ACCESSIBILITY"; then
    AC_DEFINE(ACCESSIBILITY)
fi

if test -n "$ACCESSIBILITY" -a "$COMPILE_ENVIRONMENT" = "1"; then
case "$target" in
*-mingw*|*-cygwin*|*-msvc*|*-mks*)
    if test "$ac_cv_header_atlbase_h" = "no"; then
        AC_MSG_ERROR([System header atlbase.h is not available. See http://developer.mozilla.org/en/docs/atlbase.h for details on fixing this problem.])
    fi
    if test "$ac_cv_header_oleacc_idl" = "no"; then
        AC_MSG_ERROR([System header oleacc.idl is not available. See http://developer.mozilla.org/en/docs/oleacc.idl for details on fixing this problem.])
    fi
    ;;
esac
fi

dnl ========================================================
dnl xpfe/components on by default
dnl ========================================================
MOZ_ARG_DISABLE_BOOL(xpfe-components,
[  --disable-xpfe-components
                          Disable xpfe components],
    MOZ_XPFE_COMPONENTS=,
    MOZ_XPFE_COMPONENTS=1 )

dnl ========================================================
dnl xpinstall support on by default
dnl ========================================================
MOZ_ARG_DISABLE_BOOL(xpinstall,
[  --disable-xpinstall     Disable xpinstall support],
    MOZ_XPINSTALL=,
    MOZ_XPINSTALL=1 )
if test "$MOZ_XPINSTALL"; then
    AC_DEFINE(MOZ_XPINSTALL)
fi

dnl ========================================================
dnl xpcom js loader support on by default
dnl ========================================================
if test "$MOZ_JSLOADER"; then
    AC_DEFINE(MOZ_JSLOADER)
fi

dnl ========================================================
dnl Disable printing
dnl ========================================================
MOZ_ARG_DISABLE_BOOL(printing,
[  --disable-printing  Disable printing support],
    NS_PRINTING=,
    NS_PRINTING=1 )

if test "$MOZ_WIDGET_TOOLKIT" = "qt"; then
    AC_MSG_WARN([Printing does not work with Qt at this time. Omitting printing support.])
    NS_PRINTING=
fi

if test "$NS_PRINTING"; then
    AC_DEFINE(NS_PRINTING)
    AC_DEFINE(NS_PRINT_PREVIEW)
fi

dnl ========================================================
dnl use native unicode converters
dnl ========================================================
MOZ_ARG_ENABLE_BOOL(native-uconv,
[  --enable-native-uconv   Enable iconv support],
    MOZ_USE_NATIVE_UCONV=1,
    MOZ_USE_NATIVE_UCONV= )
if test "$MOZ_USE_NATIVE_UCONV"; then
    AC_DEFINE(MOZ_USE_NATIVE_UCONV)
fi
if test "$OS_ARCH" != "WINCE" -a "$OS_ARCH" != "WINNT" -a "$MOZ_USE_NATIVE_UCONV" -a "$ac_cv_func_iconv" != "yes"; then
    AC_MSG_ERROR([iconv() not found.  Cannot enable native uconv support.])
fi


dnl ========================================================
dnl Libeditor can be build as plaintext-only,
dnl or as a full html and text editing component.
dnl We build both by default.
dnl ========================================================
MOZ_ARG_ENABLE_BOOL(plaintext-editor-only,
[  --enable-plaintext-editor-only
                          Allow only plaintext editing],
    MOZ_PLAINTEXT_EDITOR_ONLY=1,
    MOZ_PLAINTEXT_EDITOR_ONLY= )
dnl Note the #define is MOZILLA, not MOZ, for compat with the Mac build.
AC_SUBST(MOZ_PLAINTEXT_EDITOR_ONLY)

dnl ========================================================
dnl = Disable Fast Load
dnl ========================================================
MOZ_ARG_DISABLE_BOOL(xpcom-fastload,
[  --disable-xpcom-fastload           Disable XPCOM fastload support],
    MOZ_NO_FAST_LOAD=1,
    MOZ_NO_FAST_LOAD=)

AC_SUBST(MOZ_NO_FAST_LOAD)

if test -n "$MOZ_NO_FAST_LOAD"; then
    AC_DEFINE(MOZ_NO_FAST_LOAD)
fi

dnl ========================================================
dnl = Disable Ogg Codecs
dnl ========================================================
MOZ_ARG_DISABLE_BOOL(ogg,
[  --disable-ogg           Disable Ogg Codec support],
    MOZ_OGG=,
    MOZ_OGG=1)

AC_SUBST(MOZ_OGG)

if test -n "$MOZ_OGG"; then
    AC_DEFINE(MOZ_OGG)
    MOZ_SYDNEYAUDIO=1
    MOZ_MEDIA=1

    dnl Checks for __attribute__(aligned()) directive
    AC_CACHE_CHECK([__attribute__ ((aligned ())) support],
        [ac_cv_c_attribute_aligned],
        [ac_cv_c_attribute_aligned=0
         CFLAGS_save="${CFLAGS}"
         CFLAGS="${CFLAGS} -Werror"
         for ac_cv_c_attr_align_try in 64 32 16 8; do
           echo "trying $ac_cv_c_attr_align_try"
           AC_TRY_COMPILE([],
                          [static char c __attribute__ ((aligned(${ac_cv_c_attr_align_try}))) = 0; return c;],
                          [ac_cv_c_attribute_aligned="${ac_cv_c_attr_align_try}"])
           if test "$ac_cv_c_attribute_aligned" != 0; then
             break;
           fi
         done
           CFLAGS="${CFLAGS_save}"])
    if test "${ac_cv_c_attribute_aligned}" != "0"; then
      AC_DEFINE_UNQUOTED([ATTRIBUTE_ALIGNED_MAX],
                         [${ac_cv_c_attribute_aligned}],[Maximum supported data alignment])
    fi
fi

dnl ========================================================
dnl = Disable Wave decoder support
dnl ========================================================
MOZ_ARG_DISABLE_BOOL(wave,
[  --disable-wave          Disable Wave decoder support],
    MOZ_WAVE=,
    MOZ_WAVE=1)

AC_SUBST(MOZ_WAVE)

if test -n "$MOZ_WAVE"; then
    AC_DEFINE(MOZ_WAVE)
    MOZ_SYDNEYAUDIO=1
    MOZ_MEDIA=1
fi

dnl ========================================================
dnl = Handle dependent SYDNEYAUDIO and MEDIA defines
dnl ========================================================

AC_SUBST(MOZ_SYDNEYAUDIO)

if test -n "$MOZ_SYDNEYAUDIO"; then
    AC_DEFINE(MOZ_SYDNEYAUDIO)
fi

AC_SUBST(MOZ_MEDIA)

if test -n "$MOZ_MEDIA"; then
    AC_DEFINE(MOZ_MEDIA)
fi

dnl ========================================================
dnl = Check alsa availability on Linux if using sydneyaudio
dnl ========================================================

dnl If using sydneyaudio with Linux, ensure that the alsa library is available
if test -n "$MOZ_SYDNEYAUDIO"; then
   case "$target_os" in
linux*)
      PKG_CHECK_MODULES(MOZ_ALSA, alsa, ,
         [echo "$MOZ_ALSA_PKG_ERRORS"
          AC_MSG_ERROR([Need alsa for Ogg or Wave decoding on Linux.  Disable with --disable-ogg --disable-wave.])])
      ;;
   esac
fi
AC_SUBST(MOZ_ALSA_LIBS)

dnl ========================================================
dnl Splashscreen
dnl ========================================================
AC_ARG_ENABLE(splashscreen,
              [  --enable-splashscreen   display splashscreen while loading (default=no)],
              [enable_splash="yes"],[enable_splash=""])
if test "x$enable_splash" = "xyes"; then
  MOZ_SPLASHSCREEN=1
  AC_DEFINE(MOZ_SPLASHSCREEN)
fi
AC_SUBST(MOZ_SPLASHSCREEN)

dnl ========================================================
dnl Permissions System
dnl ========================================================
MOZ_ARG_DISABLE_BOOL(permissions,
[  --disable-permissions   Disable permissions (popup and cookie blocking)],
    MOZ_PERMISSIONS=,
    MOZ_PERMISSIONS=1
)

dnl ========================================================
dnl NegotiateAuth
dnl ========================================================
MOZ_ARG_DISABLE_BOOL(negotiateauth,
[  --disable-negotiateauth Disable GSS-API negotiation ],
    MOZ_AUTH_EXTENSION=,
    MOZ_AUTH_EXTENSION=1 )

dnl ========================================================
dnl XTF
dnl ========================================================
MOZ_ARG_DISABLE_BOOL(xtf,
[  --disable-xtf           Disable XTF (pluggable xml tags) support],
    MOZ_XTF=,
    MOZ_XTF=1 )
if test "$MOZ_XTF"; then
  AC_DEFINE(MOZ_XTF)
fi

dnl ========================================================
dnl Pref extensions (autoconfig and system-pref)
dnl ========================================================
MOZ_ARG_DISABLE_BOOL(pref-extensions,
[  --disable-pref-extensions
                          Disable pref extensions such as autoconfig and
                          system-pref],
  MOZ_PREF_EXTENSIONS=,
  MOZ_PREF_EXTENSIONS=1 )

dnl ========================================================
dnl = Universalchardet
dnl ========================================================
MOZ_ARG_DISABLE_BOOL(universalchardet,
[  --disable-universalchardet
                          Disable universal encoding detection],
  MOZ_UNIVERSALCHARDET=,
  MOZ_UNIVERSALCHARDET=1 )

dnl ========================================================
dnl JavaXPCOM
dnl ========================================================
MOZ_ARG_ENABLE_BOOL(javaxpcom,
[  --enable-javaxpcom
                          Enable Java-XPCOM bridge],
    MOZ_JAVAXPCOM=1,
    MOZ_JAVAXPCOM= )

if test -n "${MOZ_JAVAXPCOM}"; then
  case "$host_os" in
    cygwin*|msvc*|mks*)
      if test -n "$JAVA_HOME"; then
        JAVA_HOME=`cygpath -u \`cygpath -m -s "$JAVA_HOME"\``
      fi
      ;;
    *mingw*)
      if test -n "$JAVA_HOME"; then
        JAVA_HOME=`cd "$JAVA_HOME" && pwd`
      fi
      ;;
  esac

  if test -n "${JAVA_INCLUDE_PATH}"; then
    dnl Make sure jni.h exists in the given include path.
    if test ! -f "$JAVA_INCLUDE_PATH/jni.h"; then
      AC_MSG_ERROR([jni.h was not found in given include path $JAVA_INCLUDE_PATH.])
    fi
  else
    case "$target_os" in
      darwin*)
        dnl Default to java system location
        JAVA_INCLUDE_PATH=/System/Library/Frameworks/JavaVM.framework/Headers
        ;;
      *)
        dnl Try $JAVA_HOME
        JAVA_INCLUDE_PATH="$JAVA_HOME/include"
        ;;
    esac
    if test ! -f "$JAVA_INCLUDE_PATH/jni.h"; then
      AC_MSG_ERROR([The header jni.h was not found.  Set \$JAVA_HOME to your java sdk directory, use --with-java-bin-path={java-bin-dir}, or reconfigure with --disable-javaxpcom.])
    fi
  fi

  if test -n "${JAVA_BIN_PATH}"; then
    dnl Look for javac and jar in the specified path.
    JAVA_PATH="$JAVA_BIN_PATH"
  else
    dnl No path specified, so look for javac and jar in $JAVA_HOME & $PATH.
    JAVA_PATH="$JAVA_HOME/bin:$PATH"
  fi

  MOZ_PATH_PROG(JAVA, java, :, [$JAVA_PATH])
  MOZ_PATH_PROG(JAVAC, javac, :, [$JAVA_PATH])
  MOZ_PATH_PROG(JAR, jar, :, [$JAVA_PATH])
  if test -z "$JAVA" || test "$JAVA" = ":" || test -z "$JAVAC" || test "$JAVAC" = ":" || test -z "$JAR" || test "$JAR" = ":"; then
    AC_MSG_ERROR([The programs java, javac and jar were not found.  Set \$JAVA_HOME to your java sdk directory, use --with-java-bin-path={java-bin-dir}, or reconfigure with --disable-javaxpcom.])
  fi
fi

dnl ========================================================
dnl = Breakpad crash reporting (on by default on supported platforms)
dnl ========================================================

if (test "$OS_ARCH" = "WINNT" -a -z "$GNU_CC" \
    || test "$OS_ARCH" = "Darwin" \
    || test "$OS_ARCH" = "Linux" -a "$CPU_ARCH" = "x86" \
    || test "$OS_ARCH" = "SunOS") \
   && test -z "$HAVE_64BIT_OS"; then
   MOZ_CRASHREPORTER=1
fi

MOZ_ARG_DISABLE_BOOL(crashreporter,
[  --disable-crashreporter          Disable breakpad crash reporting],
    MOZ_CRASHREPORTER=,
    MOZ_CRASHREPORTER=1)

if test -n "$MOZ_CRASHREPORTER"; then
   AC_DEFINE(MOZ_CRASHREPORTER)

  if (test "$OS_ARCH" = "Linux" || test "$OS_ARCH" = "SunOS") && \
    test -z "$SKIP_LIBRARY_CHECKS"; then
    PKG_CHECK_MODULES(MOZ_GTHREAD, gthread-2.0)
    AC_SUBST(MOZ_GTHREAD_CFLAGS)
    AC_SUBST(MOZ_GTHREAD_LIBS)

    AC_CHECK_HEADERS([curl/curl.h], [], [AC_MSG_ERROR([Couldn't find curl/curl.h which is required for the crash reporter.  Use --disable-crashreporter to disable the crash reporter.])])
  fi
fi

MOZ_ARG_WITH_STRING(crashreporter-enable-percent,
[  --with-crashreporter-enable-percent=NN  Enable sending crash reports by default on NN% of users. (default=100)],
[ val=`echo $withval | sed 's/[^0-9]//g'`
    MOZ_CRASHREPORTER_ENABLE_PERCENT="$val"])

if test -z "$MOZ_CRASHREPORTER_ENABLE_PERCENT"; then
   MOZ_CRASHREPORTER_ENABLE_PERCENT=100
fi
AC_DEFINE_UNQUOTED(MOZ_CRASHREPORTER_ENABLE_PERCENT, $MOZ_CRASHREPORTER_ENABLE_PERCENT)

dnl ========================================================
dnl = Enable compilation of specific extension modules
dnl ========================================================

MOZ_ARG_ENABLE_STRING(extensions,
[  --enable-extensions     Enable extensions],
[ for option in `echo $enableval | sed 's/,/ /g'`; do
    if test "$option" = "yes" || test "$option" = "all"; then
        AC_MSG_ERROR([--enable-extensions=$option is no longer supported.])
    elif test "$option" = "no" || test "$option" = "none"; then
        MOZ_EXTENSIONS=""
    elif test "$option" = "default"; then
        MOZ_EXTENSIONS="$MOZ_EXTENSIONS $MOZ_EXTENSIONS_DEFAULT"
    elif test `echo "$option" | grep -c \^-` != 0; then
        option=`echo $option | sed 's/^-//'`
        MOZ_EXTENSIONS=`echo "$MOZ_EXTENSIONS" | sed "s/ ${option}//"`
    else
        MOZ_EXTENSIONS="$MOZ_EXTENSIONS $option"
    fi
done],
    MOZ_EXTENSIONS="$MOZ_EXTENSIONS_DEFAULT")

if test -z "$MOZ_ENABLE_GNOMEVFS" && test `echo "$MOZ_EXTENSIONS" | grep -c gnomevfs` -ne 0; then
    # Suppress warning on non-X11 platforms
    if test -n "$MOZ_X11"; then
        AC_MSG_WARN([Cannot build gnomevfs without required libraries. Removing gnomevfs from MOZ_EXTENSIONS.])
    fi
    MOZ_EXTENSIONS=`echo $MOZ_EXTENSIONS | sed -e 's|gnomevfs||'`
fi

dnl Do not build gnomevfs with libxul based apps
if test -n "$LIBXUL_SDK_DIR" && test `echo "$MOZ_EXTENSIONS" | grep -c gnomevfs` -ne 0; then
    MOZ_EXTENSIONS=`echo $MOZ_EXTENSIONS | sed -e 's|gnomevfs||'`
fi

if test -z "$MOZ_ENABLE_GIO" && test `echo "$MOZ_EXTENSIONS" | grep -c gio` -ne 0; then
    # Suppress warning on non-X11 platforms
    if test -n "$MOZ_X11"; then
        AC_MSG_WARN([Cannot build gio without required libraries. Removing gio from MOZ_EXTENSIONS.])
    fi
    MOZ_EXTENSIONS=`echo $MOZ_EXTENSIONS | sed -e 's|gio||'`
fi

dnl Do not build gio with libxul based apps
if test -n "$LIBXUL_SDK_DIR" && test `echo "$MOZ_EXTENSIONS" | grep -c gio` -ne 0; then
    MOZ_EXTENSIONS=`echo $MOZ_EXTENSIONS | sed -e 's|gio||'`
fi

if test -z "$MOZ_JSDEBUGGER" && test `echo "$MOZ_EXTENSIONS" | grep -c venkman` -ne 0; then
    AC_MSG_WARN([Cannot build venkman without JavaScript debug library. Removing venkman from MOZ_EXTENSIONS.])
    MOZ_EXTENSIONS=`echo $MOZ_EXTENSIONS | sed -e 's|venkman||'`
fi

dnl This might be temporary: build tridentprofile only on Windows
if test `echo "$MOZ_EXTENSIONS" | grep -c tridentprofile` -ne 0 && test "$OS_ARCH" != "WINNT"; then
    AC_MSG_WARN([tridentprofile extension works only on Windows at this time. Removing tridentprofile from MOZ_EXTENSIONS.])
    MOZ_EXTENSIONS=`echo $MOZ_EXTENSIONS | sed -e 's|tridentprofile||'`
fi

dnl cookie must be built before tridentprofile. put it at list's end.
if test `echo "$MOZ_EXTENSIONS" | grep -c tridentprofile` -ne 0; then
  MOZ_EXTENSIONS=`echo $MOZ_EXTENSIONS | sed -e 's|tridentprofile||'`
  MOZ_EXTENSIONS="$MOZ_EXTENSIONS tridentprofile"
fi

dnl xforms requires xtf and schema-validation
if test -z "$MOZ_XTF" && test `echo "$MOZ_EXTENSIONS" | grep -c xforms` -ne 0; then
    AC_MSG_WARN([Cannot build XForms without XTF support.  Removing XForms from MOZ_EXTENSIONS.])
    MOZ_EXTENSIONS=`echo $MOZ_EXTENSIONS | sed -e 's|xforms||g'`
fi
if test `echo "$MOZ_EXTENSIONS" | grep -c xforms` -ne 0 && test `echo "$MOZ_EXTENSIONS" | grep -c schema-validation` -eq 0; then
    AC_MSG_WARN([Cannot build XForms without schema validation.  Removing XForms from MOZ_EXTENSIONS.])
    MOZ_EXTENSIONS=`echo $MOZ_EXTENSIONS | sed -e 's|xforms||g'`
fi

if test `echo "$MOZ_EXTENSIONS" | grep -c auth` -ne 0; then
    AC_MSG_WARN([auth is no longer an extension, use --disable-negotiateauth to disable.])
    MOZ_EXTENSIONS=`echo $MOZ_EXTENSIONS | sed -e 's|auth||g'`
fi

if test `echo "$MOZ_EXTENSIONS" | grep -c 'cookie\|permissions'` -ne 0; then
    AC_MSG_WARN([cookie and permissions are no longer extensions, use --disable-permissions to disable.])
    MOZ_EXTENSIONS=`echo $MOZ_EXTENSIONS | sed -e 's|cookie||g; s|permissions||g'`
fi

if test `echo "$MOZ_EXTENSIONS" | grep -c pref` -ne 0; then
    AC_MSG_WARN([pref is no longer an extension, use --disable-pref-extensions to disable.])
    MOZ_EXTENSIONS=`echo $MOZ_EXTENSIONS | sed -e 's|pref||g'`
fi

if test `echo "$MOZ_EXTENSIONS" | grep -c universalchardet` -ne 0; then
    AC_MSG_WARN([universalchardet is no longer an extension, use --disable-universalchardet to disable.])
    MOZ_EXTENSIONS=`echo $MOZ_EXTENSIONS | sed -e 's|universalchardet||g'`
fi

if test `echo "$MOZ_EXTENSIONS" | grep -c java` -ne 0; then
    AC_MSG_WARN([java is no longer an extension, use --enable-javaxpcom to enable.])
    MOZ_EXTENSIONS=`echo $MOZ_EXTENSIONS | sed -e 's|java||g'`
fi

if test `echo "$MOZ_EXTENSIONS" | grep -c spellcheck` -ne 0; then
    AC_MSG_WARN([spellcheck is no longer an extension.])
    MOZ_EXTENSIONS=`echo $MOZ_EXTENSIONS | sed -e 's|spellcheck||g'`
fi

dnl Remove dupes
MOZ_EXTENSIONS=`${PERL} ${srcdir}/build/unix/uniq.pl ${MOZ_EXTENSIONS}`

dnl Ensure every extension exists, to avoid mostly-inscrutable error messages
dnl when trying to build a non-existent extension.
for extension in $MOZ_EXTENSIONS; do
    if test ! -d "${srcdir}/extensions/${extension}"; then
        AC_MSG_ERROR([Unrecognized extension provided to --enable-extensions: ${extension}.])
    fi
done


dnl ========================================================
dnl Image decoders
dnl ========================================================
case "$MOZ_WIDGET_TOOLKIT" in
beos|windows|os2|mac|cocoa)
    ;;
*)
    if test -z "$MOZ_ENABLE_GTK2" && test -z "$MOZ_ENABLE_QT"; then
       MOZ_IMG_DECODERS_DEFAULT=`echo $MOZ_IMG_DECODERS_DEFAULT | sed -e 's|icon||'`
    fi
    ;;
esac

MOZ_ARG_ENABLE_STRING(image-decoders,
[  --enable-image-decoders[={mod1,mod2,default,all,none}]
                          Enable specific image decoders],
[ for option in `echo $enableval | sed 's/,/ /g'`; do
    if test "$option" = "yes" || test "$option" = "all"; then
        MOZ_IMG_DECODERS="$MOZ_IMG_DECODERS $MOZ_IMG_DECODERS_DEFAULT"
    elif test "$option" = "no" || test "$option" = "none"; then
        MOZ_IMG_DECODERS=""
    elif test "$option" = "default"; then
        MOZ_IMG_DECODERS="$MOZ_IMG_DECODERS $MOZ_IMG_DECODERS_DEFAULT"
    elif test `echo "$option" | grep -c \^-` != 0; then
        option=`echo $option | sed 's/^-//'`
        MOZ_IMG_DECODERS=`echo "$MOZ_IMG_DECODERS" | sed "s/ ${option}//"`
    else
        MOZ_IMG_DECODERS="$MOZ_IMG_DECODERS $option"
    fi
done],
    MOZ_IMG_DECODERS="$MOZ_IMG_DECODERS_DEFAULT")

dnl Dupes are removed in the encoder section because it will also add decoders

dnl ========================================================
dnl Image encoders
dnl ========================================================
MOZ_ARG_ENABLE_STRING(image-encoders,
[  --enable-image-encoders[={mod1,mod2,default,all,none}]
                          Enable specific image encoders],
[ for option in `echo $enableval | sed 's/,/ /g'`; do
    if test "$option" = "yes" || test "$option" = "all"; then
        addencoder="$MOZ_IMG_ENCODERS_DEFAULT"
    elif test "$option" = "no" || test "$option" = "none"; then
        MOZ_IMG_ENCODERS=""
        addencoder=""
    elif test "$option" = "default"; then
        addencoder="$MOZ_IMG_ENCODERS_DEFAULT"
    elif test `echo "$option" | grep -c \^-` != 0; then
        option=`echo $option | sed 's/^-//'`
        addencoder=`echo "$MOZ_IMG_ENCODERS" | sed "s/ ${option}//"`
    else
        addencoder="$option"
    fi
    MOZ_IMG_ENCODERS="$MOZ_IMG_ENCODERS $addencoder"
done],
    MOZ_IMG_ENCODERS="$MOZ_IMG_ENCODERS_DEFAULT")

dnl Remove dupes
MOZ_IMG_DECODERS=`${PERL} ${srcdir}/build/unix/uniq.pl ${MOZ_IMG_DECODERS}`
MOZ_IMG_ENCODERS=`${PERL} ${srcdir}/build/unix/uniq.pl ${MOZ_IMG_ENCODERS}`

dnl ========================================================
dnl MathML on by default
dnl ========================================================
MOZ_ARG_DISABLE_BOOL(mathml,
[  --disable-mathml        Disable MathML support],
    MOZ_MATHML=,
    MOZ_MATHML=1 )
if test "$MOZ_MATHML"; then
  AC_DEFINE(MOZ_MATHML)
fi

dnl ========================================================
dnl SVG
dnl ========================================================
MOZ_ARG_DISABLE_BOOL(svg,
[  --disable-svg            Disable SVG support],
    MOZ_SVG=,
    MOZ_SVG=1 )
if test -n "$MOZ_SVG"; then
  AC_DEFINE(MOZ_SVG)
fi

dnl ========================================================
dnl SMIL
dnl ========================================================
MOZ_SMIL=1
MOZ_ARG_DISABLE_BOOL(smil,
[  --disable-smil           Disable SMIL animation support],
    MOZ_SMIL=,
    MOZ_SMIL=1 )
# Automatically disable SMIL if SVG is disabled
if test -z "$MOZ_SVG"; then
  MOZ_SMIL=
fi
if test -n "$MOZ_SMIL"; then
  AC_DEFINE(MOZ_SMIL)
fi

dnl ========================================================
dnl Build Freetype in the tree
dnl ========================================================
MOZ_ARG_ENABLE_BOOL(tree-freetype,
[  --enable-tree-freetype         Enable Tree FreeType],
    MOZ_TREE_FREETYPE=1,
    MOZ_TREE_FREETYPE= )
if test -n "$MOZ_TREE_FREETYPE"; then
   AC_DEFINE(MOZ_TREE_FREETYPE)
   AC_SUBST(MOZ_TREE_FREETYPE)
   MOZ_ENABLE_CAIRO_FT=1       
   FT_FONT_FEATURE="#define CAIRO_HAS_FT_FONT 1"
   FT2_CFLAGS='-I$(topsrcdir)/modules/freetype2/include'
   CAIRO_FT_CFLAGS='-I$(topsrcdir)/modules/freetype2/include'
   FT2_LIBS='$(LIBXUL_DIST)/lib/freetype2.lib'
   CAIRO_FT_LIBS='$(LIBXUL_DIST)/lib/freetype2.lib'
   AC_DEFINE(HAVE_FT_BITMAP_SIZE_Y_PPEM)
   AC_DEFINE(HAVE_FT_GLYPHSLOT_EMBOLDEN)
   AC_DEFINE(HAVE_FT_LOAD_SFNT_TABLE)
   AC_SUBST(CAIRO_FT_CFLAGS)
fi


dnl ========================================================
dnl Installer
dnl ========================================================
case "$target_os" in
    aix*|solaris*|linux*|msvc*|mks*|cygwin*|mingw*|os2*|wince*)
        MOZ_INSTALLER=1
        ;;
esac

MOZ_ARG_DISABLE_BOOL(installer,
[  --disable-installer     Disable building of installer],
    MOZ_INSTALLER=,
    MOZ_INSTALLER=1 )
if test -n "$MOZ_INSTALLER" -a "$OS_ARCH" = "WINNT"; then
    # Disable installer for Windows builds that use the new toolkit if NSIS
    # isn't in the path.
    MOZ_PATH_PROGS(MAKENSIS, makensis)
    if test -z "$MAKENSIS" || test "$MAKENSIS" = ":"; then
        AC_MSG_ERROR([To build the installer makensis is required in your path. To build without the installer reconfigure using --disable-installer.])
    fi
    # The Windows build for NSIS requires the iconv command line utility to
    # convert the charset of the locale files.
    MOZ_PATH_PROGS(HOST_ICONV, $HOST_ICONV "iconv", "")
    if test -z "$HOST_ICONV"; then
        AC_MSG_ERROR([To build the installer iconv is required in your path. To build without the installer reconfigure using --disable-installer.])
    fi
fi

# Automatically disable installer if xpinstall isn't built
if test -z "$MOZ_XPINSTALL"; then
    MOZ_INSTALLER=
fi
AC_SUBST(MOZ_INSTALLER)

AC_MSG_CHECKING([for tar archiver])
AC_CHECK_PROGS(TAR, gnutar gtar tar, "")
if test -z "$TAR"; then
    AC_MSG_ERROR([no tar archiver found in \$PATH])
fi
AC_MSG_RESULT([$TAR])
AC_SUBST(TAR)

AC_MSG_CHECKING([for wget])
AC_CHECK_PROGS(WGET, wget, "")
AC_MSG_RESULT([$WGET])
AC_SUBST(WGET)

dnl ========================================================
dnl Updater
dnl ========================================================

MOZ_ARG_DISABLE_BOOL(updater,
[  --disable-updater       Disable building of updater],
    MOZ_UPDATER=,
    MOZ_UPDATER=1 )
AC_SUBST(MOZ_UPDATER)

# app update channel is 'default' when not supplied.
MOZ_ARG_ENABLE_STRING([update-channel],
[  --enable-update-channel=CHANNEL
                           Select application update channel (default=default)],
    MOZ_UPDATE_CHANNEL=`echo $enableval | tr A-Z a-z`)

if test -z "$MOZ_UPDATE_CHANNEL"; then
    MOZ_UPDATE_CHANNEL=default
fi
AC_DEFINE_UNQUOTED(MOZ_UPDATE_CHANNEL, $MOZ_UPDATE_CHANNEL)

# tools/update-packaging is not checked out by default.
MOZ_ARG_ENABLE_BOOL(update-packaging,
[  --enable-update-packaging
                           Enable tools/update-packaging],
    MOZ_UPDATE_PACKAGING=1,
    MOZ_UPDATE_PACKAGING= )
AC_SUBST(MOZ_UPDATE_PACKAGING)

dnl ========================================================
dnl ActiveX
dnl ========================================================

MOZ_ARG_DISABLE_BOOL(xpconnect-idispatch,
[  --disable-xpconnect-idispatch
                          Disable building of xpconnect support for IDispatch
                          (win32 only)],
    XPC_IDISPATCH_SUPPORT=,
    XPC_IDISPATCH_SUPPORT=1)
AC_SUBST(XPC_IDISPATCH_SUPPORT)

MOZ_ARG_DISABLE_BOOL(activex,
[  --disable-activex       Disable building of ActiveX control (win32 only)],
    MOZ_NO_ACTIVEX_SUPPORT=1,
    MOZ_NO_ACTIVEX_SUPPORT= )
AC_SUBST(MOZ_NO_ACTIVEX_SUPPORT)

MOZ_ARG_ENABLE_BOOL(activex-scripting,
[  --enable-activex-scripting
                          Enable building of ActiveX scripting support (win32)],
    MOZ_ACTIVEX_SCRIPTING_SUPPORT=1,
    MOZ_ACTIVEX_SCRIPTING_SUPPORT=)
AC_SUBST(MOZ_ACTIVEX_SCRIPTING_SUPPORT)

if test -n "$MOZ_NO_ACTIVEX_SUPPORT" -a -n "$MOZ_ACTIVEX_SCRIPTING_SUPPORT";
then
    AC_MSG_ERROR([Cannot enable ActiveX scripting support when ActiveX support is disabled.])
fi

if test "$COMPILE_ENVIRONMENT" = "1"; then
if test -n "$XPC_IDISPATCH_SUPPORT" -o -n "$MOZ_ACTIVEX_SCRIPTING_SUPPORT" -o -z "$MOZ_NO_ACTIVEX_SUPPORT"; then
case "$target" in
*-mingw*|*-cygwin*|*-msvc*|*-mks*)
    if test "$ac_cv_header_atlbase_h" = "no"; then
        AC_MSG_ERROR([System header atlbase.h is not available. See http://developer.mozilla.org/en/docs/atlbase.h for details on fixing this problem.])
    fi
    ;;
esac
fi
fi

dnl ========================================================
dnl leaky
dnl ========================================================
MOZ_ARG_ENABLE_BOOL(leaky,
[  --enable-leaky          Build leaky memory tool],
    MOZ_LEAKY=1,
    MOZ_LEAKY=)


dnl ========================================================
dnl xpctools
dnl ========================================================
MOZ_ARG_ENABLE_BOOL(xpctools,
[  --enable-xpctools       Build JS profiling tool],
    MOZ_XPCTOOLS=1,
    MOZ_XPCTOOLS= )


dnl ========================================================
dnl build the tests by default
dnl ========================================================
MOZ_ARG_DISABLE_BOOL(tests,
[  --disable-tests         Do not build test libraries & programs],
    ENABLE_TESTS=,
    ENABLE_TESTS=1 )

dnl ========================================================
dnl parental controls (for Windows Vista)
dnl ========================================================
MOZ_ARG_DISABLE_BOOL(parental-controls,
[  --disable-parental-controls
                           Do not build parental controls],
   MOZ_DISABLE_PARENTAL_CONTROLS=1,
   MOZ_DISABLE_PARENTAL_CONTROLS=)
if test -n "$MOZ_DISABLE_PARENTAL_CONTROLS"; then
    AC_DEFINE(MOZ_DISABLE_PARENTAL_CONTROLS)
fi

AC_SUBST(MOZ_DISABLE_PARENTAL_CONTROLS)

dnl ========================================================
dnl =
dnl = Module specific options
dnl =
dnl ========================================================
MOZ_ARG_HEADER(Individual module options)

dnl ========================================================
dnl = Enable places (new history/bookmarks)
dnl ========================================================
MOZ_ARG_ENABLE_BOOL(places,
[  --enable-places        Enable 'places' bookmark/history implementation],
    MOZ_PLACES=1,
    MOZ_PLACES= )
if test -n "$MOZ_PLACES"; then
    AC_DEFINE(MOZ_PLACES)
    if test -z "$MOZ_MAIL_NEWS"; then
      MOZ_MORK=
    fi
    MOZ_MORKREADER=1
else
  if test "$MOZ_BUILD_APP" = "browser"; then
    AC_MSG_ERROR([Cannot build Firefox with --disable-places.])
  fi
fi

dnl ========================================================
dnl = Disable feed handling components
dnl ========================================================
MOZ_ARG_DISABLE_BOOL(feeds,
[  --disable-feeds        Disable feed handling and processing components],
    MOZ_FEEDS=,
    MOZ_FEEDS=1 )
if test -n "$MOZ_FEEDS"; then
    AC_DEFINE(MOZ_FEEDS)
else
    if test "$MOZ_BUILD_APP" = "browser"; then
        AC_MSG_ERROR([Cannot build Firefox with --disable-feeds.])
    fi
fi

dnl ========================================================
dnl = Enable mozStorage
dnl ========================================================
dnl Implicitly enabled by default if building calendar or places
MOZ_ARG_ENABLE_BOOL(storage,
[  --enable-storage        Enable mozStorage module and related components],
    MOZ_STORAGE=1,
    MOZ_STORAGE= )
if test -n "$MOZ_STORAGE"; then
    AC_DEFINE(MOZ_STORAGE)
fi

dnl ========================================================
dnl Check for sqlite
dnl ========================================================

MOZ_NATIVE_SQLITE=
MOZ_ARG_ENABLE_BOOL(system-sqlite,
[  --enable-system-sqlite  Use system sqlite (located with pkgconfig)],
MOZ_NATIVE_SQLITE=1,
MOZ_NATIVE_SQLITE= )

if test -z "$MOZ_NATIVE_SQLITE"
then
    SQLITE_CFLAGS=
    SQLITE_LIBS='$(call EXPAND_LIBNAME_PATH,sqlite3,$(DIST)/lib)'
else
    PKG_CHECK_MODULES(SQLITE, sqlite3 >= $SQLITE_VERSION)
fi

AC_SUBST(MOZ_NATIVE_SQLITE)

dnl ========================================================
dnl = Enable help viewer (off by default)
dnl ========================================================
MOZ_ARG_ENABLE_BOOL(help-viewer,
[  --enable-help-viewer        Enable help viewer],
    MOZ_HELP_VIEWER=1,
    MOZ_HELP_VIEWER= )
if test -n "$MOZ_HELP_VIEWER"; then
     AC_DEFINE(MOZ_HELP_VIEWER)
fi
AC_SUBST(MOZ_HELP_VIEWER)
if test "$MOZ_BUILD_APP" = "browser" -a -n "$MOZ_HELP_VIEWER"; then
    AC_MSG_ERROR([Cannot build Firefox with --enable-help-viewer.])
fi

dnl ========================================================
dnl = Enable safe browsing (anti-phishing)
dnl ========================================================
MOZ_ARG_ENABLE_BOOL(safe-browsing,
[  --enable-safe-browsing        Enable safe browsing (anti-phishing) implementation],
    MOZ_SAFE_BROWSING=1,
    MOZ_SAFE_BROWSING= )
if test -n "$MOZ_SAFE_BROWSING"; then
    AC_DEFINE(MOZ_SAFE_BROWSING)
fi
AC_SUBST(MOZ_SAFE_BROWSING)

dnl ========================================================
dnl = Enable faststart component
dnl ========================================================
MOZ_ARG_ENABLE_BOOL(faststart,
[  --enable-faststart            Enable the faststart component],
    MOZ_FASTSTART=1,
    MOZ_FASTSTART= )
if test -n "$MOZ_FASTSTART"; then
    AC_DEFINE(MOZ_FASTSTART)
fi
AC_SUBST(MOZ_FASTSTART)

dnl ========================================================
dnl = Enable url-classifier
dnl ========================================================
dnl Implicitly enabled by default if building with safe-browsing
if test -n "$MOZ_SAFE_BROWSING"; then
    MOZ_URL_CLASSIFIER=1
fi
MOZ_ARG_ENABLE_BOOL(url-classifier,
[  --enable-url-classifier        Enable url classifier module],
    MOZ_URL_CLASSIFIER=1,
    MOZ_URL_CLASSIFIER= )
if test -n "$MOZ_URL_CLASSIFIER"; then
    AC_DEFINE(MOZ_URL_CLASSIFIER)
fi
AC_SUBST(MOZ_URL_CLASSIFIER)

dnl ========================================================
dnl = Disable zipwriter
dnl ========================================================
MOZ_ARG_DISABLE_BOOL(zipwriter,
[  --disable-zipwriter             Disable zipwriter component],
    MOZ_ZIPWRITER=,
    MOZ_ZIPWRITER=1 )
AC_SUBST(MOZ_ZIPWRITER)

dnl ========================================================
dnl = Hildon and OSSO checks
dnl ========================================================
PKG_CHECK_MODULES(LIBHILDONMIME,libhildonmime,
                  MOZ_PLATFORM_HILDON=1,
                  MOZ_PLATFORM_HILDON=)
if test $MOZ_PLATFORM_HILDON; then
   AC_DEFINE(MOZ_PLATFORM_HILDON)
   X11_COMPOSITED_PLUGINS="yes"
fi
AC_SUBST(LIBHILDONMIME_CFLAGS)
AC_SUBST(LIBHILDONMIME_LIBS)

if test "$X11_COMPOSITED_PLUGINS" = "yes"; then
    dnl if we have Xcomposite we should also have Xdamage and Xfixes
    AC_CHECK_HEADERS([X11/extensions/Xdamage.h], [],
                     [AC_MSG_ERROR([Couldn't find X11/extentsions/Xdamage.h which is required for composited plugins.])])
    AC_CHECK_LIB(Xcomposite, XCompositeRedirectWindow, [XCOMPOSITE_LIBS="-lXcomposite -lXdamage -lXfixes"],
                 [MISSING_X="$MISSING_X -lXcomposite"], $XLIBS)
fi
AC_SUBST(XCOMPOSITE_LIBS)

PKG_CHECK_MODULES(LIBOSSO,libosso,
                  NS_OSSO=1,
                  NS_OSSO=)

if test $NS_OSSO; then
    if test -z "$MOZ_ENABLE_DBUS"; then
        AC_MSG_ERROR([DBus is required when building for OSSO])
    fi
    AC_DEFINE(NS_OSSO)
    MOZ_GFX_OPTIMIZE_MOBILE=1
    MOZ_WEBGL=
fi
AC_SUBST(LIBOSSO_CFLAGS)
AC_SUBST(LIBOSSO_LIBS)

PKG_CHECK_MODULES(LIBHILDONFM,hildon-fm-2,
                  NS_HILDONFM=1,
                  NS_HILDONFM)
AC_SUBST(LIBHILDONFM_CFLAGS)
AC_SUBST(LIBHILDONFM_LIBS)

dnl ========================================================
dnl = faststripe theme
dnl ========================================================
MOZ_ARG_ENABLE_BOOL(faststripe,
[  --enable-faststripe  Use faststripe theme],
    MOZ_THEME_FASTSTRIPE=1,
    MOZ_THEME_FASTSTRIPE= )
AC_SUBST(MOZ_THEME_FASTSTRIPE)

dnl ========================================================
dnl =
dnl = Feature options that require extra sources to be pulled
dnl =
dnl ========================================================
dnl MOZ_ARG_HEADER(Features that require extra sources)

dnl ========================================================
dnl =
dnl = Debugging Options
dnl = 
dnl ========================================================
MOZ_ARG_HEADER(Debugging and Optimizations)

dnl ========================================================
dnl = Disable building with debug info.
dnl = Debugging is OFF by default
dnl ========================================================
if test -z "$MOZ_DEBUG_FLAGS"
then
    case "$target" in
    *-irix*)
        if test "$GNU_CC"; then
            GCC_VERSION=`$CC -v 2>&1 | awk '/version/ { print $3 }'`
            case "$GCC_VERSION" in
            2.95.*)
                MOZ_DEBUG_FLAGS=""
                ;;
            *)
                MOZ_DEBUG_FLAGS="-g"
                ;;
            esac
        else
            MOZ_DEBUG_FLAGS="-g"
        fi
        ;;
    *)
    	MOZ_DEBUG_FLAGS="-g"
        ;;
    esac
fi

MOZ_ARG_ENABLE_STRING(debug,
[  --enable-debug[=DBG]    Enable building with developer debug info
                          (Using compiler flags DBG)],
[ if test "$enableval" != "no"; then
    MOZ_DEBUG=1
    if test -n "$enableval" && test "$enableval" != "yes"; then
        MOZ_DEBUG_FLAGS=`echo $enableval | sed -e 's|\\\ | |g'`
    fi
  else
    MOZ_DEBUG=
  fi ],
  MOZ_DEBUG=)

MOZ_DEBUG_ENABLE_DEFS="-DDEBUG -D_DEBUG"
 case "${target_os}" in
    beos*)
        MOZ_DEBUG_ENABLE_DEFS="$MOZ_DEBUG_ENABLE_DEFS -DDEBUG_${USER}"
        ;;
    msvc*|mks*|cygwin*|mingw*|os2*|wince*)
        MOZ_DEBUG_ENABLE_DEFS="$MOZ_DEBUG_ENABLE_DEFS -DDEBUG_`echo ${USERNAME} | sed -e 's| |_|g'`"
        ;;
    *) 
        MOZ_DEBUG_ENABLE_DEFS="$MOZ_DEBUG_ENABLE_DEFS -DDEBUG_`$WHOAMI`"
        ;;
  esac
MOZ_DEBUG_ENABLE_DEFS="$MOZ_DEBUG_ENABLE_DEFS -DTRACING"

MOZ_DEBUG_DISABLE_DEFS="-DNDEBUG -DTRIMMED"

if test -n "$MOZ_DEBUG"; then
    AC_MSG_CHECKING([for valid debug flags])
    _SAVE_CFLAGS=$CFLAGS
    CFLAGS="$CFLAGS $MOZ_DEBUG_FLAGS"
    AC_TRY_COMPILE([#include <stdio.h>], 
        [printf("Hello World\n");],
        _results=yes,
        _results=no)
    AC_MSG_RESULT([$_results])
    if test "$_results" = "no"; then
        AC_MSG_ERROR([These compiler flags are invalid: $MOZ_DEBUG_FLAGS])
    fi
    CFLAGS=$_SAVE_CFLAGS
fi

dnl ========================================================
dnl enable mobile optimizations
dnl ========================================================
MOZ_ARG_ENABLE_BOOL(mobile-optimize,
[  --enable-mobile-optimize   Enable mobile optimizations],
    MOZ_GFX_OPTIMIZE_MOBILE=1)

AC_SUBST(MOZ_GFX_OPTIMIZE_MOBILE)

if test "$MOZ_GFX_OPTIMIZE_MOBILE"; then
    AC_DEFINE(MOZ_GFX_OPTIMIZE_MOBILE)
fi

dnl ========================================================
dnl = Enable code optimization. ON by default.
dnl ========================================================
if test -z "$MOZ_OPTIMIZE_FLAGS"; then
	MOZ_OPTIMIZE_FLAGS="-O"
fi

MOZ_ARG_ENABLE_STRING(optimize,
[  --disable-optimize      Disable compiler optimization
  --enable-optimize=[OPT] Specify compiler optimization flags [OPT=-O]],
[ if test "$enableval" != "no"; then
    MOZ_OPTIMIZE=1
    if test -n "$enableval" && test "$enableval" != "yes"; then
        MOZ_OPTIMIZE_FLAGS=`echo "$enableval" | sed -e 's|\\\ | |g'`
        MOZ_OPTIMIZE=2
    fi
else
    MOZ_OPTIMIZE=
fi ], MOZ_OPTIMIZE=1)

if test "$COMPILE_ENVIRONMENT"; then
if test -n "$MOZ_OPTIMIZE"; then
    AC_MSG_CHECKING([for valid optimization flags])
    _SAVE_CFLAGS=$CFLAGS
    CFLAGS="$CFLAGS $MOZ_OPTIMIZE_FLAGS"
    AC_TRY_COMPILE([#include <stdio.h>], 
        [printf("Hello World\n");],
        _results=yes,
        _results=no)
    AC_MSG_RESULT([$_results])
    if test "$_results" = "no"; then
        AC_MSG_ERROR([These compiler flags are invalid: $MOZ_OPTIMIZE_FLAGS])
    fi
    CFLAGS=$_SAVE_CFLAGS
fi
fi # COMPILE_ENVIRONMENT

AC_SUBST(MOZ_OPTIMIZE)
AC_SUBST(MOZ_OPTIMIZE_FLAGS)
AC_SUBST(MOZ_OPTIMIZE_LDFLAGS)
AC_SUBST(MOZ_OPTIMIZE_SIZE_TWEAK)

dnl ========================================================
dnl = Enable/disable debug for specific modules only
dnl =   module names beginning with ^ will be disabled 
dnl ========================================================
MOZ_ARG_ENABLE_STRING(debug-modules,
[  --enable-debug-modules  Enable/disable debug info for specific modules],
[ MOZ_DEBUG_MODULES=`echo $enableval| sed 's/,/ /g'` ] )

dnl ========================================================
dnl = Enable/disable generation of debugger info for specific modules only
dnl =    the special module name ALL_MODULES can be used to denote all modules
dnl =    module names beginning with ^ will be disabled
dnl ========================================================
MOZ_ARG_ENABLE_STRING(debugger-info-modules,
[  --enable-debugger-info-modules
                          Enable/disable debugger info for specific modules],
[ for i in `echo $enableval | sed 's/,/ /g'`; do
      dnl note that the list of module names is reversed as it is copied
      dnl this is important, as it will allow config.mk to interpret stuff like
      dnl "^ALL_MODULES xpcom" properly
      if test "$i" = "no"; then
        i="^ALL_MODULES"
      fi
      if test "$i" = "yes"; then
        i="ALL_MODULES"
      fi
      MOZ_DBGRINFO_MODULES="$i $MOZ_DBGRINFO_MODULES";
    done ])

dnl ========================================================
dnl Disable runtime logging checks
dnl ========================================================
MOZ_ARG_DISABLE_BOOL(logging,
[  --disable-logging       Disable logging facilities],
    NS_DISABLE_LOGGING=1,
    NS_DISABLE_LOGGING= )
if test "$NS_DISABLE_LOGGING"; then
    AC_DEFINE(NS_DISABLE_LOGGING)
else
    AC_DEFINE(MOZ_LOGGING)
fi

dnl ========================================================
dnl = dnl This will enable logging of addref, release, ctor, dtor.
dnl ========================================================
_ENABLE_LOGREFCNT=42
MOZ_ARG_ENABLE_BOOL(logrefcnt,
[  --enable-logrefcnt      Enable logging of refcounts (default=debug) ],
    _ENABLE_LOGREFCNT=1,
    _ENABLE_LOGREFCNT= )
if test "$_ENABLE_LOGREFCNT" = "1"; then
    AC_DEFINE(FORCE_BUILD_REFCNT_LOGGING)
elif test -z "$_ENABLE_LOGREFCNT"; then
    AC_DEFINE(NO_BUILD_REFCNT_LOGGING)
fi

dnl ========================================================
dnl = Enable trace malloc
dnl ========================================================
NS_TRACE_MALLOC=${MOZ_TRACE_MALLOC}
MOZ_ARG_ENABLE_BOOL(trace-malloc,
[  --enable-trace-malloc   Enable malloc tracing],
    NS_TRACE_MALLOC=1,
    NS_TRACE_MALLOC= )
if test "$NS_TRACE_MALLOC"; then
  # Please, Mr. Linker Man, don't take away our symbol names
  MOZ_COMPONENTS_VERSION_SCRIPT_LDFLAGS=
  USE_ELF_DYNSTR_GC=
  AC_DEFINE(NS_TRACE_MALLOC)
fi
AC_SUBST(NS_TRACE_MALLOC)

dnl ========================================================
dnl = Enable jemalloc
dnl ========================================================
MOZ_ARG_ENABLE_BOOL(jemalloc,
[  --enable-jemalloc       Replace memory allocator with jemalloc],
    MOZ_MEMORY=1,
    MOZ_MEMORY=)

if test "$NS_TRACE_MALLOC"; then
    MOZ_MEMORY=
fi

if test "$MOZ_MEMORY"; then

  dnl Don't try to run compiler tests on Windows  
  if test "$OS_ARCH" = "WINNT"; then
    if test -z "$HAVE_64BIT_OS"; then
      AC_DEFINE_UNQUOTED([MOZ_MEMORY_SIZEOF_PTR_2POW], 2)
    else
      AC_DEFINE_UNQUOTED([MOZ_MEMORY_SIZEOF_PTR_2POW], 3)
    fi
  else
    AC_CHECK_SIZEOF([int *], [4])
    case "${ac_cv_sizeof_int_p}" in
    4)
      AC_DEFINE_UNQUOTED([MOZ_MEMORY_SIZEOF_PTR_2POW], 2)
      ;;
    8)
      AC_DEFINE_UNQUOTED([MOZ_MEMORY_SIZEOF_PTR_2POW], 3)
      ;;
    *)
      AC_MSG_ERROR([Unexpected pointer size])
      ;;
    esac
  fi

  AC_DEFINE(MOZ_MEMORY)
  if test "x$MOZ_DEBUG" = "x1"; then
    AC_DEFINE(MOZ_MEMORY_DEBUG)
  fi
  dnl The generic feature tests that determine how to compute ncpus are long and
  dnl complicated.  Therefore, simply define special cpp variables for the
  dnl platforms we have special knowledge of.
  case "${target_os}" in
  darwin*)
    AC_DEFINE(MOZ_MEMORY_DARWIN)
    ;;
  *freebsd*)
    AC_DEFINE(MOZ_MEMORY_BSD)
    ;;
  *linux*)
    AC_DEFINE(MOZ_MEMORY_LINUX)
    ;;
  netbsd*)
    AC_DEFINE(MOZ_MEMORY_BSD)
    ;;
  solaris*)
    AC_DEFINE(MOZ_MEMORY_SOLARIS)
    ;;
  msvc*|mks*|cygwin*|mingw*)
    AC_DEFINE(MOZ_MEMORY_WINDOWS)
    dnl This is sort of awful. Will revisit if we add support for more versions
    if test "$CC_VERSION" != "14.00.50727.762" -a "$CC_VERSION" != "15.00.30729.01"; then
        AC_MSG_ERROR([Building jemalloc requires exactly Visual C++ 2005 SP1 or 2008 SP1 currently.])
    fi
    if test -z "$WIN32_CRT_SRC_DIR"; then
      if test -z "$VCINSTALLDIR" -o ! -d "$VCINSTALLDIR"; then
        AC_MSG_ERROR([When building jemalloc, set WIN32_CRT_SRC_DIR to the path to the Visual C++ CRT source (usually VCINSTALLDIR\crt\src, but VCINSTALLDIR is not set, so I can't autodetect it for you).])
      else
        WIN32_CRT_SRC_DIR="$VCINSTALLDIR\crt\src"
      fi
    fi
    dnl cpu check
    case "${target_cpu}" in
    i*86)
      _WIN32_CRT_CPU=intel
      ;;
    *)
      AC_MSG_ERROR([--enable-jemalloc not supported on ${target}])
      ;;
    esac

    if test ! -d "$WIN32_CRT_SRC_DIR"; then
      AC_MSG_ERROR([Invalid Win32 CRT source directory: ${WIN32_CRT_SRC_DIR}])
    fi
    WIN32_CRT_SRC_DIR=`cd "$WIN32_CRT_SRC_DIR" && pwd -W`
    _objdir_win=`pwd -W`
    WIN32_CUSTOM_CRT_DIR="$_objdir_win/memory/jemalloc/crtsrc/build/$_WIN32_CRT_CPU"
    MOZ_MEMORY_LDFLAGS="-MANIFEST:NO -LIBPATH:\"$WIN32_CUSTOM_CRT_DIR\" -NODEFAULTLIB:msvcrt -NODEFAULTLIB:msvcrtd -NODEFAULTLIB:msvcprt -NODEFAULTLIB:msvcprtd -DEFAULTLIB:mozcrt19 -DEFAULTLIB:mozcpp19"
    dnl Also pass this to NSPR/NSS
    DLLFLAGS="$DLLFLAGS $MOZ_MEMORY_LDFLAGS"
    export DLLFLAGS
    ;;
  *wince)
    AC_DEFINE(MOZ_MEMORY_WINCE)
    AC_DEFINE(MOZ_MEMORY_WINDOWS)
    if test -z "$WINCE_WINDOWS_MOBILE"; then
      AC_DEFINE(MOZ_MEMORY_WINCE6)
    fi
    ;;
  *)
    AC_MSG_ERROR([--enable-jemalloc not supported on ${target}])
    ;;
  esac
fi
AC_SUBST(MOZ_MEMORY)
AC_SUBST(MOZ_MEMORY_LDFLAGS)
AC_SUBST(WIN32_CRT_SRC_DIR)
dnl Need to set this for make because NSS doesn't have configure
AC_SUBST(DLLFLAGS)

dnl ========================================================
dnl = Use malloc wrapper lib
dnl ========================================================
MOZ_ARG_ENABLE_BOOL(wrap-malloc,
[  --enable-wrap-malloc    Wrap malloc calls (gnu linker only)],
    _WRAP_MALLOC=1,
    _WRAP_MALLOC= )

if test -n "$_WRAP_MALLOC"; then
    if test "$GNU_CC"; then
    WRAP_MALLOC_CFLAGS="${LDFLAGS} -Wl,--wrap -Wl,malloc -Wl,--wrap -Wl,free -Wl,--wrap -Wl,realloc -Wl,--wrap -Wl,__builtin_new -Wl,--wrap -Wl,__builtin_vec_new -Wl,--wrap -Wl,__builtin_delete -Wl,--wrap -Wl,__builtin_vec_delete -Wl,--wrap -Wl,PR_Free -Wl,--wrap -Wl,PR_Malloc -Wl,--wrap -Wl,PR_Calloc -Wl,--wrap -Wl,PR_Realloc"
    MKSHLIB='$(CXX) $(DSO_LDOPTS) $(WRAP_MALLOC_CFLAGS) -o $@'
    fi
fi

dnl ========================================================
dnl = Location of malloc wrapper lib
dnl ========================================================
MOZ_ARG_WITH_STRING(wrap-malloc,
[  --with-wrap-malloc=DIR  Location of malloc wrapper library],
    WRAP_MALLOC_LIB=$withval)

dnl ========================================================
dnl = Use TraceVis
dnl ========================================================
MOZ_ARG_ENABLE_BOOL(tracevis,
[  --enable-tracevis       Enable TraceVis tracing tool (default=no)],
    MOZ_TRACEVIS=1,
    MOZ_TRACEVIS= )
if test -n "$MOZ_TRACEVIS"; then
    AC_DEFINE(MOZ_TRACEVIS)
fi

dnl ========================================================
dnl = Use Valgrind
dnl ========================================================
MOZ_ARG_ENABLE_BOOL(valgrind,
[  --enable-valgrind       Enable Valgrind integration hooks (default=no)],
    MOZ_VALGRIND=1,
    MOZ_VALGRIND= )
if test -n "$MOZ_VALGRIND"; then
    AC_CHECK_HEADER([valgrind/valgrind.h], [],
        AC_MSG_ERROR(
            [--enable-valgrind specified but Valgrind is not installed]))
    AC_DEFINE(MOZ_VALGRIND)
fi

dnl ========================================================
dnl jprof
dnl ========================================================
MOZ_ARG_ENABLE_BOOL(jprof,
[  --enable-jprof          Enable jprof profiling tool (needs mozilla/tools/jprof)],
    MOZ_JPROF=1,
    MOZ_JPROF= )
if test -n "$MOZ_JPROF"; then
    AC_DEFINE(MOZ_JPROF)
fi

dnl ========================================================
dnl shark
dnl ========================================================
MOZ_ARG_ENABLE_BOOL(shark,
[  --enable-shark          Enable shark remote profiling (needs CHUD framework)],
    MOZ_SHARK=1,
    MOZ_SHARK= )
if test -n "$MOZ_SHARK"; then
    AC_DEFINE(MOZ_SHARK)
fi

dnl ========================================================
dnl callgrind
dnl ========================================================
MOZ_ARG_ENABLE_BOOL(callgrind,
[  --enable-callgrind      Enable callgrind profiling],
    MOZ_CALLGRIND=1,
    MOZ_CALLGRIND= )
if test -n "$MOZ_CALLGRIND"; then
    AC_DEFINE(MOZ_CALLGRIND)
fi

dnl ========================================================
dnl vtune
dnl ========================================================
MOZ_ARG_ENABLE_BOOL(vtune,
[  --enable-vtune          Enable vtune profiling],
    MOZ_VTUNE=1,
    MOZ_VTUNE= )
if test -n "$MOZ_VTUNE"; then
    AC_DEFINE(MOZ_VTUNE)
fi

dnl ========================================================
dnl Zealous JavaScript GC
dnl ========================================================
MOZ_ARG_ENABLE_BOOL(gczeal,
[  --enable-gczeal          Enable zealous JavaScript GCing],
    JS_GC_ZEAL=1,
    JS_GC_ZEAL= )
if test -n "$JS_GC_ZEAL"; then
    AC_DEFINE(JS_GC_ZEAL)
fi

dnl ========================================================
dnl = Enable static checking using gcc-dehydra
dnl ========================================================

MOZ_ARG_WITH_STRING(static-checking,
[  --with-static-checking=path/to/gcc_dehydra.so
                            Enable static checking of code using GCC-dehydra],
    DEHYDRA_PATH=$withval,
    DEHYDRA_PATH= )

if test -n "$DEHYDRA_PATH"; then
    if test ! -f "$DEHYDRA_PATH"; then
        AC_MSG_ERROR([The dehydra plugin is not at the specified path.])
    fi
    AC_DEFINE(NS_STATIC_CHECKING)
fi
AC_SUBST(DEHYDRA_PATH)

dnl ========================================================
dnl = Enable stripping of libs & executables
dnl ========================================================
MOZ_ARG_ENABLE_BOOL(strip,
[  --enable-strip          Enable stripping of libs & executables ],
    ENABLE_STRIP=1,
    ENABLE_STRIP= )

dnl ========================================================
dnl = Enable stripping of libs & executables when packaging
dnl ========================================================
MOZ_ARG_ENABLE_BOOL(install-strip,
[  --enable-install-strip  Enable stripping of libs & executables when packaging ],
    PKG_SKIP_STRIP= ,
    PKG_SKIP_STRIP=1)

dnl ========================================================
dnl = --enable-elf-dynstr-gc
dnl ========================================================
MOZ_ARG_ENABLE_BOOL(elf-dynstr-gc,
[  --enable-elf-dynstr-gc  Enable elf dynstr garbage collector (opt builds only)],
    USE_ELF_DYNSTR_GC=1,
    USE_ELF_DYNSTR_GC= )

dnl ========================================================
dnl = 
dnl = Profiling and Instrumenting
dnl = 
dnl ========================================================
MOZ_ARG_HEADER(Profiling and Instrumenting)

dnl ========================================================
dnl = Enable timeline service, which provides lightweight
dnl = instrumentation of mozilla for performance measurement.
dnl = Timeline is off by default.
dnl ========================================================
MOZ_ARG_ENABLE_BOOL(timeline,
[  --enable-timeline       Enable timeline services ],
    MOZ_TIMELINE=1,
    MOZ_TIMELINE= )
if test -n "$MOZ_TIMELINE"; then
    AC_DEFINE(MOZ_TIMELINE)
fi

dnl ========================================================
dnl Turn on reflow counting
dnl ========================================================
MOZ_ARG_ENABLE_BOOL(reflow-perf,
[  --enable-reflow-perf    Enable reflow performance tracing],
    MOZ_REFLOW_PERF=1,
    MOZ_REFLOW_PERF= )
if test -n "$MOZ_REFLOW_PERF"; then
    AC_DEFINE(MOZ_REFLOW_PERF)
fi

dnl ========================================================
dnl Enable code size metrics.
dnl ========================================================
MOZ_ARG_ENABLE_BOOL(codesighs,
[  --enable-codesighs      Enable code size analysis tools],
    _ENABLE_CODESIGHS=1,
    _ENABLE_CODESIGHS= )
if test -n "$_ENABLE_CODESIGHS"; then
    if test -d $srcdir/tools/codesighs; then 
        MOZ_MAPINFO=1
    else
        AC_MSG_ERROR([Codesighs directory $srcdir/tools/codesighs required.])
    fi
fi

MOZ_ARG_ENABLE_BOOL(insure,
[  --enable-insure         Enable insure++ instrumentation (linux only)],
    _ENABLE_INSURE=1,
    _ENABLE_INSURE= )
if test -n "$_ENABLE_INSURE"; then
    MOZ_INSURE="insure"
    MOZ_INSURIFYING=1
    MOZ_INSURE_DIRS="."
    MOZ_INSURE_EXCLUDE_DIRS="config"
fi

MOZ_ARG_WITH_STRING(insure-dirs,
[  --with-insure-dirs=DIRS
                          Dirs to instrument with insure ],
    MOZ_INSURE_DIRS=$withval )

MOZ_ARG_WITH_STRING(insure-exclude-dirs,
[  --with-insure-exclude-dirs=DIRS
                          Dirs to not instrument with insure ],
    MOZ_INSURE_EXCLUDE_DIRS="config $withval" )

dnl ========================================================
dnl = Support for Quantify (Windows)
dnl ========================================================
MOZ_ARG_ENABLE_BOOL(quantify,
[  --enable-quantify      Enable Quantify support (Windows only) ],
    MOZ_QUANTIFY=1,
    MOZ_QUANTIFY= )

dnl ========================================================
dnl = Support for demangling undefined symbols
dnl ========================================================
if test -z "$SKIP_LIBRARY_CHECKS"; then
    AC_LANG_SAVE
    AC_LANG_CPLUSPLUS
    AC_CHECK_FUNCS(__cxa_demangle, HAVE_DEMANGLE=1, HAVE_DEMANGLE=)
    AC_LANG_RESTORE
fi

# Demangle only for debug or trace-malloc builds
MOZ_DEMANGLE_SYMBOLS=
if test "$HAVE_DEMANGLE" -a "$HAVE_GCC3_ABI" && test "$MOZ_DEBUG" -o "$NS_TRACE_MALLOC"; then
    MOZ_DEMANGLE_SYMBOLS=1
    AC_DEFINE(MOZ_DEMANGLE_SYMBOLS)
fi
AC_SUBST(MOZ_DEMANGLE_SYMBOLS)

dnl ========================================================
dnl = Support for gcc stack unwinding (from gcc 3.3)
dnl ========================================================
if test "$HAVE_GCC3_ABI" && test -z "$SKIP_LIBRARY_CHECKS"; then
    AC_CHECK_HEADER(unwind.h, AC_CHECK_FUNCS(_Unwind_Backtrace))
fi

dnl ========================================================
dnl =
dnl = Misc. Options
dnl = 
dnl ========================================================
MOZ_ARG_HEADER(Misc. Options)

dnl ========================================================
dnl update xterm title
dnl ========================================================
MOZ_ARG_ENABLE_BOOL(xterm-updates,
[  --enable-xterm-updates  Update XTERM titles with current command.],
    MOZ_UPDATE_XTERM=1,
    MOZ_UPDATE_XTERM= )

dnl =========================================================
dnl = Chrome format
dnl =========================================================
MOZ_ARG_ENABLE_STRING([chrome-format],
[  --enable-chrome-format=jar|flat|both|symlink
                          Select FORMAT of chrome files (default=jar)],
    MOZ_CHROME_FILE_FORMAT=`echo $enableval | tr A-Z a-z`)

if test -z "$MOZ_CHROME_FILE_FORMAT"; then
    MOZ_CHROME_FILE_FORMAT=jar
fi

if test "$MOZ_CHROME_FILE_FORMAT" != "jar" && 
    test "$MOZ_CHROME_FILE_FORMAT" != "flat" &&
    test "$MOZ_CHROME_FILE_FORMAT" != "symlink" &&
    test "$MOZ_CHROME_FILE_FORMAT" != "both"; then
    AC_MSG_ERROR([--enable-chrome-format must be set to either jar, flat, both, or symlink])
fi

if test "$MOZ_CHROME_FILE_FORMAT" = "jar"; then
   AC_DEFINE(MOZ_CHROME_FILE_FORMAT_JAR)
fi
dnl ========================================================
dnl = Define default location for MOZILLA_FIVE_HOME
dnl ========================================================
MOZ_ARG_WITH_STRING(default-mozilla-five-home,
[  --with-default-mozilla-five-home
                          Set the default value for MOZILLA_FIVE_HOME],
[ val=`echo $withval`
  AC_DEFINE_UNQUOTED(MOZ_DEFAULT_MOZILLA_FIVE_HOME,"$val") ])

dnl ========================================================
dnl = Location of the mozilla user directory (default is ~/.mozilla).],
dnl ========================================================
MOZ_ARG_WITH_STRING(user-appdir,
[  --with-user-appdir=DIR  Set user-specific appdir (default=.mozilla)],
[ val=`echo $withval`
if echo "$val" | grep "\/" >/dev/null; then
    AC_MSG_ERROR("Homedir must be single relative path.")
else 
    MOZ_USER_DIR="$val"
fi])

AC_DEFINE_UNQUOTED(MOZ_USER_DIR,"$MOZ_USER_DIR")

dnl ========================================================
dnl = Doxygen configuration
dnl ========================================================
dnl Use commas to specify multiple dirs to this arg
MOZ_DOC_INPUT_DIRS='./dist/include ./dist/idl'
MOZ_ARG_WITH_STRING(doc-input-dirs,
[  --with-doc-input-dirs=DIRS
                          Header/idl dirs to create docs from],
[ MOZ_DOC_INPUT_DIRS=`echo "$withval" | sed "s/,/ /g"` ] )
AC_SUBST(MOZ_DOC_INPUT_DIRS)

dnl Use commas to specify multiple dirs to this arg
MOZ_DOC_INCLUDE_DIRS='./dist/include ./dist/include/nspr'
MOZ_ARG_WITH_STRING(doc-include-dirs,
[  --with-doc-include-dirs=DIRS  
                          Include dirs to preprocess doc headers],
[ MOZ_DOC_INCLUDE_DIRS=`echo "$withval" | sed "s/,/ /g"` ] )
AC_SUBST(MOZ_DOC_INCLUDE_DIRS)

MOZ_DOC_OUTPUT_DIR='./dist/docs'
MOZ_ARG_WITH_STRING(doc-output-dir,
[  --with-doc-output-dir=DIR
                          Dir to generate docs into],
[ MOZ_DOC_OUTPUT_DIR=$withval ] )
AC_SUBST(MOZ_DOC_OUTPUT_DIR)

if test -z "$SKIP_COMPILER_CHECKS"; then
dnl ========================================================
dnl =
dnl = Compiler Options
dnl = 
dnl ========================================================
MOZ_ARG_HEADER(Compiler Options)

dnl ========================================================
dnl Check for gcc -pipe support
dnl ========================================================
AC_MSG_CHECKING([for gcc -pipe support])
if test -n "$GNU_CC" && test -n "$GNU_CXX" && test -n "$GNU_AS"; then
    echo '#include <stdio.h>' > dummy-hello.c
    echo 'int main() { printf("Hello World\n"); exit(0); }' >> dummy-hello.c
    ${CC} -S dummy-hello.c -o dummy-hello.s 2>&5
    cat dummy-hello.s 2> /dev/null | ${AS_BIN} -o dummy-hello.S - 2>&5
    if test $? = 0; then
        _res_as_stdin="yes"
    else
        _res_as_stdin="no"
    fi
    if test "$_res_as_stdin" = "yes"; then
        _SAVE_CFLAGS=$CFLAGS
        CFLAGS="$CFLAGS -pipe"
        AC_TRY_COMPILE( [ #include <stdio.h> ],
            [printf("Hello World\n");],
            [_res_gcc_pipe="yes"],
            [_res_gcc_pipe="no"] )
        CFLAGS=$_SAVE_CFLAGS
    fi
    if test "$_res_as_stdin" = "yes" && test "$_res_gcc_pipe" = "yes"; then
        _res="yes";
        CFLAGS="$CFLAGS -pipe"
        CXXFLAGS="$CXXFLAGS -pipe"
    else
        _res="no"
    fi
    rm -f dummy-hello.c dummy-hello.s dummy-hello.S dummy-hello a.out
    AC_MSG_RESULT([$_res])
else
    AC_MSG_RESULT([no])
fi

dnl pass -Wno-long-long to the compiler
MOZ_ARG_ENABLE_BOOL(long-long-warning,
[  --enable-long-long-warning 
                          Warn about use of non-ANSI long long type],
    _IGNORE_LONG_LONG_WARNINGS=,
    _IGNORE_LONG_LONG_WARNINGS=1)

if test "$_IGNORE_LONG_LONG_WARNINGS"; then
     _SAVE_CFLAGS="$CFLAGS"
     CFLAGS="$CFLAGS ${_COMPILER_PREFIX}-Wno-long-long"
     AC_MSG_CHECKING([whether compiler supports -Wno-long-long])
     AC_TRY_COMPILE([], [return(0);], 
	[ _WARNINGS_CFLAGS="${_WARNINGS_CFLAGS} ${_COMPILER_PREFIX}-Wno-long-long"
	  _WARNINGS_CXXFLAGS="${_WARNINGS_CXXFLAGS} ${_COMPILER_PREFIX}-Wno-long-long"
	  result="yes" ], result="no")
     AC_MSG_RESULT([$result])
     CFLAGS="$_SAVE_CFLAGS"
fi

dnl ========================================================
dnl Profile guided optimization
dnl ========================================================
dnl Test for profiling options
dnl Under gcc 3.3, use -fprofile-arcs/-fbranch-probabilities
dnl Under gcc 3.4+, use -fprofile-generate/-fprofile-use

dnl Provide a switch to disable PGO even when called via profiledbuild.
MOZ_ARG_DISABLE_BOOL(profile-guided-optimization,
[  --disable-profile-guided-optimization
                           Don't build with PGO even if called via make profiledbuild],
MOZ_PROFILE_GUIDED_OPTIMIZE_DISABLE=1,
MOZ_PROFILE_GUIDED_OPTIMIZE_DISABLE=)

AC_SUBST(MOZ_PROFILE_GUIDED_OPTIMIZE_DISABLE)

_SAVE_CFLAGS="$CFLAGS"
CFLAGS="$CFLAGS -fprofile-generate"

AC_MSG_CHECKING([whether C compiler supports -fprofile-generate])
AC_TRY_COMPILE([], [return 0;],
               [ PROFILE_GEN_CFLAGS="-fprofile-generate"
                 result="yes" ], result="no")
AC_MSG_RESULT([$result])

if test $result = "yes"; then
  PROFILE_GEN_LDFLAGS="-fprofile-generate"
  PROFILE_USE_CFLAGS="-fprofile-use"
  PROFILE_USE_LDFLAGS="-fprofile-use"
else
  CFLAGS="$_SAVE_CFLAGS -fprofile-arcs"
  AC_MSG_CHECKING([whether C compiler supports -fprofile-arcs])
  AC_TRY_COMPILE([], [return 0;],
                 [ PROFILE_GEN_CFLAGS="-fprofile-arcs"
                   result="yes" ], result="no")
  AC_MSG_RESULT([$result])
  if test $result = "yes"; then
    PROFILE_USE_CFLAGS="-fbranch-probabilities"
  fi
  # don't really care, this is an old GCC
  PROFILE_GEN_LDFLAGS=
  PROFILE_USE_LDFLAGS=
fi

CFLAGS="$_SAVE_CFLAGS"

if test -n "$INTEL_CC"; then
  PROFILE_GEN_CFLAGS="-prof-gen -prof-dir ."
  PROFILE_GEN_LDFLAGS=
  PROFILE_USE_CFLAGS="-prof-use -prof-dir ."
  PROFILE_USE_LDFLAGS=
fi

dnl Sun Studio on Solaris
if test "$SOLARIS_SUNPRO_CC"; then
  PROFILE_GEN_CFLAGS="-xprofile=collect:$_objdir/$enable_application"
  PROFILE_GEN_LDFLAGS="-xprofile=collect:$_objdir/$enable_application"
  if test "$CPU_ARCH" != "sparc"; then
    PROFILE_USE_CFLAGS="-xprofile=use:$_objdir/$enable_application"
    PROFILE_USE_LDFLAGS="-xprofile=use:$_objdir/$enable_application"
  else
    PROFILE_USE_CFLAGS="-xlinkopt=2 -xprofile=use:$_objdir/$enable_application"
    PROFILE_USE_LDFLAGS="-xlinkopt=2 -xprofile=use:$_objdir/$enable_application"
  fi
fi

AC_SUBST(PROFILE_GEN_CFLAGS)
AC_SUBST(PROFILE_GEN_LDFLAGS)
AC_SUBST(PROFILE_USE_CFLAGS)
AC_SUBST(PROFILE_USE_LDFLAGS)

AC_LANG_CPLUSPLUS

dnl ========================================================
dnl Test for -pedantic bustage
dnl ========================================================
MOZ_ARG_DISABLE_BOOL(pedantic,
[  --disable-pedantic      Issue all warnings demanded by strict ANSI C ],
_PEDANTIC= )
if test "$_PEDANTIC"; then
    _SAVE_CXXFLAGS=$CXXFLAGS
    CXXFLAGS="$CXXFLAGS ${_WARNINGS_CXXFLAGS} ${_COMPILER_PREFIX}-pedantic"
    AC_MSG_CHECKING([whether C++ compiler has -pedantic long long bug])
    AC_TRY_COMPILE([$configure_static_assert_macros],
                   [CONFIGURE_STATIC_ASSERT(sizeof(long long) == 8)],
                   result="no", result="yes" )
    AC_MSG_RESULT([$result])
    CXXFLAGS="$_SAVE_CXXFLAGS"

    case "$result" in
    no)
        _WARNINGS_CFLAGS="${_WARNINGS_CFLAGS} ${_COMPILER_PREFIX}-pedantic"
        _WARNINGS_CXXFLAGS="${_WARNINGS_CXXFLAGS} ${_COMPILER_PREFIX}-pedantic"
        ;;
    yes)
        AC_MSG_ERROR([Your compiler appears to have a known bug where long long is miscompiled when using -pedantic.  Reconfigure using --disable-pedantic. ])
        ;;
    esac
fi

dnl ========================================================
dnl Test for correct temporary object destruction order
dnl ========================================================
dnl We want to make sure the compiler follows the C++ spec here as 
dnl xpcom and the string classes depend on it (bug 235381).
AC_MSG_CHECKING([for correct temporary object destruction order])
AC_TRY_RUN([ class A {
             public:  A(int& x) : mValue(x) {}
                      ~A() { mValue--; }
                      operator char**() { return 0; }
             private:  int& mValue;
             };
             void func(char **arg) {}
             int m=2;
             void test() {
                  func(A(m));
                  if (m==1) m = 0;
             }
             int main() {
                 test();
                 return(m);
             }
             ],
     result="yes", result="no", result="maybe")
AC_MSG_RESULT([$result])

if test "$result" = "no"; then
    AC_MSG_ERROR([Your compiler does not follow the C++ specification for temporary object destruction order.])
fi

dnl ========================================================
dnl Autoconf test for gcc 2.7.2.x (and maybe others?) so that we don't
dnl provide non-const forms of the operator== for comparing nsCOMPtrs to
dnl raw pointers in nsCOMPtr.h.  (VC++ has the same bug.)
dnl ========================================================
_SAVE_CXXFLAGS=$CXXFLAGS
CXXFLAGS="$CXXFLAGS ${_WARNINGS_CXXFLAGS}"
AC_CACHE_CHECK(for correct overload resolution with const and templates,
    ac_nscap_nonconst_opeq_bug,
    [AC_TRY_COMPILE([
                      template <class T>
                      class Pointer
                        {
                        public:
                          T* myPtr;
                        };
                      
                      template <class T, class U>
                      int operator==(const Pointer<T>& rhs, U* lhs)
                        {
                          return rhs.myPtr == lhs;
                        }
                      
                      template <class T, class U>
                      int operator==(const Pointer<T>& rhs, const U* lhs)
                        {
                          return rhs.myPtr == lhs;
                        }
                    ],
                    [
                      Pointer<int> foo;
                      const int* bar;
                      return foo == bar;
                    ],
                    ac_nscap_nonconst_opeq_bug="no",
                    ac_nscap_nonconst_opeq_bug="yes")])
CXXFLAGS="$_SAVE_CXXFLAGS"

if test "$ac_nscap_nonconst_opeq_bug" = "yes" ; then
    AC_DEFINE(NSCAP_DONT_PROVIDE_NONCONST_OPEQ)
fi
fi # SKIP_COMPILER_CHECKS

dnl ========================================================
dnl C++ rtti
dnl Should be smarter and check that the compiler does indeed have rtti
dnl ========================================================
MOZ_ARG_ENABLE_BOOL(cpp-rtti,
[  --enable-cpp-rtti       Enable C++ RTTI ],
[ _MOZ_USE_RTTI=1 ],
[ _MOZ_USE_RTTI= ])

if test "$_MOZ_USE_RTTI"; then
   _MOZ_RTTI_FLAGS=$_MOZ_RTTI_FLAGS_ON
else
   _MOZ_RTTI_FLAGS=$_MOZ_RTTI_FLAGS_OFF
fi

AC_SUBST(_MOZ_RTTI_FLAGS_ON)

dnl ========================================================
dnl C++ exceptions (g++/egcs only - for now)
dnl Should be smarter and check that the compiler does indeed have exceptions
dnl ========================================================
MOZ_ARG_ENABLE_BOOL(cpp-exceptions,
[  --enable-cpp-exceptions Enable C++ exceptions ],
[ _MOZ_CPP_EXCEPTIONS=1 ],
[ _MOZ_CPP_EXCEPTIONS= ])

if test "$_MOZ_CPP_EXCEPTIONS"; then
    _MOZ_EXCEPTIONS_FLAGS=$_MOZ_EXCEPTIONS_FLAGS_ON
else
    _MOZ_EXCEPTIONS_FLAGS=$_MOZ_EXCEPTIONS_FLAGS_OFF
fi

AC_SUBST(_MOZ_EXCEPTIONS_FLAGS_ON)

# Irix & OSF native compilers do not like exception declarations 
# when exceptions are disabled
if test -n "$MIPSPRO_CXX" -o -n "$COMPAQ_CXX" -o -n "$VACPP"; then
    AC_DEFINE(CPP_THROW_NEW, [])
else
    AC_DEFINE(CPP_THROW_NEW, [throw()])
fi
AC_LANG_C

dnl ========================================================
dnl =
dnl = Build depencency options
dnl =
dnl ========================================================
MOZ_ARG_HEADER(Build dependencies)

dnl ========================================================
dnl = Do not auto generate dependency info
dnl ========================================================
MOZ_AUTO_DEPS=1
MOZ_ARG_DISABLE_BOOL(auto-deps,
[  --disable-auto-deps     Do not automatically generate dependency info],
    MOZ_AUTO_DEPS=,
    MOZ_AUTO_DEPS=1)

if test -n "$MOZ_AUTO_DEPS"; then
dnl ========================================================
dnl = Use mkdepend instead of $CC -MD for dependency generation
dnl ========================================================
_cpp_md_flag=
MOZ_ARG_DISABLE_BOOL(md,
[  --disable-md            Do not use compiler-based dependencies ],
  [_cpp_md_flag=],
  [_cpp_md_flag=1],
  [dnl Default is to turn on -MD if using GNU-compatible compilers
   if test "$GNU_CC" -a "$GNU_CXX" -a "$OS_ARCH" != "WINNT" -a "$OS_ARCH" != "WINCE"; then
     _cpp_md_flag=1
   fi
  dnl Default is to use -xM if using Sun Studio on Solaris
   if test "$SOLARIS_SUNPRO_CC"; then
     _cpp_md_flag=1
   fi])
if test "$_cpp_md_flag"; then
  COMPILER_DEPEND=1
  if test "$OS_ARCH" = "OpenVMS"; then
    _DEPEND_CFLAGS='$(subst =, ,$(filter-out %/.pp,-MM=-MD=-MF=$(MDDEPDIR)/$(basename $(@F)).pp))'
  else
    _DEPEND_CFLAGS='$(filter-out %/.pp,-Wp,-MD,$(MDDEPDIR)/$(basename $(@F)).pp)'
  fi
  dnl Sun Studio on Solaris use -xM instead of -MD, see config/rules.mk
  if test "$SOLARIS_SUNPRO_CC"; then
    _DEPEND_CFLAGS=
  fi
else
  COMPILER_DEPEND=
  dnl Don't override this for MSVC
  if test -z "$_WIN32_MSVC"; then
    _USE_CPP_INCLUDE_FLAG=
    _DEFINES_CFLAGS='$(ACDEFINES) -D_MOZILLA_CONFIG_H_ -DMOZILLA_CLIENT'
    _DEFINES_CXXFLAGS='$(ACDEFINES) -D_MOZILLA_CONFIG_H_ -DMOZILLA_CLIENT'
  fi
fi
fi # MOZ_AUTO_DEPS
MDDEPDIR='.deps'
AC_SUBST(MOZ_AUTO_DEPS)
AC_SUBST(COMPILER_DEPEND)
AC_SUBST(MDDEPDIR)


dnl ========================================================
dnl =
dnl = Static Build Options
dnl =
dnl ========================================================
MOZ_ARG_HEADER(Static build options)

MOZ_ARG_ENABLE_BOOL(static,
[  --enable-static         Enable building of internal static libs],
    BUILD_STATIC_LIBS=1,
    BUILD_STATIC_LIBS=)

dnl Disable libxul in debug builds, but not for xulrunner.
if test -n "$MOZ_DEBUG" -a "$MOZ_BUILD_APP" != "xulrunner"; then
   MOZ_ENABLE_LIBXUL=
fi

MOZ_ARG_ENABLE_BOOL(libxul,
[  --enable-libxul         Enable building of libxul],
    MOZ_ENABLE_LIBXUL=1,
    MOZ_ENABLE_LIBXUL=)

if test -n "$MOZ_STATIC_BUILD_UNSUPPORTED" -a -n "$BUILD_STATIC_LIBS"; then
	AC_MSG_ERROR([--enable-static is not supported for building $MOZ_APP_NAME. You probably want --enable-libxul.])
fi

if test -n "$MOZ_ENABLE_LIBXUL" -a -n "$BUILD_STATIC_LIBS"; then
	AC_MSG_ERROR([--enable-libxul is not compatible with --enable-static])
fi

AC_SUBST(LIBXUL_LIBS)

if test -n "$MOZ_ENABLE_LIBXUL"; then
    XPCOM_LIBS="$LIBXUL_LIBS"
    AC_DEFINE(MOZ_ENABLE_LIBXUL)
else
    if test -n "$BUILD_STATIC_LIBS"; then
        AC_DEFINE(MOZ_STATIC_BUILD)
    fi
    XPCOM_LIBS="$DYNAMIC_XPCOM_LIBS"
fi

dnl ========================================================
dnl =
dnl = Standalone module options
dnl = 
dnl ========================================================
MOZ_ARG_HEADER(Standalone module options (Not for building Mozilla))

dnl Check for GLib and libIDL.
dnl ========================================================
case "$target_os" in
msvc*|mks*|cygwin*|mingw*|wince*)
    SKIP_IDL_CHECK="yes"
    ;;
*)
    SKIP_IDL_CHECK="no"
    ;;
esac

if test -z "$COMPILE_ENVIRONMENT"; then
    SKIP_IDL_CHECK="yes"
fi

dnl = Allow users to disable libIDL checking for standalone modules
MOZ_ARG_WITHOUT_BOOL(libIDL,
[  --without-libIDL        Skip check for libIDL (standalone modules only)],
	SKIP_IDL_CHECK="yes")

if test "$SKIP_IDL_CHECK" = "no"
then
    _LIBIDL_FOUND=
    if test "$MACOS_SDK_DIR"; then 
      dnl xpidl, and therefore libIDL, is only needed on the build host.
      dnl Don't build it against the SDK, as that causes problems.
      _MACSAVE_CFLAGS="$CFLAGS"
      _MACSAVE_LIBS="$LIBS"
      _MACSAVE_LDFLAGS="$LDFLAGS"
      _MACSAVE_NEXT_ROOT="$NEXT_ROOT"
      changequote(,)
      CFLAGS=`echo $CFLAGS|sed -E -e "s%((-I|-isystem )${MACOS_SDK_DIR}/usr/(include|lib/gcc)[^ ]*)|-F${MACOS_SDK_DIR}(/System)?/Library/Frameworks[^ ]*|-nostdinc[^ ]*|-isysroot ${MACOS_SDK_DIR}%%g"`
      LIBS=`echo $LIBS|sed -e "s?-L${MACOS_SDK_DIR}/usr/lib[^ ]*??g"`
      LDFLAGS=`echo $LDFLAGS|sed -e "s?-Wl,-syslibroot,${MACOS_SDK_DIR}??g"`
      changequote([,])
      unset NEXT_ROOT
    fi

    if test "$MOZ_ENABLE_GTK2"; then
        PKG_CHECK_MODULES(LIBIDL, libIDL-2.0 >= 0.8.0 glib-2.0 gobject-2.0, _LIBIDL_FOUND=1,_LIBIDL_FOUND=)
    fi
    dnl if no gtk/libIDL1 or gtk2/libIDL2 combination was found, fall back
    dnl to either libIDL1 or libIDL2.
    if test -z "$_LIBIDL_FOUND"; then
        AM_PATH_LIBIDL($LIBIDL_VERSION,_LIBIDL_FOUND=1)
        if test -z "$_LIBIDL_FOUND"; then
            PKG_CHECK_MODULES(LIBIDL, libIDL-2.0 >= 0.8.0,_LIBIDL_FOUND=1)
        fi
    fi
    dnl
    dnl If we don't have a libIDL config program & not cross-compiling, 
    dnl     look for orbit-config instead.
    dnl
    if test -z "$_LIBIDL_FOUND" && test -z "$CROSS_COMPILE"; then
        MOZ_PATH_PROGS(ORBIT_CONFIG, $ORBIT_CONFIG orbit-config)
        if test -n "$ORBIT_CONFIG"; then
            AC_MSG_CHECKING([for ORBit libIDL usability])
        	_ORBIT_CFLAGS=`${ORBIT_CONFIG} client --cflags`
    	    _ORBIT_LIBS=`${ORBIT_CONFIG} client --libs`
            _ORBIT_INC_PATH=`${PERL} -e '{ for $f (@ARGV) { print "$f " if ($f =~ m/^-I/); } }' -- ${_ORBIT_CFLAGS}`
            _ORBIT_LIB_PATH=`${PERL} -e '{ for $f (@ARGV) { print "$f " if ($f =~ m/^-L/); } }' -- ${_ORBIT_LIBS}`
            LIBIDL_CFLAGS="$_ORBIT_INC_PATH"
            LIBIDL_LIBS="$_ORBIT_LIB_PATH -lIDL -lglib"
            LIBIDL_CONFIG=
            _SAVE_CFLAGS="$CFLAGS"
            _SAVE_LIBS="$LIBS"
            CFLAGS="$LIBIDL_CFLAGS $CFLAGS"
            LIBS="$LIBIDL_LIBS $LIBS"
            AC_TRY_RUN([
#include <stdlib.h>
#include <libIDL/IDL.h>
int main() {
  char *s;
  s=strdup(IDL_get_libver_string());
  if(s==NULL) {
    exit(1);
  }
  exit(0);
}
            ], [_LIBIDL_FOUND=1
                result="yes"],
               [LIBIDL_CFLAGS=
                LIBIDL_LIBS=
                result="no"],
               [_LIBIDL_FOUND=1
                result="maybe"] )
            AC_MSG_RESULT($result)
            CFLAGS="$_SAVE_CFLAGS"
            LIBS="$_SAVE_LIBS"
        fi
    fi
    if test -z "$_LIBIDL_FOUND"; then
        AC_MSG_ERROR([libIDL not found.
        libIDL $LIBIDL_VERSION or higher is required.])
    fi
    if test "$MACOS_SDK_DIR"; then
      CFLAGS="$_MACSAVE_CFLAGS"
      LIBS="$_MACSAVE_LIBS"
      LDFLAGS="$_MACSAVE_LDFLAGS"
      if test -n "$_MACSAVE_NEXT_ROOT" ; then
        export NEXT_ROOT="$_MACSAVE_NEXT_ROOT"
      fi
    fi
fi

if test -n "$CROSS_COMPILE"; then
     if test -z "$HOST_LIBIDL_CONFIG"; then
        HOST_LIBIDL_CONFIG="$LIBIDL_CONFIG"
    fi
    if test -n "$HOST_LIBIDL_CONFIG" && test "$HOST_LIBIDL_CONFIG" != "no"; then
        HOST_LIBIDL_CFLAGS=`${HOST_LIBIDL_CONFIG} --cflags`
        HOST_LIBIDL_LIBS=`${HOST_LIBIDL_CONFIG} --libs`
    else
        HOST_LIBIDL_CFLAGS="$LIBIDL_CFLAGS"
        HOST_LIBIDL_LIBS="$LIBIDL_LIBS"
    fi
fi

if test -z "$SKIP_PATH_CHECKS"; then
if test -z "${GLIB_CFLAGS}" || test -z "${GLIB_LIBS}" ; then
    if test "$MOZ_ENABLE_GTK2" || test "$USE_ELF_DYNSTR_GC" ; then
        PKG_CHECK_MODULES(GLIB, glib-2.0 >= 1.3.7 gobject-2.0)
    else
        AM_PATH_GLIB(${GLIB_VERSION})
    fi
fi
fi

if test -z "${GLIB_GMODULE_LIBS}" -a -n "${GLIB_CONFIG}"; then
    GLIB_GMODULE_LIBS=`$GLIB_CONFIG gmodule --libs`
fi

AC_SUBST(LIBIDL_CFLAGS)
AC_SUBST(LIBIDL_LIBS)
AC_SUBST(STATIC_LIBIDL)
AC_SUBST(GLIB_CFLAGS)
AC_SUBST(GLIB_LIBS)
AC_SUBST(GLIB_GMODULE_LIBS)
AC_SUBST(HOST_LIBIDL_CONFIG)
AC_SUBST(HOST_LIBIDL_CFLAGS)
AC_SUBST(HOST_LIBIDL_LIBS)

dnl ========================================================
dnl Check for cairo
dnl ========================================================
MOZ_CAIRO_CFLAGS='-I$(LIBXUL_DIST)/include/cairo'

MOZ_TREE_CAIRO=1
MOZ_ARG_ENABLE_BOOL(system-cairo,
[ --enable-system-cairo Use system cairo (located with pkgconfig)],
MOZ_TREE_CAIRO=,
MOZ_TREE_CAIRO=1 )

# Check for headers defining standard int types.
AC_CHECK_HEADERS(stdint.h inttypes.h sys/int_types.h)

if test "$MOZ_TREE_CAIRO"; then
    AC_DEFINE(MOZ_TREE_CAIRO)

    # For now we assume that we will have a uint64_t available through
    # one of the above headers or mozstdint.h.
    AC_DEFINE(HAVE_UINT64_T)

    # Define macros for cairo-features.h
    if test "$MOZ_X11"; then
        XLIB_SURFACE_FEATURE="#define CAIRO_HAS_XLIB_SURFACE 1"
        XLIB_XRENDER_SURFACE_FEATURE="#define CAIRO_HAS_XLIB_XRENDER_SURFACE 1"
        PS_SURFACE_FEATURE="#define CAIRO_HAS_PS_SURFACE 1"
        PDF_SURFACE_FEATURE="#define CAIRO_HAS_PDF_SURFACE 1"
        FT_FONT_FEATURE="#define CAIRO_HAS_FT_FONT 1"
        FC_FONT_FEATURE="#define CAIRO_HAS_FC_FONT 1"
        MOZ_ENABLE_CAIRO_FT=1
        CAIRO_FT_CFLAGS="$FT2_CFLAGS"
    fi
    if test "$MOZ_WIDGET_TOOLKIT" = "qt"; then
        QT_SURFACE_FEATURE="#define CAIRO_HAS_QT_SURFACE 1"
    fi
    if test "$MOZ_WIDGET_TOOLKIT" = "cocoa"; then
        QUARTZ_SURFACE_FEATURE="#define CAIRO_HAS_QUARTZ_SURFACE 1"
        QUARTZ_IMAGE_SURFACE_FEATURE="#define CAIRO_HAS_QUARTZ_IMAGE_SURFACE 1"
        QUARTZ_FONT_FEATURE="#define CAIRO_HAS_QUARTZ_FONT 1"
    fi
    if test "$MOZ_WIDGET_TOOLKIT" = "windows"; then
        WIN32_SURFACE_FEATURE="#define CAIRO_HAS_WIN32_SURFACE 1"
        if test -z "$WINCE"; then
            WIN32_FONT_FEATURE="#define CAIRO_HAS_WIN32_FONT 1"
        else
            WIN32_FONT_FEATURE=
        fi

        AC_TRY_COMPILE([#include <ddraw.h>], [int foo = DDLOCK_WAITNOTBUSY;], HAS_DDRAW=1, HAS_DDRAW=)
        if test -z "$HAS_DDRAW"; then
            AC_MSG_WARN([DirectDraw ddraw.h header not found or it's missing DDLOCK_WAITNOTBUSY, disabling DirectDraw surface.  If you have an older SDK (such as the CE5 SDK), try copying in ddraw.lib and ddraw.h from the WM6 SDK.])
            DDRAW_SURFACE_FEATURE=
        else
            DDRAW_SURFACE_FEATURE="#define CAIRO_HAS_DDRAW_SURFACE 1"
        fi

        if test -z "$OGLES_SDK_DIR"; then
            OGLES_SURFACE_FEATURE=
        else
            AC_TRY_COMPILE([
              #include <EGL/egl.h>
              #include <EGL/eglext.h>
              #include <GLES2/gl2.h>
              #include <GLES2/gl2ext.h>
            ], [ EGLDisplay _cairo_ddraw_egl_dpy = EGL_NO_DISPLAY;], HAS_OGLES=1, HAS_OGLES=)
            if test -z "$HAS_OGLES"; then
              AC_MSG_WARN([OpenGL ES2 headers not found, disabling OpenGL acceleration surfaces.])
              OGLES_SURFACE_FEATURE=
            else
              OGLES_SURFACE_FEATURE="#define CAIRO_DDRAW_USE_GL 1"
            fi
        fi

        PDF_SURFACE_FEATURE="#define CAIRO_HAS_PDF_SURFACE 1"
    fi
    if test "$MOZ_WIDGET_TOOLKIT" = "os2"; then
        OS2_SURFACE_FEATURE="#define CAIRO_HAS_OS2_SURFACE 1"
        FT_FONT_FEATURE="#define CAIRO_HAS_FT_FONT 1"
        FC_FONT_FEATURE="#define CAIRO_HAS_FC_FONT 1"
        PDF_SURFACE_FEATURE="#define CAIRO_HAS_PDF_SURFACE 1"
        MOZ_ENABLE_CAIRO_FT=1
        CAIRO_FT_CFLAGS="-I${MZFTCFGFT2}/include"
        CAIRO_FT_LIBS="-L${MZFTCFGFT2}/lib -lmozft -lmzfntcfg"
    fi
    if test "$MOZ_WIDGET_TOOLKIT" = "beos"; then
        PKG_CHECK_MODULES(CAIRO_FT, fontconfig freetype2)
        BEOS_SURFACE_FEATURE="#define CAIRO_HAS_BEOS_SURFACE 1"
        FT_FONT_FEATURE="#define CAIRO_HAS_FT_FONT 1"
        FC_FONT_FEATURE="#define CAIRO_HAS_FC_FONT 1"
        MOZ_ENABLE_CAIRO_FT=1
    fi
    AC_SUBST(MOZ_ENABLE_CAIRO_FT)
    AC_SUBST(CAIRO_FT_CFLAGS)
    AC_SUBST(HAS_OGLES)

    if test "$MOZ_DEBUG"; then
      SANITY_CHECKING_FEATURE="#define CAIRO_DO_SANITY_CHECKING 1"
    else
      SANITY_CHECKING_FEATURE="#undef CAIRO_DO_SANITY_CHECKING"
    fi

    PNG_FUNCTIONS_FEATURE="#define CAIRO_HAS_PNG_FUNCTIONS 1"

    AC_SUBST(PS_SURFACE_FEATURE)
    AC_SUBST(PDF_SURFACE_FEATURE)
    AC_SUBST(SVG_SURFACE_FEATURE)
    AC_SUBST(XLIB_SURFACE_FEATURE)
    AC_SUBST(XLIB_XRENDER_SURFACE_FEATURE)
    AC_SUBST(QUARTZ_SURFACE_FEATURE)
    AC_SUBST(QUARTZ_IMAGE_SURFACE_FEATURE)
    AC_SUBST(XCB_SURFACE_FEATURE)
    AC_SUBST(WIN32_SURFACE_FEATURE)
    AC_SUBST(DDRAW_SURFACE_FEATURE)
    AC_SUBST(OGLES_SURFACE_FEATURE)    
    AC_SUBST(OS2_SURFACE_FEATURE)
    AC_SUBST(BEOS_SURFACE_FEATURE)
    AC_SUBST(DIRECTFB_SURFACE_FEATURE)
    AC_SUBST(FT_FONT_FEATURE)
    AC_SUBST(FC_FONT_FEATURE)
    AC_SUBST(WIN32_FONT_FEATURE)
    AC_SUBST(QUARTZ_FONT_FEATURE)
    AC_SUBST(PNG_FUNCTIONS_FEATURE)
    AC_SUBST(QT_SURFACE_FEATURE)

    if test "$_WIN32_MSVC"; then
        MOZ_CAIRO_LIBS='$(DEPTH)/gfx/cairo/cairo/src/mozcairo.lib $(DEPTH)/gfx/cairo/libpixman/src/mozlibpixman.lib'
    else
        MOZ_CAIRO_LIBS='$(DEPTH)/gfx/cairo/cairo/src/$(LIB_PREFIX)mozcairo.$(LIB_SUFFIX) $(DEPTH)/gfx/cairo/libpixman/src/$(LIB_PREFIX)mozlibpixman.$(LIB_SUFFIX)'" $CAIRO_FT_LIBS"

        if test "$MOZ_X11"; then
            MOZ_CAIRO_LIBS="$MOZ_CAIRO_LIBS $XLDFLAGS -lXrender -lfreetype -lfontconfig"
        fi
    fi

    CAIRO_FEATURES_H=gfx/cairo/cairo/src/cairo-features.h
    mv -f $CAIRO_FEATURES_H "$CAIRO_FEATURES_H".orig 2> /dev/null

else
   PKG_CHECK_MODULES(CAIRO, cairo >= $CAIRO_VERSION freetype2 fontconfig)
   MOZ_CAIRO_CFLAGS=$CAIRO_CFLAGS
   MOZ_CAIRO_LIBS=$CAIRO_LIBS
   if test "$MOZ_X11"; then
        PKG_CHECK_MODULES(CAIRO_XRENDER, cairo-xlib-xrender >= $CAIRO_VERSION)
        MOZ_CAIRO_LIBS="$MOZ_CAIRO_LIBS $XLDFLAGS $CAIRO_XRENDER_LIBS"
        MOZ_CAIRO_CFLAGS="$MOZ_CAIRO_CFLAGS $CAIRO_XRENDER_CFLAGS"
   fi
fi

AC_SUBST(MOZ_TREE_CAIRO)
AC_SUBST(MOZ_CAIRO_CFLAGS)
AC_SUBST(MOZ_CAIRO_LIBS)

dnl qcms
dnl ========================================================

QCMS_LIBS='$(DEPTH)/gfx/qcms/$(LIB_PREFIX)mozqcms.$(LIB_SUFFIX)'
AC_SUBST(QCMS_LIBS)

dnl ========================================================
dnl disable xul
dnl ========================================================
MOZ_ARG_DISABLE_BOOL(xul,
[  --disable-xul           Disable XUL],
    MOZ_XUL= )
if test "$MOZ_XUL"; then
  AC_DEFINE(MOZ_XUL)
else
  dnl remove extensions that require XUL
  MOZ_EXTENSIONS=`echo $MOZ_EXTENSIONS | sed -e 's/inspector//' -e 's/venkman//' -e 's/irc//' -e 's/tasks//'`
fi

AC_SUBST(MOZ_XUL)

dnl ========================================================
dnl disable profile locking
dnl   do no use this in applications that can have more than
dnl   one process accessing the profile directory.
dnl ========================================================
MOZ_ARG_DISABLE_BOOL(profilelocking,
[  --disable-profilelocking           Disable profile locking],
    MOZ_PROFILELOCKING=,
    MOZ_PROFILELOCKING=1 )
if test "$MOZ_PROFILELOCKING"; then
  AC_DEFINE(MOZ_PROFILELOCKING)
fi

dnl ========================================================
dnl disable rdf services
dnl ========================================================
MOZ_ARG_DISABLE_BOOL(rdf,
[  --disable-rdf           Disable RDF],
    MOZ_RDF= )
if test "$MOZ_RDF"; then
  AC_DEFINE(MOZ_RDF)
fi

AC_SUBST(MOZ_RDF)

dnl ========================================================
dnl necko configuration options
dnl ========================================================

dnl
dnl option to disable various necko protocols
dnl
MOZ_ARG_ENABLE_STRING(necko-protocols,
[  --enable-necko-protocols[={http,ftp,default,all,none}]
                          Enable/disable specific protocol handlers],
[ for option in `echo $enableval | sed 's/,/ /g'`; do
    if test "$option" = "yes" || test "$option" = "all"; then
        NECKO_PROTOCOLS="$NECKO_PROTOCOLS $NECKO_PROTOCOLS_DEFAULT"
    elif test "$option" = "no" || test "$option" = "none"; then
        NECKO_PROTOCOLS=""
    elif test "$option" = "default"; then
        NECKO_PROTOCOLS="$NECKO_PROTOCOLS $NECKO_PROTOCOLS_DEFAULT"
    elif test `echo "$option" | grep -c \^-` != 0; then
        option=`echo $option | sed 's/^-//'`
        NECKO_PROTOCOLS=`echo "$NECKO_PROTOCOLS" | sed "s/ ${option}//"`
    else
        NECKO_PROTOCOLS="$NECKO_PROTOCOLS $option"
    fi
done],
    NECKO_PROTOCOLS="$NECKO_PROTOCOLS_DEFAULT")
dnl Remove dupes
NECKO_PROTOCOLS=`${PERL} ${srcdir}/build/unix/uniq.pl ${NECKO_PROTOCOLS}`
AC_SUBST(NECKO_PROTOCOLS)
for p in $NECKO_PROTOCOLS; do
    AC_DEFINE_UNQUOTED(NECKO_PROTOCOL_$p)
done

dnl
dnl option to disable necko's disk cache
dnl
MOZ_ARG_DISABLE_BOOL(necko-disk-cache,
[  --disable-necko-disk-cache
                          Disable necko disk cache],
    NECKO_DISK_CACHE=,
    NECKO_DISK_CACHE=1)
AC_SUBST(NECKO_DISK_CACHE)
if test "$NECKO_DISK_CACHE"; then
    AC_DEFINE(NECKO_DISK_CACHE)
fi

dnl
dnl option to disable necko's wifi scanner
dnl
MOZ_ARG_DISABLE_BOOL(necko-wifi,
[  --disable-necko-wifi   Disable necko wifi scanner],
    NECKO_WIFI=,
    NECKO_WIFI=1
)

if test "$OS_ARCH" = "OS2"; then
  dnl OS/2 implementation of Necko-WiFi support will be added in bug 506566
  NECKO_WIFI=
fi
if test "$NECKO_WIFI" -a \
        "$OS_ARCH" != "Linux" -a \
        "$OS_ARCH" != "Darwin" -a \
        "$OS_ARCH" != "WINNT" -a \
        "$OS_ARCH" != "WINCE"; then
  AC_MSG_ERROR([Necko WiFi scanning not supported on your platform, use --disable-necko-wifi])
fi

if test -z "$SKIP_LIBRARY_CHECKS" -a "$NECKO_WIFI" -a "$OS_ARCH" = "Linux"
then
  AC_CHECK_HEADER([iwlib.h])
  if test "$ac_cv_header_iwlib_h" != "yes"; then
    AC_MSG_ERROR([Can't find header iwlib.h for Necko WiFi scanning (might be in package libiw-dev (Ubuntu) or wireless-tools-devel (Fedora)); use --disable-necko-wifi to disable])
  fi
fi

if test "$NECKO_WIFI"; then
  AC_DEFINE(NECKO_WIFI)
fi
AC_SUBST(NECKO_WIFI)

dnl
dnl option to minimize size of necko's i/o buffers
dnl
MOZ_ARG_ENABLE_BOOL(necko-small-buffers,
[  --enable-necko-small-buffers
                          Minimize size of necko's i/o buffers],
    NECKO_SMALL_BUFFERS=1,
    NECKO_SMALL_BUFFERS=)
AC_SUBST(NECKO_SMALL_BUFFERS)
if test "$NECKO_SMALL_BUFFERS"; then
    AC_DEFINE(NECKO_SMALL_BUFFERS)
fi 

dnl
dnl option to disable cookies
dnl
MOZ_ARG_DISABLE_BOOL(cookies,
[  --disable-cookies       Disable cookie support],
    NECKO_COOKIES=,
    NECKO_COOKIES=1)
AC_SUBST(NECKO_COOKIES)
if test "$NECKO_COOKIES"; then
    AC_DEFINE(NECKO_COOKIES)
fi

dnl
dnl Build jsctypes on the platforms we can.
dnl
AC_SUBST(BUILD_CTYPES)
if test "$OS_TARGET" != "WINCE" -o `echo $OS_TEST | grep -ic arm` != 1; then
  BUILD_CTYPES=1
  AC_DEFINE(BUILD_CTYPES)
fi

dnl NECKO_ configuration options are not global
_NON_GLOBAL_ACDEFINES="$_NON_GLOBAL_ACDEFINES NECKO_"

dnl Only build Mork if it's required
AC_SUBST(MOZ_MORK)
if test "$MOZ_MORK"; then
  AC_DEFINE(MOZ_MORK)
fi

dnl Build the lightweight Mork reader if required
AC_SUBST(MOZ_MORKREADER)
if test "$MOZ_MORKREADER"; then
  AC_DEFINE(MOZ_MORKREADER)
fi

dnl ========================================================
if test "$MOZ_DEBUG" || test "$NS_TRACE_MALLOC"; then
    MOZ_COMPONENTS_VERSION_SCRIPT_LDFLAGS=
fi

dnl ========================================================
dnl =
dnl = Maintainer debug option (no --enable equivalent)
dnl =
dnl ========================================================

AC_SUBST(AR)
AC_SUBST(AR_FLAGS)
AC_SUBST(AR_LIST)
AC_SUBST(AR_EXTRACT)
AC_SUBST(AR_DELETE)
AC_SUBST(AS)
AC_SUBST(ASFLAGS)
AC_SUBST(AS_DASH_C_FLAG)
AC_SUBST(LD)
AC_SUBST(RC)
AC_SUBST(RCFLAGS)
AC_SUBST(WINDRES)
AC_SUBST(IMPLIB)
AC_SUBST(FILTER)
AC_SUBST(BIN_FLAGS)
AC_SUBST(NS_USE_NATIVE)
AC_SUBST(MOZ_WIDGET_TOOLKIT)
AC_SUBST(MOZ_UPDATE_XTERM)
AC_SUBST(MINIMO)
AC_SUBST(MOZ_PLATFORM_HILDON)
AC_SUBST(NS_OSSO)
AC_SUBST(NS_MAEMO_LOCATION)
AC_SUBST(MOZ_AUTH_EXTENSION)
AC_SUBST(MOZ_MATHML)
AC_SUBST(MOZ_PERMISSIONS)
AC_SUBST(MOZ_XTF)
AC_SUBST(MOZ_NO_INSPECTOR_APIS)
AC_SUBST(MOZ_PREF_EXTENSIONS)
AC_SUBST(MOZ_SVG)
AC_SUBST(MOZ_SMIL)
AC_SUBST(MOZ_XSLT_STANDALONE)
AC_SUBST(MOZ_JS_LIBS)
AC_SUBST(MOZ_PSM)
AC_SUBST(MOZ_DEBUG)
AC_SUBST(MOZ_DEBUG_MODULES)
AC_SUBST(MOZ_DEBUG_ENABLE_DEFS)
AC_SUBST(MOZ_DEBUG_DISABLE_DEFS)
AC_SUBST(MOZ_DEBUG_FLAGS)
AC_SUBST(MOZ_DEBUG_LDFLAGS)
AC_SUBST(WARNINGS_AS_ERRORS)
AC_SUBST(MOZ_DBGRINFO_MODULES)
AC_SUBST(MOZ_EXTENSIONS)
AC_SUBST(MOZ_IMG_DECODERS)
AC_SUBST(MOZ_IMG_ENCODERS)
AC_SUBST(MOZ_JSDEBUGGER)
AC_SUBST(MOZ_PLUGINS)
AC_SUBST(MOZ_LOG_REFCNT)
AC_SUBST(MOZ_LEAKY)
AC_SUBST(MOZ_JPROF)
AC_SUBST(MOZ_SHARK)
AC_SUBST(MOZ_CALLGRIND)
AC_SUBST(MOZ_VTUNE)
AC_SUBST(MOZ_XPCTOOLS)
AC_SUBST(MOZ_JSLOADER)
AC_SUBST(MOZ_USE_NATIVE_UCONV)
AC_SUBST(MOZ_INSURE)
AC_SUBST(MOZ_INSURE_DIRS)
AC_SUBST(MOZ_INSURE_EXCLUDE_DIRS)
AC_SUBST(MOZ_QUANTIFY)
AC_SUBST(MOZ_INSURIFYING)
AC_SUBST(LIBICONV)
AC_SUBST(MOZ_PLACES)
AC_SUBST(MOZ_PLACES_BOOKMARKS)
AC_SUBST(MOZ_STORAGE)
AC_SUBST(MOZ_FEEDS)
AC_SUBST(NS_PRINTING)
AC_SUBST(MOZ_WEBGL)

AC_SUBST(MOZ_JAVAXPCOM)
AC_SUBST(JAVA_INCLUDE_PATH)
AC_SUBST(JAVA)
AC_SUBST(JAVAC)
AC_SUBST(JAR)

AC_SUBST(MOZ_PROFILELOCKING)

AC_SUBST(HAVE_XIE)
AC_SUBST(MOZ_XIE_LIBS)
AC_SUBST(MOZ_ENABLE_POSTSCRIPT)

AC_SUBST(BUILD_STATIC_LIBS)
AC_SUBST(MOZ_ENABLE_LIBXUL)
AC_SUBST(ENABLE_TESTS)
AC_SUBST(IBMBIDI)
AC_SUBST(MOZ_UNIVERSALCHARDET)
AC_SUBST(ACCESSIBILITY)
AC_SUBST(MOZ_XPINSTALL)
AC_SUBST(MOZ_VIEW_SOURCE)
AC_SUBST(MOZ_SPELLCHECK)
AC_SUBST(MOZ_XPFE_COMPONENTS)
AC_SUBST(MOZ_USER_DIR)
AC_SUBST(MOZ_CRASHREPORTER)

AC_SUBST(ENABLE_STRIP)
AC_SUBST(PKG_SKIP_STRIP)
AC_SUBST(USE_ELF_DYNSTR_GC)
AC_SUBST(INCREMENTAL_LINKER)
AC_SUBST(MOZ_COMPONENTS_VERSION_SCRIPT_LDFLAGS)
AC_SUBST(MOZ_COMPONENT_NSPR_LIBS)

AC_SUBST(MOZ_FIX_LINK_PATHS)
AC_SUBST(XPCOM_LIBS)
AC_SUBST(XPCOM_FROZEN_LDOPTS)
AC_SUBST(XPCOM_GLUE_LDOPTS)
AC_SUBST(XPCOM_STANDALONE_GLUE_LDOPTS)

AC_SUBST(USE_DEPENDENT_LIBS)

AC_SUBST(MOZ_BUILD_ROOT)
AC_SUBST(MOZ_OS2_TOOLS)
AC_SUBST(MOZ_OS2_USE_DECLSPEC)

AC_SUBST(MOZ_POST_DSO_LIB_COMMAND)
AC_SUBST(MOZ_POST_PROGRAM_COMMAND)
AC_SUBST(MOZ_TIMELINE)
AC_SUBST(OGLES_SDK_DIR)

AC_SUBST(MOZ_APP_NAME)
AC_SUBST(MOZ_APP_DISPLAYNAME)
AC_SUBST(MOZ_APP_VERSION)
AC_SUBST(MOZ_APP_UA_EXTRA)
AC_SUBST(FIREFOX_VERSION)

AC_SUBST(MOZ_PKG_SPECIAL)

AC_SUBST(MOZILLA_OFFICIAL)

dnl win32 options
AC_SUBST(MOZ_DEBUG_SYMBOLS)
AC_SUBST(MOZ_MAPINFO)
AC_SUBST(MOZ_BROWSE_INFO)
AC_SUBST(MOZ_TOOLS_DIR)
AC_SUBST(CYGWIN_WRAPPER)
AC_SUBST(AS_PERL)
AC_SUBST(WIN32_REDIST_DIR)
AC_SUBST(PYTHON)

AC_SUBST(WINCE)
AC_SUBST(WINCE_SDK_DIR)
AC_SUBST(WINCE_WINDOWS_MOBILE)

dnl Echo the CFLAGS to remove extra whitespace.
CFLAGS=`echo \
	$_WARNINGS_CFLAGS \
	$CFLAGS`

CXXFLAGS=`echo \
	$_MOZ_RTTI_FLAGS \
	$_MOZ_EXCEPTIONS_FLAGS \
	$_WARNINGS_CXXFLAGS \
	$CXXFLAGS`

COMPILE_CFLAGS=`echo \
    $_DEFINES_CFLAGS \
	$_DEPEND_CFLAGS \
    $COMPILE_CFLAGS`

COMPILE_CXXFLAGS=`echo \
    $_DEFINES_CXXFLAGS \
	$_DEPEND_CFLAGS \
    $COMPILE_CXXFLAGS`

AC_SUBST(SYSTEM_MAKEDEPEND)
AC_SUBST(SYSTEM_LIBXUL)
AC_SUBST(SYSTEM_JPEG)
AC_SUBST(SYSTEM_PNG)
AC_SUBST(SYSTEM_ZLIB)
AC_SUBST(SYSTEM_BZ2)

AC_SUBST(JPEG_CFLAGS)
AC_SUBST(JPEG_LIBS)
AC_SUBST(ZLIB_CFLAGS)
AC_SUBST(ZLIB_LIBS)
AC_SUBST(BZ2_CFLAGS)
AC_SUBST(BZ2_LIBS)
AC_SUBST(PNG_CFLAGS)
AC_SUBST(PNG_LIBS)

AC_SUBST(MOZ_JPEG_CFLAGS)
AC_SUBST(MOZ_JPEG_LIBS)
AC_SUBST(MOZ_ZLIB_CFLAGS)
AC_SUBST(MOZ_ZLIB_LIBS)
AC_SUBST(MOZ_BZ2_CFLAGS)
AC_SUBST(MOZ_BZ2_LIBS)
AC_SUBST(MOZ_PNG_CFLAGS)
AC_SUBST(MOZ_PNG_LIBS)

AC_SUBST(NSPR_CFLAGS)
AC_SUBST(NSPR_LIBS)
AC_SUBST(MOZ_NATIVE_NSPR)

AC_SUBST(NSS_CFLAGS)
AC_SUBST(NSS_LIBS)
AC_SUBST(NSS_DEP_LIBS)
AC_SUBST(MOZ_NATIVE_NSS)
AC_SUBST(NSS_DISABLE_DBM)

AC_SUBST(CFLAGS)
AC_SUBST(CXXFLAGS)
AC_SUBST(CPPFLAGS)
AC_SUBST(COMPILE_CFLAGS)
AC_SUBST(COMPILE_CXXFLAGS)
AC_SUBST(LDFLAGS)
AC_SUBST(LIBS)
AC_SUBST(CROSS_COMPILE)
AC_SUBST(WCHAR_CFLAGS)

AC_SUBST(HOST_CC)
AC_SUBST(HOST_CXX)
AC_SUBST(HOST_CFLAGS)
AC_SUBST(HOST_CXXFLAGS)
AC_SUBST(HOST_OPTIMIZE_FLAGS)
AC_SUBST(HOST_AR)
AC_SUBST(HOST_AR_FLAGS)
AC_SUBST(HOST_LD)
AC_SUBST(HOST_RANLIB)
AC_SUBST(HOST_NSPR_MDCPUCFG)
AC_SUBST(HOST_BIN_SUFFIX)
AC_SUBST(HOST_OS_ARCH)

AC_SUBST(TARGET_CPU)
AC_SUBST(TARGET_VENDOR)
AC_SUBST(TARGET_OS)
AC_SUBST(TARGET_NSPR_MDCPUCFG)
AC_SUBST(TARGET_MD_ARCH)
AC_SUBST(TARGET_XPCOM_ABI)
AC_SUBST(OS_TARGET)
AC_SUBST(OS_ARCH)
AC_SUBST(OS_RELEASE)
AC_SUBST(OS_TEST)

AC_SUBST(MOZ_DISABLE_JAR_PACKAGING)
AC_SUBST(MOZ_CHROME_FILE_FORMAT)

AC_SUBST(WRAP_MALLOC_CFLAGS)
AC_SUBST(WRAP_MALLOC_LIB)
AC_SUBST(MKSHLIB)
AC_SUBST(MKCSHLIB)
AC_SUBST(MKSHLIB_FORCE_ALL)
AC_SUBST(MKSHLIB_UNFORCE_ALL)
AC_SUBST(DSO_CFLAGS)
AC_SUBST(DSO_PIC_CFLAGS)
AC_SUBST(DSO_LDOPTS)
AC_SUBST(LIB_PREFIX)
AC_SUBST(DLL_PREFIX)
AC_SUBST(DLL_SUFFIX)
AC_DEFINE_UNQUOTED(MOZ_DLL_SUFFIX, "$DLL_SUFFIX")
AC_SUBST(LIB_SUFFIX)
AC_SUBST(OBJ_SUFFIX)
AC_SUBST(BIN_SUFFIX)
AC_SUBST(ASM_SUFFIX)
AC_SUBST(IMPORT_LIB_SUFFIX)
AC_SUBST(USE_N32)
AC_SUBST(CC_VERSION)
AC_SUBST(CXX_VERSION)
AC_SUBST(MSMANIFEST_TOOL)
AC_SUBST(NS_ENABLE_TSF)
AC_SUBST(MOZ_NSS_PATCH)

if test "$USING_HCC"; then
   CC='${topsrcdir}/build/hcc'
   CC="$CC '$_OLDCC'"
   CXX='${topsrcdir}/build/hcpp'
   CXX="$CXX '$_OLDCXX'"
   AC_SUBST(CC)
   AC_SUBST(CXX)
fi

dnl Check for missing components
if test "$COMPILE_ENVIRONMENT"; then
if test "$MOZ_X11"; then
    dnl ====================================================
    dnl = Check if X headers exist
    dnl ====================================================
    _SAVE_CFLAGS=$CFLAGS
    CFLAGS="$CFLAGS $XCFLAGS"
    AC_TRY_COMPILE([
        #include <stdio.h>
        #include <stdlib.h>
        #include <X11/Xlib.h>
        #include <X11/Intrinsic.h>
    ],
    [
        Display *dpy = 0;
        if ((dpy = XOpenDisplay(NULL)) == NULL) {
            fprintf(stderr, ": can't open %s\n", XDisplayName(NULL));
            exit(1);
        }
    ], [], 
    [ AC_MSG_ERROR([Could not compile basic X program.]) ])
    CFLAGS="$_SAVE_CFLAGS"

    if test ! -z "$MISSING_X"; then
        AC_MSG_ERROR([ Could not find the following X libraries: $MISSING_X ]);
    fi

fi # MOZ_X11

dnl Check for headers, etc. needed by WebGL.
if test -n "$MOZ_WEBGL"; then
    if test "$MOZ_WIDGET_TOOLKIT" = gtk2; then
        AC_CHECK_HEADER(GL/glx.h)
        if test "$ac_cv_header_GL_glx_h" != "yes"; then
            AC_MSG_ERROR([Can't find header GL/glx.h for WebGL (install mesa-common-dev (Ubuntu), mesa-libGL-devel (Fedora), or Mesa (SuSE))])
        fi
    fi
fi # MOZ_WEBGL
fi # COMPILE_ENVIRONMENT

dnl Set various defines and substitutions
dnl ========================================================

if test "$OS_ARCH" = "BeOS"; then
  AC_DEFINE(XP_BEOS)
  MOZ_MOVEMAIL=1
elif test "$OS_ARCH" = "Darwin"; then
  AC_DEFINE(XP_UNIX)
  AC_DEFINE(UNIX_ASYNC_DNS)
  MOZ_MOVEMAIL=1
elif test "$OS_ARCH" = "OpenVMS"; then
  AC_DEFINE(XP_UNIX)
elif test "$OS_ARCH" != "WINNT" -a "$OS_ARCH" != "OS2" -a "$OS_ARCH" != "WINCE"; then
  AC_DEFINE(XP_UNIX)
  AC_DEFINE(UNIX_ASYNC_DNS)
  MOZ_MOVEMAIL=1
fi
AC_SUBST(MOZ_MOVEMAIL)

if test "$MOZ_DEBUG"; then
    AC_DEFINE(MOZ_REFLOW_PERF)
    AC_DEFINE(MOZ_REFLOW_PERF_DSP)
fi

if test "$ACCESSIBILITY" -a "$MOZ_ENABLE_GTK2" ; then
    AC_DEFINE(MOZ_ACCESSIBILITY_ATK)
    ATK_FULL_VERSION=`$PKG_CONFIG --modversion atk`
    ATK_MAJOR_VERSION=`echo ${ATK_FULL_VERSION} | $AWK -F\. '{ print $1 }'`
    ATK_MINOR_VERSION=`echo ${ATK_FULL_VERSION} | $AWK -F\. '{ print $2 }'`
    ATK_REV_VERSION=`echo ${ATK_FULL_VERSION} | $AWK -F\. '{ print $3 }'`
    AC_DEFINE_UNQUOTED(ATK_MAJOR_VERSION, $ATK_MAJOR_VERSION)
    AC_DEFINE_UNQUOTED(ATK_MINOR_VERSION, $ATK_MINOR_VERSION)
    AC_DEFINE_UNQUOTED(ATK_REV_VERSION, $ATK_REV_VERSION)
fi

dnl ========================================================
dnl Use cygwin wrapper for win32 builds, except MSYS/MinGW
dnl ========================================================
case "$host_os" in
mingw*)
    WIN_TOP_SRC=`cd $srcdir; pwd -W`
    ;;
cygwin*|msvc*|mks*)
    HOST_CC="\$(CYGWIN_WRAPPER) $HOST_CC"
    HOST_CXX="\$(CYGWIN_WRAPPER) $HOST_CXX"
    CC="\$(CYGWIN_WRAPPER) $CC"
    CXX="\$(CYGWIN_WRAPPER) $CXX"
    CPP="\$(CYGWIN_WRAPPER) $CPP"
    LD="\$(CYGWIN_WRAPPER) $LD"
    AS="\$(CYGWIN_WRAPPER) $AS"
    RC="\$(CYGWIN_WRAPPER) $RC"
    MIDL="\$(CYGWIN_WRAPPER) $MIDL"
    CYGDRIVE_MOUNT=`mount -p | awk '{ if (/^\//) { print $1; exit } }'`
    WIN_TOP_SRC=`cygpath -a -w $srcdir | sed -e 's|\\\\|/|g'`
    ;;
esac

AC_SUBST(CYGDRIVE_MOUNT)
AC_SUBST(WIN_TOP_SRC)

AC_SUBST(MOZILLA_VERSION)

AC_SUBST(ac_configure_args)

dnl Spit out some output
dnl ========================================================

dnl The following defines are used by xpcom
_NON_GLOBAL_ACDEFINES="$_NON_GLOBAL_ACDEFINES
CPP_THROW_NEW
HAVE_CPP_2BYTE_WCHAR_T
HAVE_CPP_ACCESS_CHANGING_USING
HAVE_CPP_AMBIGUITY_RESOLVING_USING
HAVE_CPP_BOOL
HAVE_CPP_CHAR16_T
HAVE_CPP_DYNAMIC_CAST_TO_VOID_PTR
HAVE_CPP_EXPLICIT
HAVE_CPP_MODERN_SPECIALIZE_TEMPLATE_SYNTAX
HAVE_CPP_NAMESPACE_STD
HAVE_CPP_NEW_CASTS
HAVE_CPP_PARTIAL_SPECIALIZATION
HAVE_CPP_TROUBLE_COMPARING_TO_ZERO
HAVE_CPP_TYPENAME
HAVE_CPP_UNAMBIGUOUS_STD_NOTEQUAL
HAVE_STATVFS
NEED_CPP_UNUSED_IMPLEMENTATIONS
NEW_H
HAVE_GETPAGESIZE
HAVE_ICONV
HAVE_ICONV_WITH_CONST_INPUT
HAVE_MBRTOWC
HAVE_SYS_MOUNT_H
HAVE_SYS_VFS_H
HAVE_WCRTOMB
"

AC_CONFIG_HEADER(
netwerk/necko-config.h
xpcom/xpcom-config.h
xpcom/xpcom-private.h
)

# Save the defines header file before autoconf removes it.
# (Do not add AC_DEFINE calls after this line.)
  _CONFIG_TMP=confdefs-tmp.h
  _CONFIG_DEFS_H=mozilla-config.h

  cat > $_CONFIG_TMP <<\EOF
/* List of defines generated by configure. Included with preprocessor flag,
 * -include, to avoid long list of -D defines on the compile command-line.
 * Do not edit.
 */

#ifndef _MOZILLA_CONFIG_H_
#define _MOZILLA_CONFIG_H_
EOF

_EGREP_PATTERN='^#define ('
if test -n "$_NON_GLOBAL_ACDEFINES"; then
    for f in $_NON_GLOBAL_ACDEFINES; do
        _EGREP_PATTERN="${_EGREP_PATTERN}$f|"
    done
fi
_EGREP_PATTERN="${_EGREP_PATTERN}dummy_never_defined)"
 
  sort confdefs.h | egrep -v "$_EGREP_PATTERN" >> $_CONFIG_TMP

  cat >> $_CONFIG_TMP <<\EOF

#endif /* _MOZILLA_CONFIG_H_ */

EOF

  # Only write mozilla-config.h when something changes (or it doesn't exist)
  if cmp -s $_CONFIG_TMP $_CONFIG_DEFS_H; then
    rm $_CONFIG_TMP
  else
    AC_MSG_RESULT("creating $_CONFIG_DEFS_H")
    mv -f $_CONFIG_TMP $_CONFIG_DEFS_H

    echo ==== $_CONFIG_DEFS_H =================================
    cat $_CONFIG_DEFS_H
  fi

dnl Probably shouldn't call this manually but we always want the output of DEFS
rm -f confdefs.h.save
mv confdefs.h confdefs.h.save
egrep -v "$_EGREP_PATTERN" confdefs.h.save > confdefs.h
AC_OUTPUT_MAKE_DEFS()
MOZ_DEFINES=$DEFS
AC_SUBST(MOZ_DEFINES)
rm -f confdefs.h
mv confdefs.h.save confdefs.h

dnl Load the list of Makefiles to generate.
dnl   To add new Makefiles, edit allmakefiles.sh.
dnl   allmakefiles.sh sets the variable, MAKEFILES.
. ${srcdir}/allmakefiles.sh
dnl 
dnl Run a perl script to quickly create the makefiles.
dnl If it succeeds, it outputs a shell command to set CONFIG_FILES
dnl   for the files it cannot handle correctly. This way, config.status
dnl   will handle these files.
dnl If it fails, nothing is set and config.status will run as usual.
dnl
dnl This does not change the $MAKEFILES variable.
dnl
dnl OpenVMS gets a line overflow on the long eval command, so use a temp file.
dnl
if test -z "${AS_PERL}"; then
echo $MAKEFILES | ${PERL} $srcdir/build/autoconf/acoutput-fast.pl > conftest.sh
else
echo $MAKEFILES | ${PERL} $srcdir/build/autoconf/acoutput-fast.pl -nowrap --cygwin-srcdir=$srcdir > conftest.sh
fi
. ./conftest.sh
rm conftest.sh

echo $MAKEFILES > unallmakefiles

mv -f config/autoconf.mk config/autoconf.mk.orig 2> /dev/null

AC_OUTPUT($MAKEFILES)

dnl Prevent the regeneration of cairo-features.h forcing rebuilds of gfx stuff
if test "$CAIRO_FEATURES_H"; then
  if cmp -s $CAIRO_FEATURES_H "$CAIRO_FEATURES_H".orig; then
    echo "$CAIRO_FEATURES_H is unchanged"
    mv -f "$CAIRO_FEATURES_H".orig "$CAIRO_FEATURES_H" 2> /dev/null
  else
    rm -f "$CAIRO_FEATURES_H".orig 2> /dev/null
  fi
fi

dnl ========================================================
dnl = Setup a nice relatively clean build environment for
dnl = sub-configures.
dnl ========================================================
CC="$_SUBDIR_CC" 
CXX="$_SUBDIR_CXX" 
CFLAGS="$_SUBDIR_CFLAGS" 
CPPFLAGS="$_SUBDIR_CPPFLAGS"
CXXFLAGS="$_SUBDIR_CXXFLAGS"
LDFLAGS="$_SUBDIR_LDFLAGS"
HOST_CC="$_SUBDIR_HOST_CC" 
HOST_CFLAGS="$_SUBDIR_HOST_CFLAGS"
HOST_LDFLAGS="$_SUBDIR_HOST_LDFLAGS"
RC=

unset MAKEFILES
unset CONFIG_FILES

# No need to run subconfigures when building with LIBXUL_SDK_DIR
if test "$COMPILE_ENVIRONMENT" -a -z "$LIBXUL_SDK_DIR"; then

if test -z "$MOZ_NATIVE_NSPR"; then
    ac_configure_args="$_SUBDIR_CONFIG_ARGS --with-dist-prefix=$MOZ_BUILD_ROOT/dist --with-mozilla"
    if test -z "$MOZ_DEBUG"; then
        ac_configure_args="$ac_configure_args --disable-debug"
    fi
    if test "$MOZ_OPTIMIZE" = "1"; then
        ac_configure_args="$ac_configure_args --enable-optimize"
    fi
    if test "$OS_ARCH" = "WINNT" && test "$NS_TRACE_MALLOC"; then
       ac_configure_args="$ac_configure_args --enable-debug --disable-optimize"
    fi
    if test -n "$HAVE_64BIT_OS"; then
        ac_configure_args="$ac_configure_args --enable-64bit"
    fi
    if test -n "$USE_ARM_KUSER"; then
        ac_configure_args="$ac_configure_args --with-arm-kuser"
    fi
    AC_OUTPUT_SUBDIRS(nsprpub)
    ac_configure_args="$_SUBDIR_CONFIG_ARGS"
fi

if test -z "$MOZ_NATIVE_NSPR"; then
    # Hack to deal with the fact that we use NSPR_CFLAGS everywhere
    AC_MSG_WARN([Recreating autoconf.mk with updated nspr-config output])
    if test "$OS_ARCH" != "WINNT" && test "$OS_ARCH" != "WINCE"; then
       NSPR_LIBS=`./nsprpub/config/nspr-config --prefix=$LIBXUL_DIST --exec-prefix=$MOZ_BUILD_ROOT/dist --libdir=$LIBXUL_DIST/lib --libs`
       $PERL -pi.bak -e "s '^NSPR_LIBS\\s*=.*'NSPR_LIBS = $NSPR_LIBS'" config/autoconf.mk
       NSPR_CFLAGS=`./nsprpub/config/nspr-config --prefix=$LIBXUL_DIST --exec-prefix=$MOZ_BUILD_ROOT/dist --includedir=$LIBXUL_DIST/include/nspr --cflags`
       $PERL -pi.bak -e "s '^NSPR_CFLAGS\\s*=.*'NSPR_CFLAGS = $NSPR_CFLAGS'" config/autoconf.mk
    fi
    rm -f config/autoconf.mk.bak
fi

# Run the SpiderMonkey 'configure' script.
dist=$MOZ_BUILD_ROOT/dist
ac_configure_args="$_SUBDIR_CONFIG_ARGS"
ac_configure_args="$ac_configure_args --enable-threadsafe"
if test -z "$MOZ_NATIVE_NSPR"; then
    ac_configure_args="$ac_configure_args --with-nspr-cflags='$NSPR_CFLAGS'"
    ac_configure_args="$ac_configure_args --with-nspr-libs='$NSPR_LIBS'"
fi
ac_configure_args="$ac_configure_args --with-dist-dir=../../dist"
ac_configure_args="$ac_configure_args --includedir=$dist/include"
ac_configure_args="$ac_configure_args --bindir=$dist/bin"
ac_configure_args="$ac_configure_args --libdir=$dist/lib"
ac_configure_args="$ac_configure_args --with-sync-build-files=$_topsrcdir"
if test "$MOZ_MEMORY"; then
   ac_configure_args="$ac_configure_args --enable-jemalloc"
   if test -n "$MOZ_MEMORY_LDFLAGS"; then
     export MOZ_MEMORY_LDFLAGS
   fi
fi
AC_OUTPUT_SUBDIRS(js/src)
ac_configure_args="$_SUBDIR_CONFIG_ARGS"

# Build jsctypes on the platforms we can.
if test "$BUILD_CTYPES"; then
  # Run the libffi 'configure' script on platforms that it supports.
  if test -z "$_MSC_VER"; then
    ac_configure_args="--disable-shared --enable-static --disable-raw-api"
    if test "$MOZ_DEBUG"; then
      ac_configure_args="$ac_configure_args --enable-debug"
    fi
    if test -n "$DSO_PIC_CFLAGS"; then
      ac_configure_args="$ac_configure_args --with-pic"
    fi
    if test -n "$CROSS_COMPILE"; then
      ac_configure_args="$ac_configure_args --build=$build --host=$target"
    fi
    AC_OUTPUT_SUBDIRS(js/ctypes/libffi)
    ac_configure_args="$_SUBDIR_CONFIG_ARGS"
  fi
fi

fi # COMPILE_ENVIRONMENT && !LIBXUL_SDK_DIR

dnl Prevent the regeneration of autoconf.mk forcing rebuilds of the world
dnl Needs to be at the end to respect possible changes from NSPR configure
if cmp -s config/autoconf.mk config/autoconf.mk.orig; then
  echo "config/autoconf.mk is unchanged"
  mv -f config/autoconf.mk.orig config/autoconf.mk 2> /dev/null
else
  rm -f config/autoconf.mk.orig 2> /dev/null
fi<|MERGE_RESOLUTION|>--- conflicted
+++ resolved
@@ -1510,8 +1510,6 @@
     if test "$ac_has_wno_invalid_offsetof" = "yes"; then
         _WARNINGS_CXXFLAGS="${_WARNINGS_CXXFLAGS} ${_COMPILER_PREFIX}-Wno-invalid-offsetof"
     fi
-<<<<<<< HEAD
-=======
 
     AC_CACHE_CHECK(whether the compiler supports -Wno-variadic-macros,
                    ac_has_wno_variadic_macros,
@@ -1531,28 +1529,6 @@
         _WARNINGS_CXXFLAGS="${_WARNINGS_CXXFLAGS} ${_COMPILER_PREFIX}-Wno-variadic-macros"
     fi
 
-    AC_CACHE_CHECK(whether the compiler supports -Werror=overloaded-virtual,
-                   ac_has_werror_overloaded_virtual,
-        [
-            AC_LANG_SAVE
-            AC_LANG_CPLUSPLUS
-            _SAVE_CXXFLAGS="$CXXFLAGS"
-            CXXFLAGS="$CXXFLAGS -Werror=overloaded-virtual"
-            AC_TRY_COMPILE([],
-                           [return(0);],
-                           ac_has_werror_overloaded_virtual="yes",
-                           ac_has_werror_overloaded_virtual="no")
-            CXXFLAGS="$_SAVE_CXXFLAGS"
-            AC_LANG_RESTORE
-        ])
-
-    if test "$ac_has_werror_overloaded_virtual" = "yes"; then
-        _WARNINGS_CXXFLAGS="${_WARNINGS_CXXFLAGS} -Werror=overloaded-virtual"
-    else
-        _WARNINGS_CXXFLAGS="${_WARNINGS_CXXFLAGS} -Woverloaded-virtual"
-    fi
-
->>>>>>> c68670ab
 else
     _DEFINES_CXXFLAGS='-DMOZILLA_CLIENT -D_MOZILLA_CONFIG_H_ $(ACDEFINES)'
 fi
