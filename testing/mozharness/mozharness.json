{
    "repo": "https://hg.mozilla.org/build/mozharness",
<<<<<<< HEAD
    "revision": "c89055ada676"
=======
    "revision": "0010ba3afc71"
>>>>>>> bad06b74
}<|MERGE_RESOLUTION|>--- conflicted
+++ resolved
@@ -1,8 +1,4 @@
 {
     "repo": "https://hg.mozilla.org/build/mozharness",
-<<<<<<< HEAD
-    "revision": "c89055ada676"
-=======
     "revision": "0010ba3afc71"
->>>>>>> bad06b74
 }