/* -*- Mode: C++; tab-width: 8; indent-tabs-mode: nil; c-basic-offset: 4 -*-
 * vim: set ts=8 sw=4 et tw=79:
 *
 * ***** BEGIN LICENSE BLOCK *****
 * Copyright (C) 2008 Apple Inc.
 * Copyright (C) 2009, 2010 University of Szeged
 * All rights reserved.
 *
 * Redistribution and use in source and binary forms, with or without
 * modification, are permitted provided that the following conditions
 * are met:
 * 1. Redistributions of source code must retain the above copyright
 *    notice, this list of conditions and the following disclaimer.
 * 2. Redistributions in binary form must reproduce the above copyright
 *    notice, this list of conditions and the following disclaimer in the
 *    documentation and/or other materials provided with the distribution.
 *
 * THIS SOFTWARE IS PROVIDED BY APPLE INC. ``AS IS'' AND ANY
 * EXPRESS OR IMPLIED WARRANTIES, INCLUDING, BUT NOT LIMITED TO, THE
 * IMPLIED WARRANTIES OF MERCHANTABILITY AND FITNESS FOR A PARTICULAR
 * PURPOSE ARE DISCLAIMED.  IN NO EVENT SHALL APPLE INC. OR
 * CONTRIBUTORS BE LIABLE FOR ANY DIRECT, INDIRECT, INCIDENTAL, SPECIAL,
 * EXEMPLARY, OR CONSEQUENTIAL DAMAGES (INCLUDING, BUT NOT LIMITED TO,
 * PROCUREMENT OF SUBSTITUTE GOODS OR SERVICES; LOSS OF USE, DATA, OR
 * PROFITS; OR BUSINESS INTERRUPTION) HOWEVER CAUSED AND ON ANY THEORY
 * OF LIABILITY, WHETHER IN CONTRACT, STRICT LIABILITY, OR TORT
 * (INCLUDING NEGLIGENCE OR OTHERWISE) ARISING IN ANY WAY OUT OF THE USE
 * OF THIS SOFTWARE, EVEN IF ADVISED OF THE POSSIBILITY OF SUCH DAMAGE.
 * 
 * ***** END LICENSE BLOCK ***** */

#ifndef MacroAssemblerARM_h
#define MacroAssemblerARM_h

#include "assembler/wtf/Platform.h"

#if ENABLE_ASSEMBLER && WTF_CPU_ARM_TRADITIONAL

#include "ARMAssembler.h"
#include "AbstractMacroAssembler.h"

namespace JSC {

class MacroAssemblerARM : public AbstractMacroAssembler<ARMAssembler> {
    static const int DoubleConditionMask = 0x0f;
    static const int DoubleConditionBitSpecial = 0x10;
    COMPILE_ASSERT(!(DoubleConditionBitSpecial & DoubleConditionMask), DoubleConditionBitSpecial_should_not_interfere_with_ARMAssembler_Condition_codes);
public:
    enum Condition {
        Equal = ARMAssembler::EQ,
        NotEqual = ARMAssembler::NE,
        Above = ARMAssembler::HI,
        AboveOrEqual = ARMAssembler::CS,
        Below = ARMAssembler::CC,
        BelowOrEqual = ARMAssembler::LS,
        GreaterThan = ARMAssembler::GT,
        GreaterThanOrEqual = ARMAssembler::GE,
        LessThan = ARMAssembler::LT,
        LessThanOrEqual = ARMAssembler::LE,
        Overflow = ARMAssembler::VS,
        Signed = ARMAssembler::MI,
        Zero = ARMAssembler::EQ,
        NonZero = ARMAssembler::NE
    };

    enum DoubleCondition {
        // These conditions will only evaluate to true if the comparison is ordered - i.e. neither operand is NaN.
        DoubleEqual = ARMAssembler::EQ,
        DoubleNotEqual = ARMAssembler::NE | DoubleConditionBitSpecial,
        DoubleGreaterThan = ARMAssembler::GT,
        DoubleGreaterThanOrEqual = ARMAssembler::GE,
        DoubleLessThan = ARMAssembler::CC,
        DoubleLessThanOrEqual = ARMAssembler::LS,
        // If either operand is NaN, these conditions always evaluate to true.
        DoubleEqualOrUnordered = ARMAssembler::EQ | DoubleConditionBitSpecial,
        DoubleNotEqualOrUnordered = ARMAssembler::NE,
        DoubleGreaterThanOrUnordered = ARMAssembler::HI,
        DoubleGreaterThanOrEqualOrUnordered = ARMAssembler::CS,
        DoubleLessThanOrUnordered = ARMAssembler::LT,
        DoubleLessThanOrEqualOrUnordered = ARMAssembler::LE
    };

    static const RegisterID stackPointerRegister = ARMRegisters::sp;
    static const RegisterID linkRegister = ARMRegisters::lr;

    static const Scale ScalePtr = TimesFour;
    static const unsigned int TotalRegisters = 16;

    void add32(RegisterID src, RegisterID dest)
    {
        m_assembler.adds_r(dest, dest, src);
    }

    void add32(TrustedImm32 imm, Address address)
    {
        load32(address, ARMRegisters::S1);
        add32(imm, ARMRegisters::S1);
        store32(ARMRegisters::S1, address);
    }

    void add32(TrustedImm32 imm, RegisterID dest)
    {
        m_assembler.adds_r(dest, dest, m_assembler.getImm(imm.m_value, ARMRegisters::S0));
    }

    void add32(Address src, RegisterID dest)
    {
        load32(src, ARMRegisters::S1);
        add32(ARMRegisters::S1, dest);
    }

    void and32(Address src, RegisterID dest)
    {
        load32(src, ARMRegisters::S1);
        and32(ARMRegisters::S1, dest);
    }

    void and32(RegisterID src, RegisterID dest)
    {
        m_assembler.ands_r(dest, dest, src);
    }

    void and32(Imm32 imm, RegisterID dest)
    {
        ARMWord w = m_assembler.getImm(imm.m_value, ARMRegisters::S0, true);
        if (w & ARMAssembler::OP2_INV_IMM)
            m_assembler.bics_r(dest, dest, w & ~ARMAssembler::OP2_INV_IMM);
        else
            m_assembler.ands_r(dest, dest, w);
    }

    void lshift32(RegisterID shift_amount, RegisterID dest)
    {
        ARMWord w = ARMAssembler::getOp2(0x1f);
        ASSERT(w != ARMAssembler::INVALID_IMM);
        m_assembler.and_r(ARMRegisters::S0, shift_amount, w);

        m_assembler.movs_r(dest, m_assembler.lsl_r(dest, ARMRegisters::S0));
    }

    void lshift32(Imm32 imm, RegisterID dest)
    {
        m_assembler.movs_r(dest, m_assembler.lsl(dest, imm.m_value & 0x1f));
    }

    void mul32(RegisterID src, RegisterID dest)
    {
        if (src == dest) {
            move(src, ARMRegisters::S0);
            src = ARMRegisters::S0;
        }
        m_assembler.muls_r(dest, dest, src);
    }

    void mul32(Imm32 imm, RegisterID src, RegisterID dest)
    {
        move(imm, ARMRegisters::S0);
        m_assembler.muls_r(dest, src, ARMRegisters::S0);
    }

    void neg32(RegisterID srcDest)
    {
        m_assembler.rsbs_r(srcDest, srcDest, ARMAssembler::getOp2(0));
    }

    void not32(RegisterID dest)
    {
        m_assembler.mvns_r(dest, dest);
    }

    void or32(RegisterID src, RegisterID dest)
    {
        m_assembler.orrs_r(dest, dest, src);
    }

    void or32(TrustedImm32 imm, RegisterID dest)
    {
        m_assembler.orrs_r(dest, dest, m_assembler.getImm(imm.m_value, ARMRegisters::S0));
    }

    void rshift32(RegisterID shift_amount, RegisterID dest)
    {
        ARMWord w = ARMAssembler::getOp2(0x1f);
        ASSERT(w != ARMAssembler::INVALID_IMM);
        m_assembler.and_r(ARMRegisters::S0, shift_amount, w);

        m_assembler.movs_r(dest, m_assembler.asr_r(dest, ARMRegisters::S0));
    }

    void rshift32(Imm32 imm, RegisterID dest)
    {
        m_assembler.movs_r(dest, m_assembler.asr(dest, imm.m_value & 0x1f));
    }
    
    void urshift32(RegisterID shift_amount, RegisterID dest)
    {
        ARMWord w = ARMAssembler::getOp2(0x1f);
        ASSERT(w != ARMAssembler::INVALID_IMM);
        m_assembler.and_r(ARMRegisters::S0, shift_amount, w);
        
        m_assembler.movs_r(dest, m_assembler.lsr_r(dest, ARMRegisters::S0));
    }
    
    void urshift32(Imm32 imm, RegisterID dest)
    {
        m_assembler.movs_r(dest, m_assembler.lsr(dest, imm.m_value & 0x1f));
    }

    void sub32(RegisterID src, RegisterID dest)
    {
        m_assembler.subs_r(dest, dest, src);
    }

    void sub32(TrustedImm32 imm, RegisterID dest)
    {
        m_assembler.subs_r(dest, dest, m_assembler.getImm(imm.m_value, ARMRegisters::S0));
    }

    void sub32(TrustedImm32 imm, Address address)
    {
        load32(address, ARMRegisters::S1);
        sub32(imm, ARMRegisters::S1);
        store32(ARMRegisters::S1, address);
    }

    void sub32(Address src, RegisterID dest)
    {
        load32(src, ARMRegisters::S1);
        sub32(ARMRegisters::S1, dest);
    }

    void or32(Address address, RegisterID dest)
    {
        load32(address, ARMRegisters::S1);
        or32(ARMRegisters::S1, dest);
    }

    void xor32(RegisterID src, RegisterID dest)
    {
        m_assembler.eors_r(dest, dest, src);
    }

    void xor32(TrustedImm32 imm, RegisterID dest)
    {
        m_assembler.eors_r(dest, dest, m_assembler.getImm(imm.m_value, ARMRegisters::S0));
    }

    void xor32(Address src, RegisterID dest)
    {
        load32(src, ARMRegisters::S1);
        m_assembler.eors_r(dest, dest, ARMRegisters::S1);
    }

    void load8SignExtend(ImplicitAddress address, RegisterID dest)
    {
        m_assembler.dataTransferN(true, true, 8, dest, address.base, address.offset);
    } 

    void load8ZeroExtend(ImplicitAddress address, RegisterID dest)
    {
        m_assembler.dataTransferN(true, false, 8, dest, address.base, address.offset);
    }

    void load8SignExtend(BaseIndex address, RegisterID dest)
    {
        m_assembler.baseIndexTransferN(true, true, 8, dest,
                                       address.base, address.index, address.scale, address.offset);
    }

    void load8ZeroExtend(BaseIndex address, RegisterID dest)
    {
        m_assembler.baseIndexTransferN(true, false, 8, dest,
                                       address.base, address.index, address.scale, address.offset);
    }

    /* this is *identical* to the zero extending case*/
    void load8(ImplicitAddress address, RegisterID dest)
    {
        load8ZeroExtend(address, dest);
    }
   
    void load16SignExtend(ImplicitAddress address, RegisterID dest)
    {
        m_assembler.dataTransferN(true, true, 16, dest, address.base, address.offset);
    } 

    void load16ZeroExtend(ImplicitAddress address, RegisterID dest)
    {
        m_assembler.dataTransferN(true, false, 16, dest, address.base, address.offset);
    }
    void load16SignExtend(BaseIndex address, RegisterID dest)
    {
        m_assembler.baseIndexTransferN(true, true, 16, dest,
                                       address.base, address.index, address.scale, address.offset);
    }
    void load16ZeroExtend(BaseIndex address, RegisterID dest)
    {
        m_assembler.baseIndexTransferN(true, false, 16, dest,
                                       address.base, address.index, address.scale, address.offset);
    }

    void load32(ImplicitAddress address, RegisterID dest)
    {
        m_assembler.dataTransfer32(true, dest, address.base, address.offset);
    }

    void load32(BaseIndex address, RegisterID dest)
    {
        m_assembler.baseIndexTransfer32(true, dest, address.base, address.index, static_cast<int>(address.scale), address.offset);
    }

#if WTF_CPU_ARMV5_OR_LOWER
    void load32WithUnalignedHalfWords(BaseIndex address, RegisterID dest);
#else
    void load32WithUnalignedHalfWords(BaseIndex address, RegisterID dest)
    {
        load32(address, dest);
    }
#endif

    DataLabel32 load32WithAddressOffsetPatch(Address address, RegisterID dest)
    {
        ASSERT(address.base != ARMRegisters::S0);
        DataLabel32 dataLabel(this);
        m_assembler.ldr_un_imm(ARMRegisters::S0, 0);
        m_assembler.dtr_ur(true, dest, address.base, ARMRegisters::S0);
        return dataLabel;
    }

    DataLabel32 load64WithAddressOffsetPatch(Address address, RegisterID hi, RegisterID lo)
    {
        ASSERT(address.base != ARMRegisters::S0);
        ASSERT(lo != ARMRegisters::S0);
        DataLabel32 dataLabel(this);
        m_assembler.ldr_un_imm(ARMRegisters::S0, 0);
        m_assembler.add_r(ARMRegisters::S0, ARMRegisters::S0, address.base);
        m_assembler.dtr_u(true, lo, ARMRegisters::S0, 0);
        m_assembler.dtr_u(true, hi, ARMRegisters::S0, 4);
        return dataLabel;
    }

    Label loadPtrWithPatchToLEA(Address address, RegisterID dest)
    {
        Label label(this);
        load32(address, dest);
        return label;
    }

    void load16(BaseIndex address, RegisterID dest)
    {
        m_assembler.add_r(ARMRegisters::S1, address.base, m_assembler.lsl(address.index, address.scale));
        load16(Address(ARMRegisters::S1, address.offset), dest);
    }
    
    void load16(ImplicitAddress address, RegisterID dest)
    {
        if (address.offset >= 0)
            m_assembler.ldrh_u(dest, address.base, m_assembler.getOffsetForHalfwordDataTransfer(address.offset, ARMRegisters::S0));
        else
            m_assembler.ldrh_d(dest, address.base, m_assembler.getOffsetForHalfwordDataTransfer(-address.offset, ARMRegisters::S0));
    }

    DataLabel32 store32WithAddressOffsetPatch(RegisterID src, Address address)
    {
        ASSERT(address.base != ARMRegisters::S0);
        DataLabel32 dataLabel(this);
        m_assembler.ldr_un_imm(ARMRegisters::S0, 0);
        m_assembler.dtr_ur(false, src, address.base, ARMRegisters::S0);
        return dataLabel;
    }

    DataLabel32 store64WithAddressOffsetPatch(RegisterID hi, RegisterID lo, Address address)
    {
        ASSERT(hi != ARMRegisters::S0);
        ASSERT(lo != ARMRegisters::S0);
        ASSERT(address.base != ARMRegisters::S0);
        DataLabel32 dataLabel(this);
        m_assembler.ldr_un_imm(ARMRegisters::S0, address.offset);
        m_assembler.add_r(ARMRegisters::S0, ARMRegisters::S0, address.base);
        m_assembler.dtr_u(false, lo, ARMRegisters::S0, 0);
        m_assembler.dtr_u(false, hi, ARMRegisters::S0, 4);
        return dataLabel;
    }

    DataLabel32 store64WithAddressOffsetPatch(Imm32 hi, RegisterID lo, Address address)
    {
        ASSERT(lo != ARMRegisters::S0);
        ASSERT(lo != ARMRegisters::S1);
        ASSERT(lo != address.base);
        ASSERT(address.base != ARMRegisters::S0);
        ASSERT(address.base != ARMRegisters::S1);
        DataLabel32 dataLabel(this);
        m_assembler.ldr_un_imm(ARMRegisters::S0, address.offset);
        m_assembler.moveImm(hi.m_value, ARMRegisters::S1);
        m_assembler.add_r(ARMRegisters::S0, ARMRegisters::S0, address.base);
        m_assembler.dtr_u(false, lo, ARMRegisters::S0, 0);
        m_assembler.dtr_u(false, ARMRegisters::S1, ARMRegisters::S0, 4);
        return dataLabel;
    }

    DataLabel32 store64WithAddressOffsetPatch(Imm32 hi, Imm32 lo, Address address)
    {
        ASSERT(address.base != ARMRegisters::S0);
        ASSERT(address.base != ARMRegisters::S1);
        DataLabel32 dataLabel(this);
        m_assembler.ldr_un_imm(ARMRegisters::S0, address.offset);
        m_assembler.add_r(ARMRegisters::S0, ARMRegisters::S0, address.base);
        m_assembler.moveImm(lo.m_value, ARMRegisters::S1);
        m_assembler.dtr_u(false, ARMRegisters::S1, ARMRegisters::S0, 0);
        /* TODO: improve this by getting another scratch register. */
        m_assembler.moveImm(hi.m_value, ARMRegisters::S1);
        m_assembler.dtr_u(false, ARMRegisters::S1, ARMRegisters::S0, 4);
        return dataLabel;
    }

    void store32(RegisterID src, ImplicitAddress address)
    {
        m_assembler.dataTransfer32(false, src, address.base, address.offset);
    }

    void store32(RegisterID src, BaseIndex address)
    {
        m_assembler.baseIndexTransfer32(false, src, address.base, address.index, static_cast<int>(address.scale), address.offset);
    }

    void store32(TrustedImm32 imm, BaseIndex address)
    {
        if (imm.m_isPointer)
            m_assembler.ldr_un_imm(ARMRegisters::S1, imm.m_value);
        else
            move(imm, ARMRegisters::S1);
        store32(ARMRegisters::S1, address);
    }

    void store32(TrustedImm32 imm, ImplicitAddress address)
    {
        if (imm.m_isPointer)
            m_assembler.ldr_un_imm(ARMRegisters::S1, imm.m_value);
        else
            move(imm, ARMRegisters::S1);
        store32(ARMRegisters::S1, address);
    }

    void store32(RegisterID src, void* address)
    {
        m_assembler.ldr_un_imm(ARMRegisters::S0, reinterpret_cast<ARMWord>(address));
        m_assembler.dtr_u(false, src, ARMRegisters::S0, 0);
    }

    void store32(TrustedImm32 imm, void* address)
    {
        m_assembler.ldr_un_imm(ARMRegisters::S0, reinterpret_cast<ARMWord>(address));
        if (imm.m_isPointer)
            m_assembler.ldr_un_imm(ARMRegisters::S1, imm.m_value);
        else
            m_assembler.moveImm(imm.m_value, ARMRegisters::S1);
        m_assembler.dtr_u(false, ARMRegisters::S1, ARMRegisters::S0, 0);
    }

    void store16(RegisterID src, ImplicitAddress address)
    {
        m_assembler.dataTransferN(false, false, 16,  src, address.base, address.offset);
    }
    void store16(RegisterID src, BaseIndex address)
    {
        m_assembler.baseIndexTransferN(false, false, 16, src, address.base, address.index, static_cast<int>(address.scale), address.offset);
    }

    void store16(TrustedImm32 imm, BaseIndex address)
    {
        if (imm.m_isPointer)
            JS_ASSERT("What are you trying to do with 16 bits of a pointer?");
        else
            move(imm, ARMRegisters::S1);
        store16(ARMRegisters::S1, address);
    }
    void store16(TrustedImm32 imm, ImplicitAddress address)
    {
        if (imm.m_isPointer)
            JS_ASSERT("What are you trying to do with 16 bits of a pointer?");
        else
            move(imm, ARMRegisters::S1);
        store16(ARMRegisters::S1, address);
    }

    void store16(RegisterID src, void* address)
    {
        m_assembler.ldr_un_imm(ARMRegisters::S0, reinterpret_cast<ARMWord>(address));
        m_assembler.mem_imm_off(false, false, 16, true, src, ARMRegisters::S0, 0);
    }

    void store16(TrustedImm32 imm, void* address)
    {
        m_assembler.ldr_un_imm(ARMRegisters::S0, reinterpret_cast<ARMWord>(address));
        if (imm.m_isPointer)
            JS_ASSERT("What are you trying to do with 16 bits of a pointer?");
        else
            m_assembler.moveImm(imm.m_value, ARMRegisters::S1);
        m_assembler.mem_imm_off(false, false, 16, true, ARMRegisters::S1, ARMRegisters::S0, 0);
    }

    void store8(RegisterID src, ImplicitAddress address)
    {
        m_assembler.dataTransferN(false, false, 16,  src, address.base, address.offset);
    }

    void store8(RegisterID src, BaseIndex address)
    {
        m_assembler.baseIndexTransferN(false, false, 8, src, address.base, address.index, static_cast<int>(address.scale), address.offset);
    }

    void store8(TrustedImm32 imm, BaseIndex address)
    {
        if (imm.m_isPointer)
            JS_ASSERT("What are you trying to do with 8 bits of a pointer?");
        else
            move(imm, ARMRegisters::S1);
        store8(ARMRegisters::S1, address);
    }

    void store8(TrustedImm32 imm, ImplicitAddress address)
    {
        if (imm.m_isPointer)
            JS_ASSERT("What are you trying to do with 16 bits of a pointer?");
        else
            move(imm, ARMRegisters::S1);
        store8(ARMRegisters::S1, address);
    }

    void store8(RegisterID src, void* address)
    {
        m_assembler.ldr_un_imm(ARMRegisters::S0, reinterpret_cast<ARMWord>(address));
        m_assembler.mem_imm_off(false, false, 8, true, src, ARMRegisters::S0, 0);
    }

    void store8(TrustedImm32 imm, void* address)
    {
        m_assembler.ldr_un_imm(ARMRegisters::S0, reinterpret_cast<ARMWord>(address));
        if (imm.m_isPointer)
            JS_ASSERT("What are you trying to do with 16 bits of a pointer?");
        else
            m_assembler.moveImm(imm.m_value, ARMRegisters::S1);
        m_assembler.mem_imm_off(false, false, 8, true, ARMRegisters::S1, ARMRegisters::S0, 0);
    }

    void pop(RegisterID dest)
    {
        m_assembler.pop_r(dest);
    }

    void push(RegisterID src)
    {
        m_assembler.push_r(src);
    }

    void push(Address address)
    {
        load32(address, ARMRegisters::S1);
        push(ARMRegisters::S1);
    }

    void push(Imm32 imm)
    {
        move(imm, ARMRegisters::S0);
        push(ARMRegisters::S0);
    }

    void move(TrustedImm32 imm, RegisterID dest)
    {
        if (imm.m_isPointer)
            m_assembler.ldr_un_imm(dest, imm.m_value);
        else
            m_assembler.moveImm(imm.m_value, dest);
    }

    void move(RegisterID src, RegisterID dest)
    {
        m_assembler.mov_r(dest, src);
    }

    void move(TrustedImmPtr imm, RegisterID dest)
    {
        move(Imm32(imm), dest);
    }

    void swap(RegisterID reg1, RegisterID reg2)
    {
        m_assembler.mov_r(ARMRegisters::S0, reg1);
        m_assembler.mov_r(reg1, reg2);
        m_assembler.mov_r(reg2, ARMRegisters::S0);
    }

    void signExtend32ToPtr(RegisterID src, RegisterID dest)
    {
        if (src != dest)
            move(src, dest);
    }

    void zeroExtend32ToPtr(RegisterID src, RegisterID dest)
    {
        if (src != dest)
            move(src, dest);
    }

    Jump branch8(Condition cond, Address left, Imm32 right)
    {
        load8(left, ARMRegisters::S1);
        return branch32(cond, ARMRegisters::S1, right);
    }

    Jump branch32(Condition cond, RegisterID left, RegisterID right, int useConstantPool = 0)
    {
        m_assembler.cmp_r(left, right);
        return Jump(m_assembler.jmp(ARMCondition(cond), useConstantPool));
    }

    Jump branch32(Condition cond, RegisterID left, TrustedImm32 right, int useConstantPool = 0)
    {
        ASSERT(left != ARMRegisters::S0);
        if (right.m_isPointer) {
            m_assembler.ldr_un_imm(ARMRegisters::S0, right.m_value);
            m_assembler.cmp_r(left, ARMRegisters::S0);
        } else {
            // This is a rather cute (if not confusing) pattern.
            // unfortunately, it is not quite conducive to switching from
            // cmp to cmn, so I'm doing so manually.
            // m_assembler.cmp_r(left, m_assembler.getImm(right.m_value, ARMRegisters::S0));

            // try to shoehorn the immediate into the compare instruction
            ARMWord arg = m_assembler.getOp2(right.m_value);
            if (arg != m_assembler.INVALID_IMM) {
                m_assembler.cmp_r(left, arg);
            } else {
                // if it does not fit, try to shoehorn a negative in, and use a negated compare
                // p.s. why couldn't arm just include the sign bit in the imm, rather than the inst.
                arg = m_assembler.getOp2(-right.m_value);
                if (arg != m_assembler.INVALID_IMM) {
                    m_assembler.cmn_r(left, arg);
                } else {
                    // If we get here, we *need* to use a temp register and any way of loading a value
                    // will enable us to load a negative easily, so there is no reason to switch from
                    // cmp to cmn.
                    m_assembler.cmp_r(left, m_assembler.getImm(right.m_value, ARMRegisters::S0));
                }
            }
        }
        return Jump(m_assembler.jmp(ARMCondition(cond), useConstantPool));
    }

    // Like branch32, but emit a consistently-structured sequence such that the
    // number of instructions emitted is constant, regardless of the argument
    // values. For ARM, this is identical to branch32WithPatch, except that it
    // does not generate a DataLabel32.
    Jump branch32FixedLength(Condition cond, RegisterID left, TrustedImm32 right)
    {
        m_assembler.ldr_un_imm(ARMRegisters::S1, right.m_value);
        return branch32(cond, left, ARMRegisters::S1, true);
    }

    // As branch32_force32, but allow the value ('right') to be patched.
    Jump branch32WithPatch(Condition cond, RegisterID left, TrustedImm32 right, DataLabel32 &dataLabel)
    {
        ASSERT(left != ARMRegisters::S1);
        dataLabel = moveWithPatch(right, ARMRegisters::S1);
        return branch32(cond, left, ARMRegisters::S1, true);
    }

    Jump branch32WithPatch(Condition cond, Address left, TrustedImm32 right, DataLabel32 &dataLabel)
    {
        ASSERT(left.base != ARMRegisters::S1);
        load32(left, ARMRegisters::S1);
        dataLabel = moveWithPatch(right, ARMRegisters::S0);
        return branch32(cond, ARMRegisters::S1, ARMRegisters::S0, true);
    }

    Jump branch32(Condition cond, RegisterID left, Address right)
    {
        /*If the load only takes a single instruction, then we could just do a load into*/
        load32(right, ARMRegisters::S1);
        return branch32(cond, left, ARMRegisters::S1);
    }

    Jump branch32(Condition cond, Address left, RegisterID right)
    {
        load32(left, ARMRegisters::S1);
        return branch32(cond, ARMRegisters::S1, right);
    }

    Jump branch32(Condition cond, Address left, TrustedImm32 right)
    {
        load32(left, ARMRegisters::S1);
        return branch32(cond, ARMRegisters::S1, right);
    }

    Jump branch32(Condition cond, BaseIndex left, TrustedImm32 right)
    {
        load32(left, ARMRegisters::S1);
        return branch32(cond, ARMRegisters::S1, right);
    }

    Jump branch32WithUnalignedHalfWords(Condition cond, BaseIndex left, TrustedImm32 right)
    {
        load32WithUnalignedHalfWords(left, ARMRegisters::S1);
        return branch32(cond, ARMRegisters::S1, right);
    }

    Jump branch16(Condition cond, BaseIndex left, RegisterID right)
    {
        (void)(cond);
        (void)(left);
        (void)(right);
        ASSERT_NOT_REACHED();
        return jump();
    }

    Jump branch16(Condition cond, BaseIndex left, Imm32 right)
    {
        load16(left, ARMRegisters::S0);
        move(right, ARMRegisters::S1);
        m_assembler.cmp_r(ARMRegisters::S0, ARMRegisters::S1);
        return m_assembler.jmp(ARMCondition(cond));
    }

    Jump branchTest8(Condition cond, Address address, Imm32 mask = Imm32(-1))
    {
        load8(address, ARMRegisters::S1);
        return branchTest32(cond, ARMRegisters::S1, mask);
    }

    Jump branchTest32(Condition cond, RegisterID reg, RegisterID mask)
    {
        ASSERT((cond == Zero) || (cond == NonZero));
        m_assembler.tst_r(reg, mask);
        return Jump(m_assembler.jmp(ARMCondition(cond)));
    }

    Jump branchTest32(Condition cond, RegisterID reg, Imm32 mask = Imm32(-1))
    {
        ASSERT((cond == Zero) || (cond == NonZero));
        ARMWord w = m_assembler.getImm(mask.m_value, ARMRegisters::S0, true);
        if (w & ARMAssembler::OP2_INV_IMM)
            m_assembler.bics_r(ARMRegisters::S0, reg, w & ~ARMAssembler::OP2_INV_IMM);
        else
            m_assembler.tst_r(reg, w);
        return Jump(m_assembler.jmp(ARMCondition(cond)));
    }

    Jump branchTest32(Condition cond, Address address, Imm32 mask = Imm32(-1))
    {
        load32(address, ARMRegisters::S1);
        return branchTest32(cond, ARMRegisters::S1, mask);
    }

    Jump branchTest32(Condition cond, BaseIndex address, Imm32 mask = Imm32(-1))
    {
        load32(address, ARMRegisters::S1);
        return branchTest32(cond, ARMRegisters::S1, mask);
    }

    Jump jump()
    {
        return Jump(m_assembler.jmp());
    }

    void jump(RegisterID target)
    {
        m_assembler.bx(target);
    }

    void jump(Address address)
    {
        load32(address, ARMRegisters::pc);
    }

    Jump branchAdd32(Condition cond, RegisterID src, RegisterID dest)
    {
        ASSERT((cond == Overflow) || (cond == Signed) || (cond == Zero) || (cond == NonZero));
        add32(src, dest);
        return Jump(m_assembler.jmp(ARMCondition(cond)));
    }

    Jump branchAdd32(Condition cond, Imm32 imm, RegisterID dest)
    {
        ASSERT((cond == Overflow) || (cond == Signed) || (cond == Zero) || (cond == NonZero));
        add32(imm, dest);
        return Jump(m_assembler.jmp(ARMCondition(cond)));
    }

    Jump branchAdd32(Condition cond, Address src, RegisterID dest)
    {
        ASSERT((cond == Overflow) || (cond == Signed) || (cond == Zero) || (cond == NonZero));
        add32(src, dest);
        return Jump(m_assembler.jmp(ARMCondition(cond)));
    }

    void mull32(RegisterID src1, RegisterID src2, RegisterID dest)
    {
        if (src1 == dest) {
            move(src1, ARMRegisters::S0);
            src1 = ARMRegisters::S0;
        }
        m_assembler.mull_r(ARMRegisters::S1, dest, src2, src1);
        m_assembler.cmp_r(ARMRegisters::S1, m_assembler.asr(dest, 31));
    }

    Jump branchMul32(Condition cond, RegisterID src, RegisterID dest)
    {
        ASSERT((cond == Overflow) || (cond == Signed) || (cond == Zero) || (cond == NonZero));
        if (cond == Overflow) {
            mull32(src, dest, dest);
            cond = NonZero;
        }
        else
            mul32(src, dest);
        return Jump(m_assembler.jmp(ARMCondition(cond)));
    }

    Jump branchMul32(Condition cond, Imm32 imm, RegisterID src, RegisterID dest)
    {
        ASSERT((cond == Overflow) || (cond == Signed) || (cond == Zero) || (cond == NonZero));
        if (cond == Overflow) {
            move(imm, ARMRegisters::S0);
            mull32(ARMRegisters::S0, src, dest);
            cond = NonZero;
        }
        else
            mul32(imm, src, dest);
        return Jump(m_assembler.jmp(ARMCondition(cond)));
    }

    Jump branchSub32(Condition cond, RegisterID src, RegisterID dest)
    {
        ASSERT((cond == Overflow) || (cond == Signed) || (cond == Zero) || (cond == NonZero));
        sub32(src, dest);
        return Jump(m_assembler.jmp(ARMCondition(cond)));
    }

    Jump branchSub32(Condition cond, Imm32 imm, RegisterID dest)
    {
        ASSERT((cond == Overflow) || (cond == Signed) || (cond == Zero) || (cond == NonZero));
        sub32(imm, dest);
        return Jump(m_assembler.jmp(ARMCondition(cond)));
    }

    Jump branchSub32(Condition cond, Address src, RegisterID dest)
    {
        ASSERT((cond == Overflow) || (cond == Signed) || (cond == Zero) || (cond == NonZero));
        sub32(src, dest);
        return Jump(m_assembler.jmp(ARMCondition(cond)));
    }

    Jump branchSub32(Condition cond, Imm32 imm, Address dest)
    {
        ASSERT((cond == Overflow) || (cond == Signed) || (cond == Zero) || (cond == NonZero));
        sub32(imm, dest);
        return Jump(m_assembler.jmp(ARMCondition(cond)));
    }

    Jump branchNeg32(Condition cond, RegisterID srcDest)
    {
        ASSERT((cond == Overflow) || (cond == Signed) || (cond == Zero) || (cond == NonZero));
        neg32(srcDest);
        return Jump(m_assembler.jmp(ARMCondition(cond)));
    }

    Jump branchOr32(Condition cond, RegisterID src, RegisterID dest)
    {
        ASSERT((cond == Signed) || (cond == Zero) || (cond == NonZero));
        or32(src, dest);
        return Jump(m_assembler.jmp(ARMCondition(cond)));
    }

    // Encode a NOP using "MOV rX, rX", where 'X' is defined by 'tag', and is
    // in the range r0-r14.
    void nop(int tag)
    {
        ASSERT((tag >= 0) && (tag <= 14));
        m_assembler.mov_r(tag, tag);
    }

    void breakpoint()
    {
        m_assembler.bkpt(0);
    }

    Call nearCall()
    {
#if WTF_ARM_ARCH_VERSION >= 5
        Call    call(m_assembler.loadBranchTarget(ARMRegisters::S1, ARMAssembler::AL, true), Call::LinkableNear);
        m_assembler.blx(ARMRegisters::S1);
        return call;
#else
        prepareCall();
        return Call(m_assembler.jmp(ARMAssembler::AL, true), Call::LinkableNear);
#endif
    }

    Call call(RegisterID target)
    {
        m_assembler.blx(target);
        JmpSrc jmpSrc;
        return Call(jmpSrc, Call::None);
    }

    void call(Address address)
    {
        call32(address.base, address.offset);
    }

    void ret()
    {
        m_assembler.bx(linkRegister);
    }

    void set32(Condition cond, Address left, RegisterID right, RegisterID dest)
    {
        load32(left, ARMRegisters::S1);
        set32(cond, ARMRegisters::S1, right, dest);
    }

    void set32(Condition cond, RegisterID left, Address right, RegisterID dest)
    {
        load32(right, ARMRegisters::S1);
        set32(cond, left, ARMRegisters::S1, dest);
    }

    void set32(Condition cond, RegisterID left, RegisterID right, RegisterID dest)
    {
        m_assembler.cmp_r(left, right);
        m_assembler.mov_r(dest, ARMAssembler::getOp2(0));
        m_assembler.mov_r(dest, ARMAssembler::getOp2(1), ARMCondition(cond));
    }

    void set32(Condition cond, RegisterID left, Imm32 right, RegisterID dest)
    {
        m_assembler.cmp_r(left, m_assembler.getImm(right.m_value, ARMRegisters::S0));
        m_assembler.mov_r(dest, ARMAssembler::getOp2(0));
        m_assembler.mov_r(dest, ARMAssembler::getOp2(1), ARMCondition(cond));
    }

    void set32(Condition cond, Address left, Imm32 right, RegisterID dest)
    {
        load32(left, ARMRegisters::S1);
        set32(cond, ARMRegisters::S1, right, dest);
    }

    void set8(Condition cond, RegisterID left, RegisterID right, RegisterID dest)
    {
        // ARM doesn't have byte registers
        set32(cond, left, right, dest);
    }

    void set8(Condition cond, Address left, RegisterID right, RegisterID dest)
    {
        // ARM doesn't have byte registers
        load32(left, ARMRegisters::S1);
        set32(cond, ARMRegisters::S1, right, dest);
    }

    void set8(Condition cond, RegisterID left, Imm32 right, RegisterID dest)
    {
        // ARM doesn't have byte registers
        set32(cond, left, right, dest);
    }

    void setTest32(Condition cond, Address address, Imm32 mask, RegisterID dest)
    {
        load32(address, ARMRegisters::S1);
        if (mask.m_value == -1)
            m_assembler.cmp_r(0, ARMRegisters::S1);
        else
            m_assembler.tst_r(ARMRegisters::S1, m_assembler.getImm(mask.m_value, ARMRegisters::S0));
        m_assembler.mov_r(dest, ARMAssembler::getOp2(0));
        m_assembler.mov_r(dest, ARMAssembler::getOp2(1), ARMCondition(cond));
    }

    void setTest8(Condition cond, Address address, Imm32 mask, RegisterID dest)
    {
        // ARM doesn't have byte registers
        setTest32(cond, address, mask, dest);
    }

    void add32(TrustedImm32 imm, RegisterID src, RegisterID dest)
    {
        m_assembler.add_r(dest, src, m_assembler.getImm(imm.m_value, ARMRegisters::S0));
    }

    void lea(Address address, RegisterID dest)
    {
        m_assembler.add_r(dest, address.base, m_assembler.getImm(address.offset, ARMRegisters::S0));
    }

    void lea(BaseIndex address, RegisterID dest)
    {
        /* This could be better? */
        move(address.index, ARMRegisters::S1);
        if (address.scale != 0)
            lshift32(Imm32(address.scale), ARMRegisters::S1);
        if (address.offset)
            add32(Imm32(address.offset), ARMRegisters::S1);
        add32(address.base, ARMRegisters::S1);
        move(ARMRegisters::S1, dest);
    }

    void add32(TrustedImm32 imm, AbsoluteAddress address)
    {
        m_assembler.ldr_un_imm(ARMRegisters::S1, reinterpret_cast<ARMWord>(address.m_ptr));
        m_assembler.dtr_u(true, ARMRegisters::S1, ARMRegisters::S1, 0);
        add32(imm, ARMRegisters::S1);
        m_assembler.ldr_un_imm(ARMRegisters::S0, reinterpret_cast<ARMWord>(address.m_ptr));
        m_assembler.dtr_u(false, ARMRegisters::S1, ARMRegisters::S0, 0);
    }

    void sub32(TrustedImm32 imm, AbsoluteAddress address)
    {
        m_assembler.ldr_un_imm(ARMRegisters::S1, reinterpret_cast<ARMWord>(address.m_ptr));
        m_assembler.dtr_u(true, ARMRegisters::S1, ARMRegisters::S1, 0);
        sub32(imm, ARMRegisters::S1);
        m_assembler.ldr_un_imm(ARMRegisters::S0, reinterpret_cast<ARMWord>(address.m_ptr));
        m_assembler.dtr_u(false, ARMRegisters::S1, ARMRegisters::S0, 0);
    }

    void load32(void* address, RegisterID dest)
    {
        m_assembler.ldr_un_imm(ARMRegisters::S0, reinterpret_cast<ARMWord>(address));
        m_assembler.dtr_u(true, dest, ARMRegisters::S0, 0);
    }

    Jump branch32(Condition cond, AbsoluteAddress left, RegisterID right)
    {
        load32(left.m_ptr, ARMRegisters::S1);
        return branch32(cond, ARMRegisters::S1, right);
    }

    Jump branch32(Condition cond, AbsoluteAddress left, TrustedImm32 right)
    {
        load32(left.m_ptr, ARMRegisters::S1);
        return branch32(cond, ARMRegisters::S1, right);
    }

    Call call()
    {
#if WTF_ARM_ARCH_VERSION >= 5
        Call    call(m_assembler.loadBranchTarget(ARMRegisters::S1, ARMAssembler::AL, true), Call::Linkable);
        m_assembler.blx(ARMRegisters::S1);
        return call;
#else
        prepareCall();
        return Call(m_assembler.jmp(ARMAssembler::AL, true), Call::Linkable);
#endif
    }

    Call tailRecursiveCall()
    {
        return Call::fromTailJump(jump());
    }

    Call makeTailRecursiveCall(Jump oldJump)
    {
        return Call::fromTailJump(oldJump);
    }

    DataLabelPtr moveWithPatch(TrustedImmPtr initialValue, RegisterID dest)
    {
        DataLabelPtr dataLabel(this);
        m_assembler.ldr_un_imm(dest, reinterpret_cast<ARMWord>(initialValue.m_value));
        return dataLabel;
    }

    DataLabel32 moveWithPatch(TrustedImm32 initialValue, RegisterID dest)
    {
        DataLabel32 dataLabel(this);
        m_assembler.ldr_un_imm(dest, initialValue.m_value);
        return dataLabel;
    }

    Jump branchPtrWithPatch(Condition cond, RegisterID left, DataLabelPtr& dataLabel, ImmPtr initialRightValue = ImmPtr(0))
    {
        dataLabel = moveWithPatch(initialRightValue, ARMRegisters::S1);
        Jump jump = branch32(cond, left, ARMRegisters::S1, true);
        return jump;
    }

    Jump branchPtrWithPatch(Condition cond, Address left, DataLabelPtr& dataLabel, ImmPtr initialRightValue = ImmPtr(0))
    {
        load32(left, ARMRegisters::S1);
        dataLabel = moveWithPatch(initialRightValue, ARMRegisters::S0);
        Jump jump = branch32(cond, ARMRegisters::S0, ARMRegisters::S1, true);
        return jump;
    }

    DataLabelPtr storePtrWithPatch(TrustedImmPtr initialValue, ImplicitAddress address)
    {
        DataLabelPtr dataLabel = moveWithPatch(initialValue, ARMRegisters::S1);
        store32(ARMRegisters::S1, address);
        return dataLabel;
    }

    DataLabelPtr storePtrWithPatch(ImplicitAddress address)
    {
        return storePtrWithPatch(ImmPtr(0), address);
    }

    // Floating point operators
    bool supportsFloatingPoint() const
    {
        return s_isVFPPresent;
    }

    bool supportsFloatingPointTruncate() const
    {
        return true;
    }

    bool supportsFloatingPointSqrt() const
    {
        return s_isVFPPresent;
    }

    void moveDouble(FPRegisterID src, FPRegisterID dest)
    {
        m_assembler.fcpyd_r(dest, src);
    }

    void loadDouble(ImplicitAddress address, FPRegisterID dest)
    {
        // Load a double from base+offset.
        m_assembler.doubleTransfer(true, dest, address.base, address.offset);
    }

    void loadDouble(BaseIndex address, FPRegisterID dest)
    {
<<<<<<< HEAD
        // Load a double from base+offset+(index*scale).
        m_assembler.doubleTransfer(true, dest, address.base, address.offset, address.index, address.scale);
=======
        m_assembler.baseIndexFloatTransfer(true, true, dest,
                                           address.base, address.index,
                                           address.scale, address.offset);
>>>>>>> 4fe7e9a2
    }

    DataLabelPtr loadDouble(const void* address, FPRegisterID dest)
    {
        DataLabelPtr label = moveWithPatch(ImmPtr(address), ARMRegisters::S0);
        m_assembler.fdtr_u(true, dest, ARMRegisters::S0, 0);
        return label;
    }

    void fastLoadDouble(RegisterID lo, RegisterID hi, FPRegisterID fpReg) {
        m_assembler.vmov64(false, true, lo, hi, fpReg);
    }

    void loadFloat(ImplicitAddress address, FPRegisterID dest)
    {
        // as long as this is a sane mapping, (*2) should just work
        dest = (FPRegisterID) (dest * 2);
        ASSERT((address.offset & 0x3) == 0);
        // address.offset is the offset in bytes, fmem_imm_off is expecting the offset in words.
        m_assembler.fmem_imm_off(true, false, true, dest, address.base, address.offset >> 2);
        m_assembler.vcvt(m_assembler.FloatReg32, m_assembler.FloatReg64, (FPRegisterID)(dest*2), dest);
    }
    void loadFloat(BaseIndex address, FPRegisterID dest)
    {
        m_assembler.baseIndexFloatTransfer(true, false, (FPRegisterID)(dest*2),
                                           address.base, address.index,
                                           address.scale, address.offset);
        m_assembler.vcvt(m_assembler.FloatReg32, m_assembler.FloatReg64, (FPRegisterID)(dest*2), dest);
    }

    DataLabelPtr loadFloat(const void* address, FPRegisterID dest)
    {
        DataLabelPtr label = moveWithPatch(ImmPtr(address), ARMRegisters::S0);
        m_assembler.fmem_imm_off(true, false, true, (FPRegisterID)(dest*2), ARMRegisters::S0, 0);
        m_assembler.vcvt(m_assembler.FloatReg32, m_assembler.FloatReg64, (FPRegisterID)(dest*2), dest);
        return label;
    }
 
    void storeDouble(FPRegisterID src, ImplicitAddress address)
    {
        // Store a double at base+offset.
        m_assembler.doubleTransfer(false, src, address.base, address.offset);
    }

<<<<<<< HEAD
    void storeDouble(FPRegisterID src, BaseIndex address)
    {
        // Store a double at base+offset+(index*scale).
        m_assembler.doubleTransfer(false, src, address.base, address.offset, address.index, address.scale);
=======
    void storeDouble(FPRegisterID dest, BaseIndex address)
    {
        m_assembler.baseIndexFloatTransfer(false, true, dest,
                                           address.base, address.index,
                                           address.scale, address.offset);
    }

    void storeDouble(ImmDouble imm, Address address)
    {
        store32(Imm32(imm.u.s.lsb), address);
        store32(Imm32(imm.u.s.msb), Address(address.base, address.offset + 4));
    }

    void storeDouble(ImmDouble imm, BaseIndex address)
    {
        store32(Imm32(imm.u.s.lsb), address);
        store32(Imm32(imm.u.s.msb),
                BaseIndex(address.base, address.index, address.scale, address.offset + 4));
    }
    void fastStoreDouble(FPRegisterID fpReg, RegisterID lo, RegisterID hi) {
        m_assembler.vmov64(true, true, lo, hi, fpReg);
    }

    void storeFloat(FPRegisterID src, ImplicitAddress address)
    {
        m_assembler.fmem_imm_off(false, false, true, src, address.base, address.offset);
    }

    void storeFloat(FPRegisterID src, BaseIndex address)
    {
        m_assembler.baseIndexFloatTransfer(false, false, src,
                                           address.base, address.index,
                                           address.scale, address.offset);
    }
    void storeFloat(ImmDouble imm, Address address)
    {
        union {
            float f;
            uint32 u32;
        } u;
        u.f = imm.u.d;
        store32(Imm32(u.u32), address);
    }

    void storeFloat(ImmDouble imm, BaseIndex address)
    {
        union {
            float f;
            uint32 u32;
        } u;
        u.f = imm.u.d;
        store32(Imm32(u.u32), address);
>>>>>>> 4fe7e9a2
    }

    void addDouble(FPRegisterID src, FPRegisterID dest)
    {
        m_assembler.faddd_r(dest, dest, src);
    }

    void addDouble(Address src, FPRegisterID dest)
    {
        loadDouble(src, ARMRegisters::SD0);
        addDouble(ARMRegisters::SD0, dest);
    }

    void divDouble(FPRegisterID src, FPRegisterID dest)
    {
        m_assembler.fdivd_r(dest, dest, src);
    }

    void divDouble(Address src, FPRegisterID dest)
    {
        ASSERT_NOT_REACHED(); // Untested
        loadDouble(src, ARMRegisters::SD0);
        divDouble(ARMRegisters::SD0, dest);
    }

    void subDouble(FPRegisterID src, FPRegisterID dest)
    {
        m_assembler.fsubd_r(dest, dest, src);
    }

    void subDouble(Address src, FPRegisterID dest)
    {
        loadDouble(src, ARMRegisters::SD0);
        subDouble(ARMRegisters::SD0, dest);
    }

    void mulDouble(FPRegisterID src, FPRegisterID dest)
    {
        m_assembler.fmuld_r(dest, dest, src);
    }

    void mulDouble(Address src, FPRegisterID dest)
    {
        loadDouble(src, ARMRegisters::SD0);
        mulDouble(ARMRegisters::SD0, dest);
    }

    void negDouble(FPRegisterID src, FPRegisterID dest)
    {
        m_assembler.fnegd_r(dest, src);
    }

    void absDouble(FPRegisterID src, FPRegisterID dest)
    {
        m_assembler.fabsd_r(dest, src);
    }

    void sqrtDouble(FPRegisterID src, FPRegisterID dest)
    {
        m_assembler.fsqrtd_r(dest, src);
    }

    void convertInt32ToDouble(RegisterID src, FPRegisterID dest)
    {
        m_assembler.fmsr_r(dest, src);
        m_assembler.fsitod_r(dest, dest);
    }

    void convertUInt32ToDouble(RegisterID src, FPRegisterID dest)
    {
        m_assembler.fmsr_r(dest, src);
        m_assembler.fuitod_r(dest, dest);
    }

    void convertInt32ToDouble(Address src, FPRegisterID dest)
    {
        // flds does not worth the effort here
        load32(src, ARMRegisters::S1);
        convertInt32ToDouble(ARMRegisters::S1, dest);
    }

    void convertInt32ToDouble(AbsoluteAddress src, FPRegisterID dest)
    {
        ASSERT_NOT_REACHED(); // Untested
        // flds does not worth the effort here
        m_assembler.ldr_un_imm(ARMRegisters::S1, (ARMWord)src.m_ptr);
        m_assembler.dtr_u(true, ARMRegisters::S1, ARMRegisters::S1, 0);
        convertInt32ToDouble(ARMRegisters::S1, dest);
    }

    void convertDoubleToFloat(FPRegisterID src, FPRegisterID dest)
    {
        m_assembler.vcvt(m_assembler.FloatReg64, m_assembler.FloatReg32, src, dest);
    }

    Jump branchDouble(DoubleCondition cond, FPRegisterID left, FPRegisterID right)
    {
        m_assembler.fcmpd_r(left, right);
        m_assembler.fmstat();
        if (cond & DoubleConditionBitSpecial)
            m_assembler.cmp_r(ARMRegisters::S0, ARMRegisters::S0, ARMAssembler::VS);
        return Jump(m_assembler.jmp(static_cast<ARMAssembler::Condition>(cond & ~DoubleConditionMask)));
    }

    // Truncates 'src' to an integer, and places the resulting 'dest'.
    // If the result is not representable as a 32 bit value, branch.
    // May also branch for some values that are representable in 32 bits
    Jump branchTruncateDoubleToInt32(FPRegisterID src, RegisterID dest)
    {
        m_assembler.ftosizd_r(ARMRegisters::SD0, src);
        // If FTOSIZD (VCVT.S32.F64) can't fit the result into a 32-bit
        // integer, it saturates at INT_MAX or INT_MIN. Testing this is
        // probably quicker than testing FPSCR for exception.
        m_assembler.fmrs_r(dest, ARMRegisters::SD0);
        m_assembler.cmn_r(dest, ARMAssembler::getOp2(-0x7fffffff));
        m_assembler.cmp_r(dest, ARMAssembler::getOp2(0x80000000), ARMCondition(NonZero));
        return Jump(m_assembler.jmp(ARMCondition(Zero)));
    }

    // Convert 'src' to an integer, and places the resulting 'dest'.
    // If the result is not representable as a 32 bit value, branch.
    // May also branch for some values that are representable in 32 bits
    // (specifically, in this case, 0).
    void branchConvertDoubleToInt32(FPRegisterID src, RegisterID dest, JumpList& failureCases, FPRegisterID fpTemp)
    {
        m_assembler.ftosid_r(ARMRegisters::SD0, src);
        m_assembler.fmrs_r(dest, ARMRegisters::SD0);

        // Convert the integer result back to float & compare to the original value - if not equal or unordered (NaN) then jump.
        m_assembler.fsitod_r(ARMRegisters::SD0, ARMRegisters::SD0);
        failureCases.append(branchDouble(DoubleNotEqualOrUnordered, src, ARMRegisters::SD0));

        // If the result is zero, it might have been -0.0, and 0.0 equals to -0.0
        failureCases.append(branchTest32(Zero, dest));
    }

    void zeroDouble(FPRegisterID srcDest)
    {
        m_assembler.mov_r(ARMRegisters::S0, ARMAssembler::getOp2(0));
        convertInt32ToDouble(ARMRegisters::S0, srcDest);
    }

    void ensureSpace(int space)
    {
        m_assembler.ensureSpace(space);
    }

    void forceFlushConstantPool()
    {
        m_assembler.forceFlushConstantPool();
    }

#ifdef DEBUG
    void allowPoolFlush(bool allowFlush)
    {
        m_assembler.allowPoolFlush(allowFlush);
    }
#endif

protected:
    ARMAssembler::Condition ARMCondition(Condition cond)
    {
        return static_cast<ARMAssembler::Condition>(cond);
    }

    void ensureSpace(int insnSpace, int constSpace)
    {
        m_assembler.ensureSpace(insnSpace, constSpace);
    }

    int sizeOfConstantPool()
    {
        return m_assembler.sizeOfConstantPool();
    }

#if WTF_ARM_ARCH_VERSION < 5
    void prepareCall()
    {
#if WTF_ARM_ARCH_VERSION < 5
        ensureSpace(2 * sizeof(ARMWord), sizeof(ARMWord));

        m_assembler.mov_r(linkRegister, ARMRegisters::pc);
#endif
    }
#endif

#if WTF_ARM_ARCH_VERSION < 5
    void call32(RegisterID base, int32_t offset)
    {
#if WTF_ARM_ARCH_VERSION >= 5
        int targetReg = ARMRegisters::S1;
#else
        int targetReg = ARMRegisters::pc;
#endif
        int tmpReg = ARMRegisters::S1;

        if (base == ARMRegisters::sp)
            offset += 4;

        if (offset >= 0) {
            if (offset <= 0xfff) {
                prepareCall();
                m_assembler.dtr_u(true, targetReg, base, offset);
            } else if (offset <= 0xfffff) {
                m_assembler.add_r(tmpReg, base, ARMAssembler::OP2_IMM | (offset >> 12) | (10 << 8));
                prepareCall();
                m_assembler.dtr_u(true, targetReg, tmpReg, offset & 0xfff);
            } else {
                ARMWord reg = m_assembler.getImm(offset, tmpReg);
                prepareCall();
                m_assembler.dtr_ur(true, targetReg, base, reg);
            }
        } else  {
            offset = -offset;
            if (offset <= 0xfff) {
                prepareCall();
                m_assembler.dtr_d(true, targetReg, base, offset);
            } else if (offset <= 0xfffff) {
                m_assembler.sub_r(tmpReg, base, ARMAssembler::OP2_IMM | (offset >> 12) | (10 << 8));
                prepareCall();
                m_assembler.dtr_d(true, targetReg, tmpReg, offset & 0xfff);
            } else {
                ARMWord reg = m_assembler.getImm(offset, tmpReg);
                prepareCall();
                m_assembler.dtr_dr(true, targetReg, base, reg);
            }
        }
#if WTF_ARM_ARCH_VERSION >= 5
        m_assembler.blx(targetReg);
#endif
    }
#else
    void call32(RegisterID base, int32_t offset)
    {
        // TODO: Why is SP special?
        if (base == ARMRegisters::sp)
            offset += 4;

        // Branch to the address stored in base+offset, using one of the
        // following sequences:
        // ----
        //  LDR     ip, [base, ±offset]
        //  BLX     ip
        // ----
        //  ADD/SUB ip, base, #(offset & 0xff000)
        //  LDR     ip, [ip, #(offset & 0xfff)]
        //  BLX     ip
        // ----
        //  LDR     ip, =offset
        //  LDR     ip, [base, ±ip]
        //  BLX     ip

        if (offset >= 0) {
            if (offset <= 0xfff) {
                m_assembler.dtr_u(true, ARMRegisters::S0, base, offset);
            } else if (offset <= 0xfffff) {
                m_assembler.add_r(ARMRegisters::S0, base, ARMAssembler::OP2_IMM | (offset >> 12) | (10 << 8));
                m_assembler.dtr_u(true, ARMRegisters::S0, ARMRegisters::S0, offset & 0xfff);
            } else {
                m_assembler.moveImm(offset, ARMRegisters::S0);
                m_assembler.dtr_ur(true, ARMRegisters::S0, base, ARMRegisters::S0);
            }
        } else  {
            offset = -offset;
            if (offset <= 0xfff) {
                m_assembler.dtr_d(true, ARMRegisters::S0, base, offset);
            } else if (offset <= 0xfffff) {
                m_assembler.sub_r(ARMRegisters::S0, base, ARMAssembler::OP2_IMM | (offset >> 12) | (10 << 8));
                m_assembler.dtr_d(true, ARMRegisters::S0, ARMRegisters::S0, offset & 0xfff);
            } else {
                m_assembler.moveImm(offset, ARMRegisters::S0);
                m_assembler.dtr_dr(true, ARMRegisters::S0, base, ARMRegisters::S0);
            }
        }
        m_assembler.blx(ARMRegisters::S0);
    }
#endif

private:
    friend class LinkBuffer;
    friend class RepatchBuffer;

    static void linkCall(void* code, Call call, FunctionPtr function)
    {
        ARMAssembler::linkCall(code, call.m_jmp, function.value());
    }

    static void repatchCall(CodeLocationCall call, CodeLocationLabel destination)
    {
        ARMAssembler::relinkCall(call.dataLocation(), destination.executableAddress());
    }

    static void repatchCall(CodeLocationCall call, FunctionPtr destination)
    {
        ARMAssembler::relinkCall(call.dataLocation(), destination.executableAddress());
    }

    static const bool s_isVFPPresent;
};

}

#endif // ENABLE(ASSEMBLER) && CPU(ARM_TRADITIONAL)

#endif // MacroAssemblerARM_h<|MERGE_RESOLUTION|>--- conflicted
+++ resolved
@@ -1130,14 +1130,9 @@
 
     void loadDouble(BaseIndex address, FPRegisterID dest)
     {
-<<<<<<< HEAD
-        // Load a double from base+offset+(index*scale).
-        m_assembler.doubleTransfer(true, dest, address.base, address.offset, address.index, address.scale);
-=======
         m_assembler.baseIndexFloatTransfer(true, true, dest,
                                            address.base, address.index,
                                            address.scale, address.offset);
->>>>>>> 4fe7e9a2
     }
 
     DataLabelPtr loadDouble(const void* address, FPRegisterID dest)
@@ -1182,15 +1177,9 @@
         m_assembler.doubleTransfer(false, src, address.base, address.offset);
     }
 
-<<<<<<< HEAD
     void storeDouble(FPRegisterID src, BaseIndex address)
     {
-        // Store a double at base+offset+(index*scale).
-        m_assembler.doubleTransfer(false, src, address.base, address.offset, address.index, address.scale);
-=======
-    void storeDouble(FPRegisterID dest, BaseIndex address)
-    {
-        m_assembler.baseIndexFloatTransfer(false, true, dest,
+        m_assembler.baseIndexFloatTransfer(false, true, src,
                                            address.base, address.index,
                                            address.scale, address.offset);
     }
@@ -1240,7 +1229,6 @@
         } u;
         u.f = imm.u.d;
         store32(Imm32(u.u32), address);
->>>>>>> 4fe7e9a2
     }
 
     void addDouble(FPRegisterID src, FPRegisterID dest)
