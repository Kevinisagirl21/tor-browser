--- conflicted
+++ resolved
@@ -1061,12 +1061,6 @@
     }
     double* entry_sp = &native[fi->nativeStackBase/sizeof(double) +
                                (cx->fp->regs->sp - cx->fp->spbase - 1)];
-<<<<<<< HEAD
-#ifdef DEBUG
-    printf("slots=%d sp=%d\n", fi->maxNativeFrameSlots, entry_sp - native);
-#endif
-=======
->>>>>>> b67112e5
     InterpState state;
     state.ip = cx->fp->regs->pc;
     state.sp = (void*)entry_sp;
