--- conflicted
+++ resolved
@@ -371,21 +371,6 @@
         }
     }
 
-<<<<<<< HEAD
-    for (JSCList *cursor = scripts.next; cursor != &scripts; cursor = cursor->next) {
-        JSScript *script = reinterpret_cast<JSScript *>(cursor);
-#if defined JS_METHODJIT && defined JS_MONOIC
-        if (script->hasJITCode())
-            mjit::ic::SweepCallICs(script);
-#endif
-        if (script->analysis)
-            script->analysis->sweep(cx);
-    }
-
-    types.sweep(cx);
-=======
-#if defined JS_METHODJIT && defined JS_MONOIC
-
     /*
      * The release interval is the frequency with which we should try to destroy
      * executable pools by releasing all JIT code in them, zero to never destroy pools.
@@ -398,6 +383,10 @@
 
     for (JSCList *cursor = scripts.next; cursor != &scripts; cursor = cursor->next) {
         JSScript *script = reinterpret_cast<JSScript *>(cursor);
+        if (script->analysis)
+            script->analysis->sweep(cx);
+
+#if defined JS_METHODJIT && defined JS_MONOIC
         if (script->hasJITCode()) {
             mjit::ic::SweepCallICs(script, discardScripts);
             if (discardScripts) {
@@ -412,12 +401,11 @@
                 }
             }
         }
-    }
-
-#endif /* JS_METHODJIT && JS_MONOIC */
-
+#endif
+    }
+
+    types.sweep(cx);
     active = false;
->>>>>>> bf56dc90
 }
 
 void
