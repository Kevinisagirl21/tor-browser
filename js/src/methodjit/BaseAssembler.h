/* -*- Mode: C++; tab-width: 4; indent-tabs-mode: nil; c-basic-offset: 4 -*-
 * vim: set ts=4 sw=4 et tw=99:
 *
 * ***** BEGIN LICENSE BLOCK *****
 * Version: MPL 1.1/GPL 2.0/LGPL 2.1
 *
 * The contents of this file are subject to the Mozilla Public License Version
 * 1.1 (the "License"); you may not use this file except in compliance with
 * the License. You may obtain a copy of the License at
 * http://www.mozilla.org/MPL/
 *
 * Software distributed under the License is distributed on an "AS IS" basis,
 * WITHOUT WARRANTY OF ANY KIND, either express or implied. See the License
 * for the specific language governing rights and limitations under the
 * License.
 *
 * The Original Code is Mozilla SpiderMonkey JavaScript 1.9 code, released
 * May 28, 2008.
 *
 * The Initial Developer of the Original Code is
 *   Brendan Eich <brendan@mozilla.org>
 *
 * Contributor(s):
 *   David Anderson <danderson@mozilla.com>
 *   David Mandelin <dmandelin@mozilla.com>
 *
 * Alternatively, the contents of this file may be used under the terms of
 * either of the GNU General Public License Version 2 or later (the "GPL"),
 * or the GNU Lesser General Public License Version 2.1 or later (the "LGPL"),
 * in which case the provisions of the GPL or the LGPL are applicable instead
 * of those above. If you wish to allow use of your version of this file only
 * under the terms of either the GPL or the LGPL, and not to allow others to
 * use your version of this file under the terms of the MPL, indicate your
 * decision by deleting the provisions above and replace them with the notice
 * and other provisions required by the GPL or the LGPL. If you do not delete
 * the provisions above, a recipient may use your version of this file under
 * the terms of any one of the MPL, the GPL or the LGPL.
 *
 * ***** END LICENSE BLOCK ***** */

#if !defined jsjaeger_baseassembler_h__ && defined JS_METHODJIT
#define jsjaeger_baseassembler_h__

#include "jscntxt.h"
#include "jstl.h"
#include "assembler/assembler/MacroAssemblerCodeRef.h"
#include "assembler/assembler/MacroAssembler.h"
#include "assembler/assembler/LinkBuffer.h"
#include "assembler/moco/MocoStubs.h"
#include "methodjit/MethodJIT.h"
#include "methodjit/MachineRegs.h"
#include "CodeGenIncludes.h"
#include "jsobjinlines.h"
#include "jsscopeinlines.h"

namespace js {
namespace mjit {

// Represents an int32 property name in generated code, which must be either
// a RegisterID or a constant value.
struct Int32Key {
    typedef JSC::MacroAssembler::RegisterID RegisterID;

    MaybeRegisterID reg_;
    int32 index_;

    Int32Key() : index_(0) { }

    static Int32Key FromRegister(RegisterID reg) {
        Int32Key key;
        key.reg_ = reg;
        return key;
    }
    static Int32Key FromConstant(int32 index) {
        Int32Key key;
        key.index_ = index;
        return key;
    }

    int32 index() const {
        JS_ASSERT(!reg_.isSet());
        return index_;
    }

    RegisterID reg() const { return reg_.reg(); }
    bool isConstant() const { return !reg_.isSet(); }
};

struct FrameAddress : JSC::MacroAssembler::Address
{
    FrameAddress(int32 offset)
      : Address(JSC::MacroAssembler::stackPointerRegister, offset)
    { }
};

struct ImmIntPtr : public JSC::MacroAssembler::ImmPtr
{
    ImmIntPtr(intptr_t val)
      : ImmPtr(reinterpret_cast<void*>(val))
    { }
};

class Assembler : public ValueAssembler
{
    struct CallPatch {
        CallPatch(Call cl, void *fun)
          : call(cl), fun(fun)
        { }

        Call call;
        JSC::FunctionPtr fun;
    };

    /* Need a temp reg that is not ArgReg1. */
#if defined(JS_CPU_X86) || defined(JS_CPU_X64)
    static const RegisterID ClobberInCall = JSC::X86Registers::ecx;
#elif defined(JS_CPU_ARM)
    static const RegisterID ClobberInCall = JSC::ARMRegisters::r2;
#endif

    /* :TODO: OOM */
    Label startLabel;
    Vector<CallPatch, 64, SystemAllocPolicy> callPatches;

    // List and count of registers that will be saved and restored across a call.
    uint32      saveCount;
    RegisterID  savedRegs[TotalRegisters];

    // Calling convention used by the currently in-progress call.
    Registers::CallConvention callConvention;

    // Amount of stack space reserved for the currently in-progress call. This
    // includes alignment and parameters.
    uint32      stackAdjust;

    // Debug flag to make sure calls do not nest.
#ifdef DEBUG
    bool        callIsAligned;
#endif

  public:
    Assembler()
      : callPatches(SystemAllocPolicy()),
        saveCount(0)
#ifdef DEBUG
        , callIsAligned(false)
#endif
    {
        startLabel = label();
    }

    /* Total number of floating-point registers. */
    static const uint32 TotalFPRegisters = FPRegisters::TotalFPRegisters;

    /* Register pair storing returned type/data for calls. */
#if defined(JS_CPU_X86) || defined(JS_CPU_X64)
static const JSC::MacroAssembler::RegisterID JSReturnReg_Type  = JSC::X86Registers::ecx;
static const JSC::MacroAssembler::RegisterID JSReturnReg_Data  = JSC::X86Registers::edx;
static const JSC::MacroAssembler::RegisterID JSParamReg_Argc   = JSC::X86Registers::ecx;
#elif defined(JS_CPU_ARM)
static const JSC::MacroAssembler::RegisterID JSReturnReg_Type  = JSC::ARMRegisters::r2;
static const JSC::MacroAssembler::RegisterID JSReturnReg_Data  = JSC::ARMRegisters::r1;
static const JSC::MacroAssembler::RegisterID JSParamReg_Argc   = JSC::ARMRegisters::r1;
#endif

    size_t distanceOf(Label l) {
        return differenceBetween(startLabel, l);
    }

    void load32FromImm(void *ptr, RegisterID reg) {
        load32(ptr, reg);
    }

    void loadShape(RegisterID obj, RegisterID shape) {
        load32(Address(obj, offsetof(JSObject, objShape)), shape);
    }

    Jump guardShape(RegisterID objReg, JSObject *obj) {
        return branch32(NotEqual, Address(objReg, offsetof(JSObject, objShape)),
                        Imm32(obj->shape()));
    }

    Jump testFunction(Condition cond, RegisterID fun) {
        return branchPtr(cond, Address(fun, offsetof(JSObject, clasp)),
                         ImmPtr(&js_FunctionClass));
    }

    /*
     * Finds and returns the address of a known object and slot.
     */
    Address objSlotRef(JSObject *obj, RegisterID reg, uint32 slot) {
        move(ImmPtr(&obj->slots), reg);
        loadPtr(reg, reg);
        return Address(reg, slot * sizeof(Value));
    }

#ifdef JS_CPU_X86
    void idiv(RegisterID reg) {
        m_assembler.cdq();
        m_assembler.idivl_r(reg);
    }

    void fastLoadDouble(RegisterID lo, RegisterID hi, FPRegisterID fpReg) {
        if (MacroAssemblerX86Common::getSSEState() >= HasSSE4_1) {
            m_assembler.movd_rr(lo, fpReg);
            m_assembler.pinsrd_rr(hi, fpReg);
        } else {
            m_assembler.movd_rr(lo, fpReg);
            m_assembler.movd_rr(hi, FPRegisters::ConversionTemp);
            m_assembler.unpcklps_rr(FPRegisters::ConversionTemp, fpReg);
        }
    }
#endif

<<<<<<< HEAD
    /*
     * Move a register pair which may indicate either an int32 or double into fpreg,
     * converting to double in the int32 case.
     */
    void moveInt32OrDouble(RegisterID data, RegisterID type, Address address, FPRegisterID fpreg)
    {
#ifdef JS_CPU_X86
        fastLoadDouble(data, type, fpreg);
        Jump notInteger = testInt32(Assembler::NotEqual, type);
        convertInt32ToDouble(data, fpreg);
        notInteger.linkTo(label(), this);
#else
        Jump notInteger = testInt32(Assembler::NotEqual, type);
        convertInt32ToDouble(data, fpreg);
        Jump fallthrough = jump();
        notInteger.linkTo(label(), this);

        /* Store the components, then read it back out as a double. */
        storeValueFromComponents(type, data, address);
        loadDouble(address, fpreg);

        fallthrough.linkTo(label(), this);
#endif
    }

    /*
     * Move a memory address which contains either an int32 or double into fpreg,
     * converting to double in the int32 case.
     */
    void moveInt32OrDouble(Address address, FPRegisterID fpreg)
    {
        Jump notInteger = testInt32(Assembler::NotEqual, address);
        convertInt32ToDouble(payloadOf(address), fpreg);
        Jump fallthrough = jump();
        notInteger.linkTo(label(), this);
        loadDouble(address, fpreg);
        fallthrough.linkTo(label(), this);
    }

    void negateDouble(FPRegisterID fpreg)
    {
#if defined JS_CPU_X86 || defined JS_CPU_X64
        static const uint64 DoubleNegMask = 0x8000000000000000ULL;
        loadDouble(&DoubleNegMask, FPRegisters::ConversionTemp);
        xorDouble(FPRegisters::ConversionTemp, fpreg);
#elif defined JS_CPU_ARM
        negDouble(fpreg, fpreg);
#endif
    }

    /*
     * Prepares for a stub call.
     */
    void * getCallTarget(void *fun) {
=======
    // Prepares for a stub call.
    void *getCallTarget(void *fun) {
>>>>>>> db94f069
#ifdef JS_CPU_ARM
        /*
         * Insert a veneer for ARM to allow it to catch exceptions. There is no
         * reliable way to determine the location of the return address on the
         * stack, so it cannot be hijacked.
         *
         * :TODO: It wouldn't surprise me if GCC always pushes LR first. In that
         * case, this looks like the x86-style call, and we can hijack the stack
         * slot accordingly, thus avoiding the cost of a veneer. This should be
         * investigated.
         */

        void *pfun = JS_FUNC_TO_DATA_PTR(void *, JaegerStubVeneer);

        /*
         * We put the real target address into IP, as this won't conflict with
         * the EABI argument-passing mechanism. Technically, this isn't ABI-
         * compliant.
         */
        move(Imm32(intptr_t(fun)), JSC::ARMRegisters::ip);
#else
        /*
         * Architectures that push the return address to an easily-determined
         * location on the stack can hijack C++'s return mechanism by overwriting
         * that address, so a veneer is not required.
         */
        void *pfun = fun;
#endif
        return pfun;
    }

    // Save all registers in the given mask.
    void saveRegs(uint32 volatileMask) {
        // Only one use per call.
        JS_ASSERT(saveCount == 0);
        // Must save registers before pushing arguments or setting up calls.
        JS_ASSERT(!callIsAligned);

        Registers set(volatileMask);
        while (!set.empty()) {
            JS_ASSERT(saveCount < TotalRegisters);

            RegisterID reg = set.takeAnyReg();
            savedRegs[saveCount++] = reg;
            push(reg);
        }
    }

    static const uint32 StackAlignment = 16;

    static inline uint32 alignForCall(uint32 stackBytes) {
#if defined(JS_CPU_X86) || defined(JS_CPU_X64)
        // If StackAlignment is a power of two, % is just two shifts.
        // 16 - (x % 16) gives alignment, extra % 16 handles total == 0.
        return (StackAlignment - (stackBytes % StackAlignment)) % StackAlignment;
#else
        return 0;
#endif
    }

    // Some platforms require stack manipulation before making stub calls.
    // When using THROW/V, the return address is replaced, meaning the
    // stack de-adjustment will not have occured. JaegerThrowpoline accounts
    // for this. For stub calls, which are always invoked as if they use
    // two parameters, the stack adjustment is constant.
    //
    // When using callWithABI() manually, for example via an IC, it might
    // be necessary to jump directly to JaegerThrowpoline. In this case,
    // the constant is provided here in order to appropriately adjust the
    // stack.
#ifdef _WIN64
    static const uint32 ReturnStackAdjustment = 32;
#elif defined(JS_CPU_X86) && defined(JS_NO_FASTCALL)
    static const uint32 ReturnStackAdjustment = 16;
#else
    static const uint32 ReturnStackAdjustment = 0;
#endif

    void throwInJIT() {
        if (ReturnStackAdjustment)
            subPtr(Imm32(ReturnStackAdjustment), stackPointerRegister);
        move(ImmPtr(JS_FUNC_TO_DATA_PTR(void *, JaegerThrowpoline)), Registers::ReturnReg);
        jump(Registers::ReturnReg);
    }

    // Windows x64 requires extra space in between calls.
#ifdef _WIN64
    static const uint32 ShadowStackSpace = 32;
#else
    static const uint32 ShadowStackSpace = 0;
#endif

    // Prepare the stack for a call sequence. This must be called AFTER all
    // volatile regs have been saved, and BEFORE pushArg() is used. The stack
    // is assumed to be aligned to 16-bytes plus any pushes that occured via
    // saveVolatileRegs().
    void setupABICall(Registers::CallConvention convention, uint32 generalArgs) {
        JS_ASSERT(!callIsAligned);

        uint32 numArgRegs = Registers::numArgRegs(convention);
        uint32 pushCount = (generalArgs > numArgRegs)
                           ? generalArgs - numArgRegs
                           : 0;

        // Adjust the stack for alignment and parameters all at once.
        stackAdjust = (pushCount + saveCount) * sizeof(void *);
        stackAdjust += alignForCall(stackAdjust);

#ifdef _WIN64
        // Windows x64 ABI requires 32 bytes of "shadow space" for the callee
        // to spill its parameters.
        stackAdjust += ShadowStackSpace;
#endif

        if (stackAdjust)
            subPtr(Imm32(stackAdjust), stackPointerRegister);

        callConvention = convention;
#ifdef DEBUG
        callIsAligned = true;
#endif
    }

    // This is an internal function only for use inside a startABICall(),
    // callWithABI() sequence, and only for arguments known to fit in
    // registers.
    Address addressOfArg(uint32 i) {
        uint32 numArgRegs = Registers::numArgRegs(callConvention);
        JS_ASSERT(i >= numArgRegs);

        // Note that shadow space is for the callee to spill, and thus it must
        // be skipped when writing its arguments.
        int32 spOffset = ((i - numArgRegs) * sizeof(void *)) + ShadowStackSpace;
        return Address(stackPointerRegister, spOffset);
    }

    // Push an argument for a call.
    void storeArg(uint32 i, RegisterID reg) {
        JS_ASSERT(callIsAligned);
        RegisterID to;
        if (Registers::regForArg(callConvention, i, &to)) {
            if (reg != to)
                move(reg, to);
        } else {
            storePtr(reg, addressOfArg(i));
        }
    }

    void storeArg(uint32 i, Imm32 imm) {
        JS_ASSERT(callIsAligned);
        RegisterID to;
        if (Registers::regForArg(callConvention, i, &to))
            move(imm, to);
        else
            store32(imm, addressOfArg(i));
    }

    // High-level call helper, given an optional function pointer and a
    // calling convention. setupABICall() must have been called beforehand,
    // as well as each numbered argument stored with storeArg().
    //
    // After callWithABI(), the call state is reset, so a new call may begin.
    Call callWithABI(void *fun) {
        JS_ASSERT(callIsAligned);

        Call cl = call();
        callPatches.append(CallPatch(cl, fun));

        if (stackAdjust)
            addPtr(Imm32(stackAdjust), stackPointerRegister);

#ifdef DEBUG
        callIsAligned = false;
#endif
        return cl;
    }

    // Restore registers after a call.
    void restoreRegs() {
        // Note that saveCount will safely decrement back to 0.
        while (saveCount)
            pop(savedRegs[--saveCount]);
    }

    // Wrap AbstractMacroAssembler::getLinkerCallReturnOffset which is protected.
    unsigned callReturnOffset(Call call) {
        return getLinkerCallReturnOffset(call);
    }


#define STUB_CALL_TYPE(type)                                                \
    Call callWithVMFrame(type stub, jsbytecode *pc, uint32 fd) {            \
        return fallibleVMCall(JS_FUNC_TO_DATA_PTR(void *, stub), pc, fd);   \
    }

    STUB_CALL_TYPE(JSObjStub);
    STUB_CALL_TYPE(VoidPtrStubUInt32);
    STUB_CALL_TYPE(VoidStubUInt32);
    STUB_CALL_TYPE(VoidStub);

#undef STUB_CALL_TYPE

    void setupInfallibleVMFrame(int32 frameDepth) {
        // |frameDepth < 0| implies ic::SplatApplyArgs has been called which
        // means regs.sp has already been set in the VMFrame.
        if (frameDepth >= 0) {
            // sp = fp->slots() + frameDepth
            // regs->sp = sp
            addPtr(Imm32(sizeof(JSStackFrame) + frameDepth * sizeof(jsval)),
                   JSFrameReg,
                   ClobberInCall);
            storePtr(ClobberInCall, FrameAddress(offsetof(VMFrame, regs.sp)));
        }

        // The JIT has moved Arg1 already, and we've guaranteed to not clobber
        // it. Move ArgReg0 into place now. setupFallibleVMFrame will not
        // clobber it either.
        move(MacroAssembler::stackPointerRegister, Registers::ArgReg0);
    }

    void setupFallibleVMFrame(jsbytecode *pc, int32 frameDepth) {
        setupInfallibleVMFrame(frameDepth);

        /* regs->fp = fp */
        storePtr(JSFrameReg, FrameAddress(offsetof(VMFrame, regs.fp)));

        /* PC -> regs->pc :( */
        storePtr(ImmPtr(pc),
                 FrameAddress(offsetof(VMFrame, regs) + offsetof(JSFrameRegs, pc)));
    }

    // An infallible VM call is a stub call (taking a VMFrame & and one
    // optional parameter) that does not need |pc| and |fp| updated, since
    // the call is guaranteed to not fail. However, |sp| is always coherent.
    Call infallibleVMCall(void *ptr, int32 frameDepth) {
        setupInfallibleVMFrame(frameDepth);
        return wrapVMCall(ptr);
    }

    // A fallible VM call is a stub call (taking a VMFrame & and one optional
    // parameter) that needs the entire VMFrame to be coherent, meaning that
    // |pc| and |fp| are guaranteed to be up-to-date.
    Call fallibleVMCall(void *ptr, jsbytecode *pc, int32 frameDepth) {
        setupFallibleVMFrame(pc, frameDepth);
        return wrapVMCall(ptr);
    }

    Call wrapVMCall(void *ptr) {
        JS_ASSERT(!saveCount);
        JS_ASSERT(!callIsAligned);

        // Every stub call has at most two arguments.
        setupABICall(Registers::FastCall, 2);

        // On x86, if JS_NO_FASTCALL is present, these will result in actual
        // pushes to the stack, which the caller will clean up. Otherwise,
        // they'll be ignored because the registers fit into the calling
        // sequence.
        storeArg(0, Registers::ArgReg0);
        storeArg(1, Registers::ArgReg1);

        return callWithABI(getCallTarget(ptr));
    }

    void finalize(JSC::LinkBuffer &linker) {
        for (size_t i = 0; i < callPatches.length(); i++) {
            CallPatch &patch = callPatches[i];
            linker.link(patch.call, JSC::FunctionPtr(patch.fun));
        }
    }

    struct FastArrayLoadFails {
        Jump rangeCheck;
        Jump holeCheck;
    };

    // Guard an array's capacity, length or initialized length.
    Jump guardArrayExtent(uint32 offset, RegisterID objReg, const Int32Key &key, Condition cond) {
        Address initlen(objReg, offset);
        if (key.isConstant()) {
            JS_ASSERT(key.index() >= 0);
            return branch32(cond, initlen, Imm32(key.index()));
        }
        return branch32(cond, initlen, key.reg());
    }

    // Load a jsval from an array slot, given a key. |objReg| is clobbered.
    FastArrayLoadFails fastArrayLoad(RegisterID objReg, const Int32Key &key,
                                     RegisterID typeReg, RegisterID dataReg) {
        JS_ASSERT(objReg != typeReg);

        FastArrayLoadFails fails;
        fails.rangeCheck = guardArrayExtent(offsetof(JSObject, initializedLength),
                                            objReg, key, BelowOrEqual);

        RegisterID dslotsReg = objReg;
        loadPtr(Address(objReg, offsetof(JSObject, slots)), dslotsReg);

        // Load the slot out of the array.
        if (key.isConstant()) {
            Address slot(objReg, key.index() * sizeof(Value));
            fails.holeCheck = fastArrayLoadSlot(slot, true, typeReg, dataReg);
        } else {
            BaseIndex slot(objReg, key.reg(), JSVAL_SCALE);
            fails.holeCheck = fastArrayLoadSlot(slot, true, typeReg, dataReg);
        }

        return fails;
    }

    void storeKey(const Int32Key &key, Address address) {
        if (key.isConstant())
            store32(Imm32(key.index()), address);
        else
            store32(key.reg(), address);
    }

    void bumpKey(Int32Key &key, int32 delta) {
        if (key.isConstant())
            key.index_ += delta;
        else
            add32(Imm32(delta), key.reg());
    }

    void loadObjClass(RegisterID objReg, RegisterID destReg) {
        loadPtr(Address(objReg, offsetof(JSObject, clasp)), destReg);
    }

    Jump testClass(Condition cond, RegisterID claspReg, js::Class *clasp) {
        return branchPtr(cond, claspReg, ImmPtr(clasp));
    }

    Jump testObjClass(Condition cond, RegisterID objReg, js::Class *clasp) {
        return branchPtr(cond, Address(objReg, offsetof(JSObject, clasp)), ImmPtr(clasp));
    }

    void rematPayload(const StateRemat &remat, RegisterID reg) {
        if (remat.inMemory())
            loadPayload(remat.address(), reg);
        else
            move(remat.reg(), reg);
    }

    void loadDynamicSlot(RegisterID objReg, uint32 slot,
                         RegisterID typeReg, RegisterID dataReg) {
        loadPtr(Address(objReg, offsetof(JSObject, slots)), dataReg);
        loadValueAsComponents(Address(dataReg, slot * sizeof(Value)), typeReg, dataReg);
    }

    void loadObjProp(JSObject *obj, RegisterID objReg,
                     const js::Shape *shape,
                     RegisterID typeReg, RegisterID dataReg)
    {
        if (shape->isMethod())
            loadValueAsComponents(ObjectValue(shape->methodObject()), typeReg, dataReg);
        else if (obj->hasSlotsArray())
            loadDynamicSlot(objReg, shape->slot, typeReg, dataReg);
        else
            loadInlineSlot(objReg, shape->slot, typeReg, dataReg);
    }
};

/* Return f<true> if the script is strict mode code, f<false> otherwise. */
#define STRICT_VARIANT(f)                                                     \
    (FunctionTemplateConditional(script->strictModeCode,                      \
                                 f<true>, f<false>))

/* Save some typing. */
static const JSC::MacroAssembler::RegisterID JSReturnReg_Type = Assembler::JSReturnReg_Type;
static const JSC::MacroAssembler::RegisterID JSReturnReg_Data = Assembler::JSReturnReg_Data;
static const JSC::MacroAssembler::RegisterID JSParamReg_Argc  = Assembler::JSParamReg_Argc;

struct FrameFlagsAddress : JSC::MacroAssembler::Address
{
    FrameFlagsAddress()
      : Address(JSFrameReg, JSStackFrame::offsetOfFlags())
    {}
};

} /* namespace mjit */
} /* namespace js */

#endif
<|MERGE_RESOLUTION|>--- conflicted
+++ resolved
@@ -212,7 +212,6 @@
     }
 #endif
 
-<<<<<<< HEAD
     /*
      * Move a register pair which may indicate either an int32 or double into fpreg,
      * converting to double in the int32 case.
@@ -252,6 +251,15 @@
         fallthrough.linkTo(label(), this);
     }
 
+    /* Ensure that an in-memory address is definitely a double. */
+    void ensureInMemoryDouble(Address address)
+    {
+        Jump notInteger = testInt32(Assembler::NotEqual, address);
+        convertInt32ToDouble(payloadOf(address), FPRegisters::ConversionTemp);
+        storeDouble(FPRegisters::ConversionTemp, address);
+        notInteger.linkTo(label(), this);
+    }
+
     void negateDouble(FPRegisterID fpreg)
     {
 #if defined JS_CPU_X86 || defined JS_CPU_X64
@@ -263,14 +271,8 @@
 #endif
     }
 
-    /*
-     * Prepares for a stub call.
-     */
-    void * getCallTarget(void *fun) {
-=======
     // Prepares for a stub call.
     void *getCallTarget(void *fun) {
->>>>>>> db94f069
 #ifdef JS_CPU_ARM
         /*
          * Insert a veneer for ARM to allow it to catch exceptions. There is no
