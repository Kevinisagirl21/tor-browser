--- conflicted
+++ resolved
@@ -2051,12 +2051,9 @@
         }
     } while(0);
 
-<<<<<<< HEAD
     if (rval.isUndefined())
         f.script()->typeMonitorUndefined(cx, f.pc());
 
-=======
->>>>>>> 376c3661
     regs.sp[-1] = rval;
 }
 
@@ -2167,11 +2164,8 @@
             THROW();
     }
 #endif
-<<<<<<< HEAD
     if (rval.isUndefined())
         f.script()->typeMonitorUndefined(cx, f.pc());
-=======
->>>>>>> 376c3661
 }
 
 void JS_FASTCALL
