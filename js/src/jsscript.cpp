/* -*- Mode: C++; tab-width: 8; indent-tabs-mode: nil; c-basic-offset: 4 -*-
 * vim: set ts=8 sw=4 et tw=78:
 *
 * ***** BEGIN LICENSE BLOCK *****
 * Version: MPL 1.1/GPL 2.0/LGPL 2.1
 *
 * The contents of this file are subject to the Mozilla Public License Version
 * 1.1 (the "License"); you may not use this file except in compliance with
 * the License. You may obtain a copy of the License at
 * http://www.mozilla.org/MPL/
 *
 * Software distributed under the License is distributed on an "AS IS" basis,
 * WITHOUT WARRANTY OF ANY KIND, either express or implied. See the License
 * for the specific language governing rights and limitations under the
 * License.
 *
 * The Original Code is Mozilla Communicator client code, released
 * March 31, 1998.
 *
 * The Initial Developer of the Original Code is
 * Netscape Communications Corporation.
 * Portions created by the Initial Developer are Copyright (C) 1998
 * the Initial Developer. All Rights Reserved.
 *
 * Contributor(s):
 *
 * Alternatively, the contents of this file may be used under the terms of
 * either of the GNU General Public License Version 2 or later (the "GPL"),
 * or the GNU Lesser General Public License Version 2.1 or later (the "LGPL"),
 * in which case the provisions of the GPL or the LGPL are applicable instead
 * of those above. If you wish to allow use of your version of this file only
 * under the terms of either the GPL or the LGPL, and not to allow others to
 * use your version of this file under the terms of the MPL, indicate your
 * decision by deleting the provisions above and replace them with the notice
 * and other provisions required by the GPL or the LGPL. If you do not delete
 * the provisions above, a recipient may use your version of this file under
 * the terms of any one of the MPL, the GPL or the LGPL.
 *
 * ***** END LICENSE BLOCK ***** */

/*
 * JS script operations.
 */
#include <string.h>
#include "jstypes.h"
#include "jsstdint.h"
#include "jsutil.h" /* Added by JSIFY */
#include "jsprf.h"
#include "jsapi.h"
#include "jsatom.h"
#include "jscntxt.h"
#include "jsversion.h"
#include "jsdbgapi.h"
#include "jsemit.h"
#include "jsfun.h"
#include "jsinterp.h"
#include "jslock.h"
#include "jsnum.h"
#include "jsopcode.h"
#include "jsparse.h"
#include "jsscope.h"
#include "jsscript.h"
#include "jstracer.h"
#if JS_HAS_XDR
#include "jsxdrapi.h"
#endif

#if JS_HAS_SCRIPT_OBJECT

static const char js_script_exec_str[]    = "Script.prototype.exec";
static const char js_script_compile_str[] = "Script.prototype.compile";

/*
 * This routine requires that obj has been locked previously.
 */
static jsint
GetScriptExecDepth(JSContext *cx, JSObject *obj)
{
    jsval v;

    JS_ASSERT(JS_IS_OBJ_LOCKED(cx, obj));
    v = LOCKED_OBJ_GET_SLOT(obj, JSSLOT_START(&js_ScriptClass));
    return JSVAL_TO_INT(v);
}

static void
AdjustScriptExecDepth(JSContext *cx, JSObject *obj, jsint delta)
{
    jsint execDepth;

    JS_LOCK_OBJ(cx, obj);
    execDepth = GetScriptExecDepth(cx, obj);
    LOCKED_OBJ_SET_SLOT(obj, JSSLOT_START(&js_ScriptClass),
                        INT_TO_JSVAL(execDepth + delta));
    JS_UNLOCK_OBJ(cx, obj);
}

#if JS_HAS_TOSOURCE
static JSBool
script_toSource(JSContext *cx, uintN argc, jsval *vp)
{
    JSObject *obj;
    uint32 indent;
    JSScript *script;
    size_t i, j, k, n;
    char buf[16];
    jschar *s, *t;
    JSString *str;

    obj = JS_THIS_OBJECT(cx, vp);
    if (!JS_InstanceOf(cx, obj, &js_ScriptClass, vp + 2))
        return JS_FALSE;

    indent = 0;
    if (argc != 0) {
        indent = js_ValueToECMAUint32(cx, &vp[2]);
        if (JSVAL_IS_NULL(vp[2]))
            return JS_FALSE;
    }

    script = (JSScript *) JS_GetPrivate(cx, obj);

    /* Let n count the source string length, j the "front porch" length. */
    j = JS_snprintf(buf, sizeof buf, "(new %s(", js_ScriptClass.name);
    n = j + 2;
    if (!script) {
        /* Let k count the constructor argument string length. */
        k = 0;
        s = NULL;               /* quell GCC overwarning */
    } else {
        str = JS_DecompileScript(cx, script, "Script.prototype.toSource",
                                 (uintN)indent);
        if (!str)
            return JS_FALSE;
        str = js_QuoteString(cx, str, '\'');
        if (!str)
            return JS_FALSE;
        str->getCharsAndLength(s, k);
        n += k;
    }

    /* Allocate the source string and copy into it. */
    t = (jschar *) JS_malloc(cx, (n + 1) * sizeof(jschar));
    if (!t)
        return JS_FALSE;
    for (i = 0; i < j; i++)
        t[i] = buf[i];
    for (j = 0; j < k; i++, j++)
        t[i] = s[j];
    t[i++] = ')';
    t[i++] = ')';
    t[i] = 0;

    /* Create and return a JS string for t. */
    str = JS_NewUCString(cx, t, n);
    if (!str) {
        JS_free(cx, t);
        return JS_FALSE;
    }
    *vp = STRING_TO_JSVAL(str);
    return JS_TRUE;
}
#endif /* JS_HAS_TOSOURCE */

static JSBool
script_toString(JSContext *cx, uintN argc, jsval *vp)
{
    uint32 indent;
    JSObject *obj;
    JSScript *script;
    JSString *str;

    indent = 0;
    if (argc != 0) {
        indent = js_ValueToECMAUint32(cx, &vp[2]);
        if (JSVAL_IS_NULL(vp[2]))
            return JS_FALSE;
    }

    obj = JS_THIS_OBJECT(cx, vp);
    if (!JS_InstanceOf(cx, obj, &js_ScriptClass, vp + 2))
        return JS_FALSE;
    script = (JSScript *) JS_GetPrivate(cx, obj);
    if (!script) {
        *vp = STRING_TO_JSVAL(cx->runtime->emptyString);
        return JS_TRUE;
    }

    str = JS_DecompileScript(cx, script, "Script.prototype.toString",
                             (uintN)indent);
    if (!str)
        return JS_FALSE;
    *vp = STRING_TO_JSVAL(str);
    return JS_TRUE;
}

static JSBool
script_compile_sub(JSContext *cx, JSObject *obj, uintN argc, jsval *argv,
                   jsval *rval)
{
    JSString *str;
    JSObject *scopeobj;
    jsval v;
    JSScript *script, *oldscript;
    JSStackFrame *caller;
    const char *file;
    uintN line;
    JSPrincipals *principals;
    uint32 tcflags;
    jsint execDepth;

    /* Make sure obj is a Script object. */
    if (!JS_InstanceOf(cx, obj, &js_ScriptClass, argv))
        return JS_FALSE;

    /* If no args, leave private undefined and return early. */
    if (argc == 0)
        goto out;

    /* Otherwise, the first arg is the script source to compile. */
    str = js_ValueToString(cx, argv[0]);
    if (!str)
        return JS_FALSE;
    argv[0] = STRING_TO_JSVAL(str);

    scopeobj = NULL;
    if (argc >= 2) {
        if (!js_ValueToObject(cx, argv[1], &scopeobj))
            return JS_FALSE;
        argv[1] = OBJECT_TO_JSVAL(scopeobj);
    }

    /* Compile using the caller's scope chain, which js_Invoke passes to fp. */
    caller = js_GetScriptedCaller(cx, NULL);
    JS_ASSERT(!caller || cx->fp->scopeChain == caller->scopeChain);

    if (caller) {
        if (!scopeobj) {
            scopeobj = js_GetScopeChain(cx, caller);
            if (!scopeobj)
                return JS_FALSE;
        }

        principals = JS_EvalFramePrincipals(cx, cx->fp, caller);
        file = js_ComputeFilename(cx, caller, principals, &line);
    } else {
        file = NULL;
        line = 0;
        principals = NULL;
    }

    /* Ensure we compile this script with the right (inner) principals. */
    scopeobj = js_CheckScopeChainValidity(cx, scopeobj, js_script_compile_str);
    if (!scopeobj)
        return JS_FALSE;

    /*
     * Compile the new script using the caller's scope chain, a la eval().
     * Unlike jsobj.c:obj_eval, however, we do not pass TCF_COMPILE_N_GO in
     * tcflags and use NULL for the callerFrame argument, because compilation
     * is here separated from execution, and the run-time scope chain may not
     * match the compile-time. TCF_COMPILE_N_GO is tested in jsemit.c and
     * jsparse.c to optimize based on identity of run- and compile-time scope.
     */
    tcflags = 0;
    script = JSCompiler::compileScript(cx, scopeobj, NULL, principals, tcflags,
                                       str->chars(), str->length(),
                                       NULL, file, line);
    if (!script)
        return JS_FALSE;

    JS_LOCK_OBJ(cx, obj);
    execDepth = GetScriptExecDepth(cx, obj);

    /*
     * execDepth must be 0 to allow compilation here, otherwise the JSScript
     * struct can be released while running.
     */
    if (execDepth > 0) {
        JS_UNLOCK_OBJ(cx, obj);
        JS_ReportErrorNumber(cx, js_GetErrorMessage, NULL,
                             JSMSG_COMPILE_EXECED_SCRIPT);
        return JS_FALSE;
    }

    /* Swap script for obj's old script, if any. */
    v = LOCKED_OBJ_GET_SLOT(obj, JSSLOT_PRIVATE);
    oldscript = (JSScript*) (!JSVAL_IS_VOID(v) ? JSVAL_TO_PRIVATE(v) : NULL);
    LOCKED_OBJ_SET_SLOT(obj, JSSLOT_PRIVATE, PRIVATE_TO_JSVAL(script));
    JS_UNLOCK_OBJ(cx, obj);

    if (oldscript)
        js_DestroyScript(cx, oldscript);

    script->u.object = obj;
    js_CallNewScriptHook(cx, script, NULL);

out:
    /* Return the object. */
    *rval = OBJECT_TO_JSVAL(obj);
    return JS_TRUE;
}

static JSBool
script_compile(JSContext *cx, uintN argc, jsval *vp)
{
    return script_compile_sub(cx, JS_THIS_OBJECT(cx, vp), argc, vp + 2, vp);
}

static JSBool
script_exec_sub(JSContext *cx, JSObject *obj, uintN argc, jsval *argv,
                jsval *rval)
{
    JSObject *scopeobj;
    JSStackFrame *caller;
    JSPrincipals *principals;
    JSScript *script;
    JSBool ok;

    if (!JS_InstanceOf(cx, obj, &js_ScriptClass, argv))
        return JS_FALSE;

    scopeobj = NULL;
    if (argc != 0) {
        if (!js_ValueToObject(cx, argv[0], &scopeobj))
            return JS_FALSE;
        argv[0] = OBJECT_TO_JSVAL(scopeobj);
    }

    /*
     * Emulate eval() by using caller's this, var object, sharp array, etc.,
     * all propagated by js_Execute via a non-null fourth (down) argument to
     * js_Execute.  If there is no scripted caller, js_Execute uses its second
     * (chain) argument to set the exec frame's varobj, thisp, and scopeChain.
     *
     * Unlike eval, which the compiler detects, Script.prototype.exec may be
     * called from a lightweight function, or even from native code (in which
     * case fp->varobj and fp->scopeChain are null).  If exec is called from
     * a lightweight function, we will need to get a Call object representing
     * its frame, to act as the var object and scope chain head.
     */
    caller = js_GetScriptedCaller(cx, NULL);
    if (caller && !caller->varobj) {
        /* Called from a lightweight function. */
        JS_ASSERT(caller->fun && !JSFUN_HEAVYWEIGHT_TEST(caller->fun->flags));

        /* Scope chain links from Call object to caller's scope chain. */
        if (!js_GetCallObject(cx, caller))
            return JS_FALSE;
    }

    if (!scopeobj) {
        /* No scope object passed in: try to use the caller's scope chain. */
        if (caller) {
            /*
             * Load caller->scopeChain after the conditional js_GetCallObject
             * call above, which resets scopeChain as well as varobj.
             */
            scopeobj = js_GetScopeChain(cx, caller);
            if (!scopeobj)
                return JS_FALSE;
        } else {
            /*
             * Called from native code, so we don't know what scope object to
             * use.  We could use the caller's scope chain (see above), but Script.prototype.exec
             * might be a shared/sealed "superglobal" method.  A more general
             * approach would use cx->globalObject, which will be the same as
             * exec.__parent__ in the non-superglobal case.  In the superglobal
             * case it's the right object: the global, not the superglobal.
             */
            scopeobj = cx->globalObject;
        }
    }

    scopeobj = js_CheckScopeChainValidity(cx, scopeobj, js_script_exec_str);
    if (!scopeobj)
        return JS_FALSE;

    /* Keep track of nesting depth for the script. */
    AdjustScriptExecDepth(cx, obj, 1);

    /* Must get to out label after this */
    script = (JSScript *) JS_GetPrivate(cx, obj);
    if (!script) {
        ok = JS_FALSE;
        goto out;
    }

    /* Belt-and-braces: check that this script object has access to scopeobj. */
    principals = script->principals;
    ok = js_CheckPrincipalsAccess(cx, scopeobj, principals,
                                  CLASS_ATOM(cx, Script));
    if (!ok)
        goto out;

    ok = js_Execute(cx, scopeobj, script, caller, JSFRAME_EVAL, rval);

out:
    AdjustScriptExecDepth(cx, obj, -1);
    return ok;
}

static JSBool
script_exec(JSContext *cx, uintN argc, jsval *vp)
{
    return script_exec_sub(cx, JS_THIS_OBJECT(cx, vp), argc, vp + 2, vp);
}

#endif /* JS_HAS_SCRIPT_OBJECT */

#if JS_HAS_XDR

JSBool
js_XDRScript(JSXDRState *xdr, JSScript **scriptp, JSBool *hasMagic)
{
    JSContext *cx;
    JSScript *script, *oldscript;
    JSBool ok;
    jsbytecode *code;
    uint32 length, lineno, nslots, magic;
    uint32 natoms, nsrcnotes, ntrynotes, nobjects, nupvars, nregexps, i;
    uint32 prologLength, version;
    JSTempValueRooter tvr;
    JSPrincipals *principals;
    uint32 encodeable;
    JSBool filenameWasSaved;
    jssrcnote *notes, *sn;
    JSSecurityCallbacks *callbacks;

    cx = xdr->cx;
    script = *scriptp;
    nsrcnotes = ntrynotes = natoms = nobjects = nupvars = nregexps = 0;
    filenameWasSaved = JS_FALSE;
    notes = NULL;

    if (xdr->mode == JSXDR_ENCODE)
        magic = JSXDR_MAGIC_SCRIPT_CURRENT;
    if (!JS_XDRUint32(xdr, &magic))
        return JS_FALSE;
    if (magic != JSXDR_MAGIC_SCRIPT_CURRENT) {
        /* We do not provide binary compatibility with older scripts. */
        if (!hasMagic) {
            JS_ReportErrorNumber(cx, js_GetErrorMessage, NULL,
                                 JSMSG_BAD_SCRIPT_MAGIC);
            return JS_FALSE;
        }
        *hasMagic = JS_FALSE;
        return JS_TRUE;
    }
    if (hasMagic)
        *hasMagic = JS_TRUE;

    if (xdr->mode == JSXDR_ENCODE) {
        length = script->length;
        prologLength = script->main - script->code;
        JS_ASSERT((int16)script->version != JSVERSION_UNKNOWN);
        version = (uint32)script->version | (script->nfixed << 16);
        lineno = (uint32)script->lineno;
        nslots = (uint32)script->nslots;
        nslots = (uint32)((script->staticLevel << 16) | script->nslots);
        natoms = (uint32)script->atomMap.length;

        /* Count the srcnotes, keeping notes pointing at the first one. */
        notes = SCRIPT_NOTES(script);
        for (sn = notes; !SN_IS_TERMINATOR(sn); sn = SN_NEXT(sn))
            continue;
        nsrcnotes = sn - notes;
        nsrcnotes++;            /* room for the terminator */

        if (script->objectsOffset != 0)
            nobjects = JS_SCRIPT_OBJECTS(script)->length;
        if (script->upvarsOffset != 0)
            nupvars = JS_SCRIPT_UPVARS(script)->length;
        if (script->regexpsOffset != 0)
            nregexps = JS_SCRIPT_REGEXPS(script)->length;
        if (script->trynotesOffset != 0)
            ntrynotes = JS_SCRIPT_TRYNOTES(script)->length;
    }

    if (!JS_XDRUint32(xdr, &length))
        return JS_FALSE;
    if (!JS_XDRUint32(xdr, &prologLength))
        return JS_FALSE;
    if (!JS_XDRUint32(xdr, &version))
        return JS_FALSE;

    /*
     * To fuse allocations, we need srcnote, atom, objects, upvar, regexp,
     * and trynote counts early.
     */
    if (!JS_XDRUint32(xdr, &natoms))
        return JS_FALSE;
    if (!JS_XDRUint32(xdr, &nsrcnotes))
        return JS_FALSE;
    if (!JS_XDRUint32(xdr, &ntrynotes))
        return JS_FALSE;
    if (!JS_XDRUint32(xdr, &nobjects))
        return JS_FALSE;
    if (!JS_XDRUint32(xdr, &nupvars))
        return JS_FALSE;
    if (!JS_XDRUint32(xdr, &nregexps))
        return JS_FALSE;

    if (xdr->mode == JSXDR_DECODE) {
        script = js_NewScript(cx, length, nsrcnotes, natoms, nobjects, nupvars,
                              nregexps, ntrynotes);
        if (!script)
            return JS_FALSE;

        script->main += prologLength;
        script->version = JSVersion(version & 0xffff);
        script->nfixed = uint16(version >> 16);

        /* If we know nsrcnotes, we allocated space for notes in script. */
        notes = SCRIPT_NOTES(script);
        *scriptp = script;
        JS_PUSH_TEMP_ROOT_SCRIPT(cx, script, &tvr);
    }

    /*
     * Control hereafter must goto error on failure, in order for the
     * DECODE case to destroy script.
     */
    oldscript = xdr->script;
    code = script->code;
    if (xdr->mode == JSXDR_ENCODE) {
        code = js_UntrapScriptCode(cx, script);
        if (!code)
            goto error;
    }

    xdr->script = script;
    ok = JS_XDRBytes(xdr, (char *) code, length * sizeof(jsbytecode));

    if (code != script->code)
        JS_free(cx, code);

    if (!ok)
        goto error;

    if (!JS_XDRBytes(xdr, (char *)notes, nsrcnotes * sizeof(jssrcnote)) ||
        !JS_XDRCStringOrNull(xdr, (char **)&script->filename) ||
        !JS_XDRUint32(xdr, &lineno) ||
        !JS_XDRUint32(xdr, &nslots)) {
        goto error;
    }

    callbacks = JS_GetSecurityCallbacks(cx);
    if (xdr->mode == JSXDR_ENCODE) {
        principals = script->principals;
        encodeable = callbacks && callbacks->principalsTranscoder;
        if (!JS_XDRUint32(xdr, &encodeable))
            goto error;
        if (encodeable &&
            !callbacks->principalsTranscoder(xdr, &principals)) {
            goto error;
        }
    } else {
        if (!JS_XDRUint32(xdr, &encodeable))
            goto error;
        if (encodeable) {
            if (!(callbacks && callbacks->principalsTranscoder)) {
                JS_ReportErrorNumber(cx, js_GetErrorMessage, NULL,
                                     JSMSG_CANT_DECODE_PRINCIPALS);
                goto error;
            }
            if (!callbacks->principalsTranscoder(xdr, &principals))
                goto error;
            script->principals = principals;
        }
    }

    if (xdr->mode == JSXDR_DECODE) {
        const char *filename = script->filename;
        if (filename) {
            filename = js_SaveScriptFilename(cx, filename);
            if (!filename)
                goto error;
            JS_free(cx, (void *) script->filename);
            script->filename = filename;
            filenameWasSaved = JS_TRUE;
        }
        script->lineno = (uintN)lineno;
        script->nslots = (uint16)nslots;
        script->staticLevel = (uint16)(nslots >> 16);
    }

    for (i = 0; i != natoms; ++i) {
        if (!js_XDRAtom(xdr, &script->atomMap.vector[i]))
            goto error;
    }

    /*
     * Here looping from 0-to-length to xdr objects is essential. It ensures
     * that block objects from the script->objects array will be written and
     * restored in the outer-to-inner order. js_XDRBlockObject relies on this
     * to restore the parent chain.
     */
    for (i = 0; i != nobjects; ++i) {
        JSObject **objp = &JS_SCRIPT_OBJECTS(script)->vector[i];
        uint32 isBlock;
        if (xdr->mode == JSXDR_ENCODE) {
            JSClass *clasp = STOBJ_GET_CLASS(*objp);
            JS_ASSERT(clasp == &js_FunctionClass ||
                      clasp == &js_BlockClass);
            isBlock = (clasp == &js_BlockClass) ? 1 : 0;
         }
        if (!JS_XDRUint32(xdr, &isBlock))
            goto error;
        if (isBlock == 0) {
            if (!js_XDRFunctionObject(xdr, objp))
                goto error;
        } else {
            JS_ASSERT(isBlock == 1);
            if (!js_XDRBlockObject(xdr, objp))
                goto error;
        }
    }
    for (i = 0; i != nupvars; ++i) {
        if (!JS_XDRUint32(xdr, &JS_SCRIPT_UPVARS(script)->vector[i]))
            goto error;
    }
    for (i = 0; i != nregexps; ++i) {
        if (!js_XDRRegExpObject(xdr, &JS_SCRIPT_REGEXPS(script)->vector[i]))
            goto error;
    }

    if (ntrynotes != 0) {
        /*
         * We combine tn->kind and tn->stackDepth when serializing as XDR is not
         * efficient when serializing small integer types.
         */
        JSTryNote *tn, *tnfirst;
        uint32 kindAndDepth;
        JS_STATIC_ASSERT(sizeof(tn->kind) == sizeof(uint8));
        JS_STATIC_ASSERT(sizeof(tn->stackDepth) == sizeof(uint16));

        tnfirst = JS_SCRIPT_TRYNOTES(script)->vector;
        JS_ASSERT(JS_SCRIPT_TRYNOTES(script)->length == ntrynotes);
        tn = tnfirst + ntrynotes;
        do {
            --tn;
            if (xdr->mode == JSXDR_ENCODE) {
                kindAndDepth = ((uint32)tn->kind << 16)
                               | (uint32)tn->stackDepth;
            }
            if (!JS_XDRUint32(xdr, &kindAndDepth) ||
                !JS_XDRUint32(xdr, &tn->start) ||
                !JS_XDRUint32(xdr, &tn->length)) {
                goto error;
            }
            if (xdr->mode == JSXDR_DECODE) {
                tn->kind = (uint8)(kindAndDepth >> 16);
                tn->stackDepth = (uint16)kindAndDepth;
            }
        } while (tn != tnfirst);
    }

    xdr->script = oldscript;
    if (xdr->mode == JSXDR_DECODE)
        JS_POP_TEMP_ROOT(cx, &tvr);
    return JS_TRUE;

  error:
    if (xdr->mode == JSXDR_DECODE) {
        JS_POP_TEMP_ROOT(cx, &tvr);
        if (script->filename && !filenameWasSaved) {
            JS_free(cx, (void *) script->filename);
            script->filename = NULL;
        }
        js_DestroyScript(cx, script);
        *scriptp = NULL;
    }
    xdr->script = oldscript;
    return JS_FALSE;
}

#if JS_HAS_SCRIPT_OBJECT && JS_HAS_XDR_FREEZE_THAW
/*
 * These cannot be exposed to web content, and chrome does not need them, so
 * we take them out of the Mozilla client altogether.  Fortunately, there is
 * no way to serialize a native function (see fun_xdrObject in jsfun.c).
 */

static JSBool
script_freeze(JSContext *cx, uintN argc, jsval *vp)
{
    JSObject *obj;
    JSXDRState *xdr;
    JSScript *script;
    JSBool ok, hasMagic;
    uint32 len;
    void *buf;
    JSString *str;

    obj = JS_THIS_OBJECT(cx, vp);
    if (!JS_InstanceOf(cx, obj, &js_ScriptClass, vp + 2))
        return JS_FALSE;
    script = (JSScript *) JS_GetPrivate(cx, obj);
    if (!script)
        return JS_TRUE;

    /* create new XDR */
    xdr = JS_XDRNewMem(cx, JSXDR_ENCODE);
    if (!xdr)
        return JS_FALSE;

    /* write  */
    ok = js_XDRScript(xdr, &script, &hasMagic);
    if (!ok)
        goto out;
    if (!hasMagic) {
        *vp = JSVAL_VOID;
        goto out;
    }

    buf = JS_XDRMemGetData(xdr, &len);
    if (!buf) {
        ok = JS_FALSE;
        goto out;
    }

    JS_ASSERT((jsword)buf % sizeof(jschar) == 0);
    len /= sizeof(jschar);
#if IS_BIG_ENDIAN
  {
    jschar *chars;
    uint32 i;

    /* Swap bytes in Unichars to keep frozen strings machine-independent. */
    chars = (jschar *)buf;
    for (i = 0; i < len; i++)
        chars[i] = JSXDR_SWAB16(chars[i]);
  }
#endif
    str = JS_NewUCStringCopyN(cx, (jschar *)buf, len);
    if (!str) {
        ok = JS_FALSE;
        goto out;
    }

    *vp = STRING_TO_JSVAL(str);

out:
    JS_XDRDestroy(xdr);
    return ok;
}

static JSBool
script_thaw(JSContext *cx, uintN argc, jsval *vp)
{
    JSObject *obj;
    JSXDRState *xdr;
    JSString *str;
    void *buf;
    uint32 len;
    jsval v;
    JSScript *script, *oldscript;
    JSBool ok, hasMagic;
    jsint execDepth;

    obj = JS_THIS_OBJECT(cx, vp);
    if (!JS_InstanceOf(cx, obj, &js_ScriptClass, vp + 2))
        return JS_FALSE;

    if (argc == 0)
        return JS_TRUE;
    str = js_ValueToString(cx, vp[2]);
    if (!str)
        return JS_FALSE;
    vp[2] = STRING_TO_JSVAL(str);

    /* create new XDR */
    xdr = JS_XDRNewMem(cx, JSXDR_DECODE);
    if (!xdr)
        return JS_FALSE;

    str->getCharsAndLength(buf, len);
#if IS_BIG_ENDIAN
  {
    jschar *from, *to;
    uint32 i;

    /* Swap bytes in Unichars to keep frozen strings machine-independent. */
    from = (jschar *)buf;
    to = (jschar *) JS_malloc(cx, len * sizeof(jschar));
    if (!to) {
        JS_XDRDestroy(xdr);
        return JS_FALSE;
    }
    for (i = 0; i < len; i++)
        to[i] = JSXDR_SWAB16(from[i]);
    buf = (char *)to;
  }
#endif
    len *= sizeof(jschar);
    JS_XDRMemSetData(xdr, buf, len);

    /* XXXbe should magic mismatch be error, or false return value? */
    ok = js_XDRScript(xdr, &script, &hasMagic);
    if (!ok)
        goto out;
    if (!hasMagic) {
        *vp = JSVAL_FALSE;
        goto out;
    }

    JS_LOCK_OBJ(cx, obj);
    execDepth = GetScriptExecDepth(cx, obj);

    /*
     * execDepth must be 0 to allow compilation here, otherwise the JSScript
     * struct can be released while running.
     */
    if (execDepth > 0) {
        JS_UNLOCK_OBJ(cx, obj);
        JS_ReportErrorNumber(cx, js_GetErrorMessage, NULL,
                             JSMSG_COMPILE_EXECED_SCRIPT);
        goto out;
    }

    /* Swap script for obj's old script, if any. */
    v = LOCKED_OBJ_GET_SLOT(obj, JSSLOT_PRIVATE);
    oldscript = !JSVAL_IS_VOID(v) ? JSVAL_TO_PRIVATE(v) : NULL;
    LOCKED_OBJ_SET_SLOT(obj, JSSLOT_PRIVATE, PRIVATE_TO_JSVAL(script));
    JS_UNLOCK_OBJ(cx, obj);

    if (oldscript)
        js_DestroyScript(cx, oldscript);

    script->u.object = obj;
    js_CallNewScriptHook(cx, script, NULL);

out:
    /*
     * We reset the buffer to be NULL so that it doesn't free the chars
     * memory owned by str (vp[2]).
     */
    JS_XDRMemSetData(xdr, NULL, 0);
    JS_XDRDestroy(xdr);
#if IS_BIG_ENDIAN
    JS_free(cx, buf);
#endif
    *vp = JSVAL_TRUE;
    return ok;
}

static const char js_thaw_str[] = "thaw";

#endif /* JS_HAS_SCRIPT_OBJECT && JS_HAS_XDR_FREEZE_THAW */
#endif /* JS_HAS_XDR */

#if JS_HAS_SCRIPT_OBJECT

static JSFunctionSpec script_methods[] = {
#if JS_HAS_TOSOURCE
    JS_FN(js_toSource_str,   script_toSource,   0,0),
#endif
    JS_FN(js_toString_str,   script_toString,   0,0),
    JS_FN("compile",         script_compile,    2,0),
    JS_FN("exec",            script_exec,       1,0),
#if JS_HAS_XDR_FREEZE_THAW
    JS_FN("freeze",          script_freeze,     0,0),
    JS_FN(js_thaw_str,       script_thaw,       1,0),
#endif /* JS_HAS_XDR_FREEZE_THAW */
    JS_FS_END
};

#endif /* JS_HAS_SCRIPT_OBJECT */

static void
script_finalize(JSContext *cx, JSObject *obj)
{
    JSScript *script;

    script = (JSScript *) JS_GetPrivate(cx, obj);
    if (script)
        js_DestroyScript(cx, script);
}

static JSBool
script_call(JSContext *cx, JSObject *obj, uintN argc, jsval *argv, jsval *rval)
{
#if JS_HAS_SCRIPT_OBJECT
    return script_exec_sub(cx, JSVAL_TO_OBJECT(argv[-2]), argc, argv, rval);
#else
    return JS_FALSE;
#endif
}

static void
script_trace(JSTracer *trc, JSObject *obj)
{
    JSScript *script;

    script = (JSScript *) JS_GetPrivate(trc->context, obj);
    if (script)
        js_TraceScript(trc, script);
}

#if !JS_HAS_SCRIPT_OBJECT
#define JSProto_Script  JSProto_Object
#endif

JS_FRIEND_DATA(JSClass) js_ScriptClass = {
    js_Script_str,
    JSCLASS_HAS_PRIVATE | JSCLASS_HAS_RESERVED_SLOTS(1) |
    JSCLASS_MARK_IS_TRACE | JSCLASS_HAS_CACHED_PROTO(JSProto_Script),
    JS_PropertyStub,  JS_PropertyStub,  JS_PropertyStub,  JS_PropertyStub,
    JS_EnumerateStub, JS_ResolveStub,   JS_ConvertStub,   script_finalize,
    NULL,             NULL,             script_call,      NULL,/*XXXbe xdr*/
    NULL,             NULL,             JS_CLASS_TRACE(script_trace), NULL
};

#if JS_HAS_SCRIPT_OBJECT

static JSBool
Script(JSContext *cx, JSObject *obj, uintN argc, jsval *argv, jsval *rval)
{
    /* If not constructing, replace obj with a new Script object. */
    if (!JS_IsConstructing(cx)) {
        obj = js_NewObject(cx, &js_ScriptClass, NULL, NULL);
        if (!obj)
            return JS_FALSE;

        /*
         * script_compile_sub does not use rval to root its temporaries so we
         * can use it to root obj.
         */
        *rval = OBJECT_TO_JSVAL(obj);
    }

    if (!JS_SetReservedSlot(cx, obj, 0, INT_TO_JSVAL(0)))
        return JS_FALSE;

    return script_compile_sub(cx, obj, argc, argv, rval);
}

#if JS_HAS_SCRIPT_OBJECT && JS_HAS_XDR_FREEZE_THAW

static JSBool
script_static_thaw(JSContext *cx, uintN argc, jsval *vp)
{
    JSObject *obj;

    obj = js_NewObject(cx, &js_ScriptClass, NULL, NULL);
    if (!obj)
        return JS_FALSE;
    vp[1] = OBJECT_TO_JSVAL(obj);
    if (!script_thaw(cx, argc, vp))
        return JS_FALSE;
    *vp = OBJECT_TO_JSVAL(obj);
    return JS_TRUE;
}

static JSFunctionSpec script_static_methods[] = {
    JS_FN(js_thaw_str,       script_static_thaw,     1,0),
    JS_FS_END
};

#else  /* !JS_HAS_SCRIPT_OBJECT || !JS_HAS_XDR_FREEZE_THAW */

#define script_static_methods   NULL

#endif /* !JS_HAS_SCRIPT_OBJECT || !JS_HAS_XDR_FREEZE_THAW */

JSObject *
js_InitScriptClass(JSContext *cx, JSObject *obj)
{
    return JS_InitClass(cx, obj, NULL, &js_ScriptClass, Script, 1,
                        NULL, script_methods, NULL, script_static_methods);
}

#endif /* JS_HAS_SCRIPT_OBJECT */

/*
 * Shared script filename management.
 */
static int
js_compare_strings(const void *k1, const void *k2)
{
    return strcmp((const char *) k1, (const char *) k2) == 0;
}

/* NB: This struct overlays JSHashEntry -- see jshash.h, do not reorganize. */
typedef struct ScriptFilenameEntry {
    JSHashEntry         *next;          /* hash chain linkage */
    JSHashNumber        keyHash;        /* key hash function result */
    const void          *key;           /* ptr to filename, below */
    uint32              flags;          /* user-defined filename prefix flags */
    JSPackedBool        mark;           /* GC mark flag */
    char                filename[3];    /* two or more bytes, NUL-terminated */
} ScriptFilenameEntry;

static void *
js_alloc_table_space(void *priv, size_t size)
{
    return malloc(size);
}

static void
js_free_table_space(void *priv, void *item, size_t size)
{
    free(item);
}

static JSHashEntry *
js_alloc_sftbl_entry(void *priv, const void *key)
{
    size_t nbytes = offsetof(ScriptFilenameEntry, filename) +
                    strlen((const char *) key) + 1;

    return (JSHashEntry *) malloc(JS_MAX(nbytes, sizeof(JSHashEntry)));
}

static void
js_free_sftbl_entry(void *priv, JSHashEntry *he, uintN flag)
{
    if (flag != HT_FREE_ENTRY)
        return;
    free(he);
}

static JSHashAllocOps sftbl_alloc_ops = {
    js_alloc_table_space,   js_free_table_space,
    js_alloc_sftbl_entry,   js_free_sftbl_entry
};

JSBool
js_InitRuntimeScriptState(JSRuntime *rt)
{
#ifdef JS_THREADSAFE
    JS_ASSERT(!rt->scriptFilenameTableLock);
    rt->scriptFilenameTableLock = JS_NEW_LOCK();
    if (!rt->scriptFilenameTableLock)
        return JS_FALSE;
#endif
    JS_ASSERT(!rt->scriptFilenameTable);
    rt->scriptFilenameTable =
        JS_NewHashTable(16, JS_HashString, js_compare_strings, NULL,
                        &sftbl_alloc_ops, NULL);
    if (!rt->scriptFilenameTable) {
        js_FinishRuntimeScriptState(rt);    /* free lock if threadsafe */
        return JS_FALSE;
    }
    JS_INIT_CLIST(&rt->scriptFilenamePrefixes);
    return JS_TRUE;
}

typedef struct ScriptFilenamePrefix {
    JSCList     links;      /* circular list linkage for easy deletion */
    const char  *name;      /* pointer to pinned ScriptFilenameEntry string */
    size_t      length;     /* prefix string length, precomputed */
    uint32      flags;      /* user-defined flags to inherit from this prefix */
} ScriptFilenamePrefix;

void
js_FinishRuntimeScriptState(JSRuntime *rt)
{
    if (rt->scriptFilenameTable) {
        JS_HashTableDestroy(rt->scriptFilenameTable);
        rt->scriptFilenameTable = NULL;
    }
#ifdef JS_THREADSAFE
    if (rt->scriptFilenameTableLock) {
        JS_DESTROY_LOCK(rt->scriptFilenameTableLock);
        rt->scriptFilenameTableLock = NULL;
    }
#endif
}

void
js_FreeRuntimeScriptState(JSRuntime *rt)
{
    ScriptFilenamePrefix *sfp;

    if (!rt->scriptFilenameTable)
        return;

    while (!JS_CLIST_IS_EMPTY(&rt->scriptFilenamePrefixes)) {
        sfp = (ScriptFilenamePrefix *) rt->scriptFilenamePrefixes.next;
        JS_REMOVE_LINK(&sfp->links);
        free(sfp);
    }
    js_FinishRuntimeScriptState(rt);
}

#ifdef DEBUG_brendan
#define DEBUG_SFTBL
#endif
#ifdef DEBUG_SFTBL
size_t sftbl_savings = 0;
#endif

static ScriptFilenameEntry *
SaveScriptFilename(JSRuntime *rt, const char *filename, uint32 flags)
{
    JSHashTable *table;
    JSHashNumber hash;
    JSHashEntry **hep;
    ScriptFilenameEntry *sfe;
    size_t length;
    JSCList *head, *link;
    ScriptFilenamePrefix *sfp;

    table = rt->scriptFilenameTable;
    hash = JS_HashString(filename);
    hep = JS_HashTableRawLookup(table, hash, filename);
    sfe = (ScriptFilenameEntry *) *hep;
#ifdef DEBUG_SFTBL
    if (sfe)
        sftbl_savings += strlen(sfe->filename);
#endif

    if (!sfe) {
        sfe = (ScriptFilenameEntry *)
              JS_HashTableRawAdd(table, hep, hash, filename, NULL);
        if (!sfe)
            return NULL;
        sfe->key = strcpy(sfe->filename, filename);
        sfe->flags = 0;
        sfe->mark = JS_FALSE;
    }

    /* If saving a prefix, add it to the set in rt->scriptFilenamePrefixes. */
    if (flags != 0) {
        /* Search in case filename was saved already; we must be idempotent. */
        sfp = NULL;
        length = strlen(filename);
        for (head = link = &rt->scriptFilenamePrefixes;
             link->next != head;
             link = link->next) {
            /* Lag link behind sfp to insert in non-increasing length order. */
            sfp = (ScriptFilenamePrefix *) link->next;
            if (!strcmp(sfp->name, filename))
                break;
            if (sfp->length <= length) {
                sfp = NULL;
                break;
            }
            sfp = NULL;
        }

        if (!sfp) {
            /* No such prefix: add one now. */
            sfp = (ScriptFilenamePrefix *) malloc(sizeof(ScriptFilenamePrefix));
            if (!sfp)
                return NULL;
            JS_INSERT_AFTER(&sfp->links, link);
            sfp->name = sfe->filename;
            sfp->length = length;
            sfp->flags = 0;
        }

        /*
         * Accumulate flags in both sfe and sfp: sfe for later access from the
         * JS_GetScriptedCallerFilenameFlags debug-API, and sfp so that longer
         * filename entries can inherit by prefix.
         */
        sfe->flags |= flags;
        sfp->flags |= flags;
    }

#ifdef JS_FUNCTION_METERING
    size_t len = strlen(sfe->filename);
    if (len >= sizeof rt->lastScriptFilename)
        len = sizeof rt->lastScriptFilename - 1;
    memcpy(rt->lastScriptFilename, sfe->filename, len);
    rt->lastScriptFilename[len] = '\0';
#endif

    return sfe;
}

const char *
js_SaveScriptFilename(JSContext *cx, const char *filename)
{
    JSRuntime *rt;
    ScriptFilenameEntry *sfe;
    JSCList *head, *link;
    ScriptFilenamePrefix *sfp;

    rt = cx->runtime;
    JS_ACQUIRE_LOCK(rt->scriptFilenameTableLock);
    sfe = SaveScriptFilename(rt, filename, 0);
    if (!sfe) {
        JS_RELEASE_LOCK(rt->scriptFilenameTableLock);
        JS_ReportOutOfMemory(cx);
        return NULL;
    }

    /*
     * Try to inherit flags by prefix.  We assume there won't be more than a
     * few (dozen! ;-) prefixes, so linear search is tolerable.
     * XXXbe every time I've assumed that in the JS engine, I've been wrong!
     */
    for (head = &rt->scriptFilenamePrefixes, link = head->next;
         link != head;
         link = link->next) {
        sfp = (ScriptFilenamePrefix *) link;
        if (!strncmp(sfp->name, filename, sfp->length)) {
            sfe->flags |= sfp->flags;
            break;
        }
    }
    JS_RELEASE_LOCK(rt->scriptFilenameTableLock);
    return sfe->filename;
}

const char *
js_SaveScriptFilenameRT(JSRuntime *rt, const char *filename, uint32 flags)
{
    ScriptFilenameEntry *sfe;

    /* This may be called very early, via the jsdbgapi.h entry point. */
    if (!rt->scriptFilenameTable && !js_InitRuntimeScriptState(rt))
        return NULL;

    JS_ACQUIRE_LOCK(rt->scriptFilenameTableLock);
    sfe = SaveScriptFilename(rt, filename, flags);
    JS_RELEASE_LOCK(rt->scriptFilenameTableLock);
    if (!sfe)
        return NULL;

    return sfe->filename;
}

/*
 * Back up from a saved filename by its offset within its hash table entry.
 */
#define FILENAME_TO_SFE(fn) \
    ((ScriptFilenameEntry *) ((fn) - offsetof(ScriptFilenameEntry, filename)))

/*
 * The sfe->key member, redundant given sfe->filename but required by the old
 * jshash.c code, here gives us a useful sanity check.  This assertion will
 * very likely botch if someone tries to mark a string that wasn't allocated
 * as an sfe->filename.
 */
#define ASSERT_VALID_SFE(sfe)   JS_ASSERT((sfe)->key == (sfe)->filename)

uint32
js_GetScriptFilenameFlags(const char *filename)
{
    ScriptFilenameEntry *sfe;

    sfe = FILENAME_TO_SFE(filename);
    ASSERT_VALID_SFE(sfe);
    return sfe->flags;
}

void
js_MarkScriptFilename(const char *filename)
{
    ScriptFilenameEntry *sfe;

    sfe = FILENAME_TO_SFE(filename);
    ASSERT_VALID_SFE(sfe);
    sfe->mark = JS_TRUE;
}

static intN
js_script_filename_marker(JSHashEntry *he, intN i, void *arg)
{
    ScriptFilenameEntry *sfe = (ScriptFilenameEntry *) he;

    sfe->mark = JS_TRUE;
    return HT_ENUMERATE_NEXT;
}

void
js_MarkScriptFilenames(JSRuntime *rt, JSBool keepAtoms)
{
    JSCList *head, *link;
    ScriptFilenamePrefix *sfp;

    if (!rt->scriptFilenameTable)
        return;

    if (keepAtoms) {
        JS_HashTableEnumerateEntries(rt->scriptFilenameTable,
                                     js_script_filename_marker,
                                     rt);
    }
    for (head = &rt->scriptFilenamePrefixes, link = head->next;
         link != head;
         link = link->next) {
        sfp = (ScriptFilenamePrefix *) link;
        js_MarkScriptFilename(sfp->name);
    }
}

static intN
js_script_filename_sweeper(JSHashEntry *he, intN i, void *arg)
{
    ScriptFilenameEntry *sfe = (ScriptFilenameEntry *) he;

    if (!sfe->mark)
        return HT_ENUMERATE_REMOVE;
    sfe->mark = JS_FALSE;
    return HT_ENUMERATE_NEXT;
}

void
js_SweepScriptFilenames(JSRuntime *rt)
{
    if (!rt->scriptFilenameTable)
        return;

    JS_HashTableEnumerateEntries(rt->scriptFilenameTable,
                                 js_script_filename_sweeper,
                                 rt);
#ifdef DEBUG_notme
#ifdef DEBUG_SFTBL
    printf("script filename table savings so far: %u\n", sftbl_savings);
#endif
#endif
}

/*
 * JSScript data structures memory alignment:
 *
 * JSScript
 * JSObjectArray    script objects' descriptor if JSScript.objectsOffset != 0,
 *                    use JS_SCRIPT_OBJECTS(script) macro to access it.
 * JSObjectArray    script regexps' descriptor if JSScript.regexpsOffset != 0,
 *                    use JS_SCRIPT_REGEXPS(script) macro to access it.
 * JSTryNoteArray   script try notes' descriptor if JSScript.tryNotesOffset
 *                    != 0, use JS_SCRIPT_TRYNOTES(script) macro to access it.
 * JSAtom *a[]      array of JSScript.atomMap.length atoms pointed by
 *                    JSScript.atomMap.vector if any.
 * JSObject *o[]    array of JS_SCRIPT_OBJECTS(script)->length objects if any
 *                    pointed by JS_SCRIPT_OBJECTS(script)->vector.
 * JSObject *r[]    array of JS_SCRIPT_REGEXPS(script)->length regexps if any
 *                    pointed by JS_SCRIPT_REGEXPS(script)->vector.
 * JSTryNote t[]    array of JS_SCRIPT_TRYNOTES(script)->length try notes if any
 *                    pointed by JS_SCRIPT_TRYNOTES(script)->vector.
 * jsbytecode b[]   script bytecode pointed by JSScript.code.
 * jssrcnote  s[]   script source notes, use SCRIPT_NOTES(script) to access it
 *
 * The alignment avoids gaps between entries as alignment requirement for each
 * subsequent structure or array is the same or divides the alignment
 * requirement for the previous one.
 *
 * The followings asserts checks that assuming that the alignment requirement
 * for JSObjectArray and JSTryNoteArray are sizeof(void *) and for JSTryNote
 * it is sizeof(uint32) as the structure consists of 3 uint32 fields.
 */
JS_STATIC_ASSERT(sizeof(JSScript) % sizeof(void *) == 0);
JS_STATIC_ASSERT(sizeof(JSObjectArray) % sizeof(void *) == 0);
JS_STATIC_ASSERT(sizeof(JSTryNoteArray) == sizeof(JSObjectArray));
JS_STATIC_ASSERT(sizeof(JSAtom *) == sizeof(JSObject *));
JS_STATIC_ASSERT(sizeof(JSObject *) % sizeof(uint32) == 0);
JS_STATIC_ASSERT(sizeof(JSTryNote) == 3 * sizeof(uint32));
JS_STATIC_ASSERT(sizeof(uint32) % sizeof(jsbytecode) == 0);
JS_STATIC_ASSERT(sizeof(jsbytecode) % sizeof(jssrcnote) == 0);

/*
 * Check that uint8 offset for object, upvar, regexp, and try note arrays is
 * sufficient.
 */
JS_STATIC_ASSERT(sizeof(JSScript) + 2 * sizeof(JSObjectArray) +
                 sizeof(JSUpvarArray) < JS_BIT(8));

JSScript *
js_NewScript(JSContext *cx, uint32 length, uint32 nsrcnotes, uint32 natoms,
             uint32 nobjects, uint32 nupvars, uint32 nregexps,
             uint32 ntrynotes)
{
    size_t size, vectorSize;
    JSScript *script;
    uint8 *cursor;

    size = sizeof(JSScript) +
           sizeof(JSAtom *) * natoms +
           length * sizeof(jsbytecode) +
           nsrcnotes * sizeof(jssrcnote);
    if (nobjects != 0)
        size += sizeof(JSObjectArray) + nobjects * sizeof(JSObject *);
    if (nupvars != 0)
        size += sizeof(JSUpvarArray) + nupvars * sizeof(uint32);
    if (nregexps != 0)
        size += sizeof(JSObjectArray) + nregexps * sizeof(JSObject *);
    if (ntrynotes != 0)
        size += sizeof(JSTryNoteArray) + ntrynotes * sizeof(JSTryNote);

    script = (JSScript *) JS_malloc(cx, size);
    if (!script)
        return NULL;
    memset(script, 0, sizeof(JSScript));
    script->length = length;
    script->version = cx->version;

    cursor = (uint8 *)script + sizeof(JSScript);
    if (nobjects != 0) {
        script->objectsOffset = (uint8)(cursor - (uint8 *)script);
        cursor += sizeof(JSObjectArray);
    }
    if (nupvars != 0) {
        script->upvarsOffset = (uint8)(cursor - (uint8 *)script);
        cursor += sizeof(JSUpvarArray);
    }
    if (nregexps != 0) {
        script->regexpsOffset = (uint8)(cursor - (uint8 *)script);
        cursor += sizeof(JSObjectArray);
    }
    if (ntrynotes != 0) {
        script->trynotesOffset = (uint8)(cursor - (uint8 *)script);
        cursor += sizeof(JSTryNoteArray);
    }

    if (natoms != 0) {
        script->atomMap.length = natoms;
        script->atomMap.vector = (JSAtom **)cursor;
        vectorSize = natoms * sizeof(script->atomMap.vector[0]);

        /*
         * Clear object map's vector so the GC tracing can run when not yet
         * all atoms are copied to the array.
         */
        memset(cursor, 0, vectorSize);
        cursor += vectorSize;
    }

    if (nobjects != 0) {
        JS_SCRIPT_OBJECTS(script)->length = nobjects;
        JS_SCRIPT_OBJECTS(script)->vector = (JSObject **)cursor;
        vectorSize = nobjects * sizeof(JS_SCRIPT_OBJECTS(script)->vector[0]);
        memset(cursor, 0, vectorSize);
        cursor += vectorSize;
    }

    if (nupvars != 0) {
        JS_SCRIPT_UPVARS(script)->length = nupvars;
        JS_SCRIPT_UPVARS(script)->vector = (uint32 *)cursor;
        vectorSize = nupvars * sizeof(JS_SCRIPT_UPVARS(script)->vector[0]);
        memset(cursor, 0, vectorSize);
        cursor += vectorSize;
    }

    if (nregexps != 0) {
        JS_SCRIPT_REGEXPS(script)->length = nregexps;
        JS_SCRIPT_REGEXPS(script)->vector = (JSObject **)cursor;
        vectorSize = nregexps * sizeof(JS_SCRIPT_REGEXPS(script)->vector[0]);
        memset(cursor, 0, vectorSize);
        cursor += vectorSize;
    }

    if (ntrynotes != 0) {
        JS_SCRIPT_TRYNOTES(script)->length = ntrynotes;
        JS_SCRIPT_TRYNOTES(script)->vector = (JSTryNote *)cursor;
        vectorSize = ntrynotes * sizeof(JS_SCRIPT_TRYNOTES(script)->vector[0]);
#ifdef DEBUG
        memset(cursor, 0, vectorSize);
#endif
        cursor += vectorSize;
    }

    script->code = script->main = (jsbytecode *)cursor;
    JS_ASSERT(cursor +
              length * sizeof(jsbytecode) +
              nsrcnotes * sizeof(jssrcnote) ==
              (uint8 *)script + size);

#ifdef CHECK_SCRIPT_OWNER
    script->owner = cx->thread;
#endif
    return script;
}

JSScript *
js_NewScriptFromCG(JSContext *cx, JSCodeGenerator *cg)
{
    uint32 mainLength, prologLength, nsrcnotes, nfixed;
    JSScript *script;
    const char *filename;
    JSFunction *fun;

    /* The counts of indexed things must be checked during code generation. */
    JS_ASSERT(cg->atomList.count <= INDEX_LIMIT);
    JS_ASSERT(cg->objectList.length <= INDEX_LIMIT);
    JS_ASSERT(cg->regexpList.length <= INDEX_LIMIT);

    mainLength = CG_OFFSET(cg);
    prologLength = CG_PROLOG_OFFSET(cg);
    CG_COUNT_FINAL_SRCNOTES(cg, nsrcnotes);
    script = js_NewScript(cx, prologLength + mainLength, nsrcnotes,
                          cg->atomList.count, cg->objectList.length,
                          cg->upvarList.count, cg->regexpList.length,
                          cg->ntrynotes);
    if (!script)
        return NULL;

    /* Now that we have script, error control flow must go to label bad. */
    script->main += prologLength;
    memcpy(script->code, CG_PROLOG_BASE(cg), prologLength * sizeof(jsbytecode));
    memcpy(script->main, CG_BASE(cg), mainLength * sizeof(jsbytecode));
    nfixed = (cg->flags & TCF_IN_FUNCTION)
             ? cg->fun->u.i.nvars
             : cg->ngvars + cg->regexpList.length;
    JS_ASSERT(nfixed < SLOTNO_LIMIT);
    script->nfixed = (uint16) nfixed;
    js_InitAtomMap(cx, &script->atomMap, &cg->atomList);

    filename = cg->compiler->tokenStream.filename;
    if (filename) {
        script->filename = js_SaveScriptFilename(cx, filename);
        if (!script->filename)
            goto bad;
    }
    script->lineno = cg->firstLine;
    if (script->nfixed + cg->maxStackDepth >= JS_BIT(16)) {
        js_ReportCompileErrorNumber(cx, CG_TS(cg), NULL, JSREPORT_ERROR,
                                    JSMSG_NEED_DIET, "script");
        goto bad;
    }
    script->nslots = script->nfixed + cg->maxStackDepth;
    script->staticLevel = cg->staticLevel;
    script->principals = cg->compiler->principals;
    if (script->principals)
        JSPRINCIPALS_HOLD(cx, script->principals);

    if (!js_FinishTakingSrcNotes(cx, cg, SCRIPT_NOTES(script)))
        goto bad;
    if (cg->ntrynotes != 0)
        js_FinishTakingTryNotes(cg, JS_SCRIPT_TRYNOTES(script));
    if (cg->objectList.length != 0)
        cg->objectList.finish(JS_SCRIPT_OBJECTS(script));
    if (cg->regexpList.length != 0)
        cg->regexpList.finish(JS_SCRIPT_REGEXPS(script));
    if (cg->flags & TCF_NO_SCRIPT_RVAL)
        script->flags |= JSSF_NO_SCRIPT_RVAL;

    if (cg->upvarList.count != 0) {
        JS_ASSERT(cg->upvarList.count <= cg->upvarMap.length);
        memcpy(JS_SCRIPT_UPVARS(script)->vector, cg->upvarMap.vector,
               cg->upvarList.count * sizeof(uint32));
        cg->upvarList.clear();
        JS_free(cx, cg->upvarMap.vector);
        cg->upvarMap.vector = NULL;
    }

    /*
     * We initialize fun->u.script to be the script constructed above
     * so that the debugger has a valid FUN_SCRIPT(fun).
     */
    fun = NULL;
    if (cg->flags & TCF_IN_FUNCTION) {
        fun = cg->fun;
        JS_ASSERT(FUN_INTERPRETED(fun) && !FUN_SCRIPT(fun));
        JS_ASSERT_IF(script->upvarsOffset != 0,
                     JS_SCRIPT_UPVARS(script)->length == fun->u.i.nupvars);

        js_FreezeLocalNames(cx, fun);
        fun->u.i.script = script;
#ifdef CHECK_SCRIPT_OWNER
        script->owner = NULL;
#endif
        if (cg->flags & TCF_FUN_HEAVYWEIGHT)
            fun->flags |= JSFUN_HEAVYWEIGHT;
    }

    /* Tell the debugger about this compiled script. */
    js_CallNewScriptHook(cx, script, fun);
    return script;

bad:
    js_DestroyScript(cx, script);
    return NULL;
}

JS_FRIEND_API(void)
js_CallNewScriptHook(JSContext *cx, JSScript *script, JSFunction *fun)
{
    JSNewScriptHook hook;

    hook = cx->debugHooks->newScriptHook;
    if (hook) {
        JS_KEEP_ATOMS(cx->runtime);
        hook(cx, script->filename, script->lineno, script, fun,
             cx->debugHooks->newScriptHookData);
        JS_UNKEEP_ATOMS(cx->runtime);
    }
}

JS_FRIEND_API(void)
js_CallDestroyScriptHook(JSContext *cx, JSScript *script)
{
    JSDestroyScriptHook hook;

    hook = cx->debugHooks->destroyScriptHook;
    if (hook)
        hook(cx, script, cx->debugHooks->destroyScriptHookData);
}

void
js_DestroyScript(JSContext *cx, JSScript *script)
{
    js_CallDestroyScriptHook(cx, script);
    JS_ClearScriptTraps(cx, script);

    if (script->principals)
        JSPRINCIPALS_DROP(cx, script->principals);

    if (JS_GSN_CACHE(cx).code == script->code)
        JS_PURGE_GSN_CACHE(cx);

    /*
     * The GC flushes all property caches, so no need to purge just the
     * entries for this script.
     *
     * JS_THREADSAFE note: js_PurgePropertyCacheForScript purges only the
     * current thread's property cache, so a script not owned by a function
     * or object, which hands off lifetime management for that script to the
     * GC, must be used by only one thread over its lifetime.
     *
     * This should be an API-compatible change, since a script is never safe
     * against premature GC if shared among threads without a rooted object
     * wrapping it to protect the script's mapped atoms against GC. We use
     * script->owner to enforce this requirement via assertions.
     */
#ifdef CHECK_SCRIPT_OWNER
    JS_ASSERT_IF(cx->runtime->gcRunning, !script->owner);
#endif

    if (!cx->runtime->gcRunning) {
        JSStackFrame *fp = js_GetTopStackFrame(cx);

        if (!(fp && (fp->flags & JSFRAME_EVAL))) {
            js_PurgePropertyCacheForScript(cx, script);

            if (!cx->runtime->gcRunning) {
#ifdef CHECK_SCRIPT_OWNER
                JS_ASSERT(script->owner == cx->thread);
#endif
#ifdef JS_TRACER
<<<<<<< HEAD
                js_PurgeScriptFragments(cx, script);
=======
            js_PurgeScriptFragments(cx, script);
>>>>>>> 3de624f7
#endif
            }
        }
    }

    cx->runtime->asynchronousFree(script);
}

void
js_TraceScript(JSTracer *trc, JSScript *script)
{
    JSAtomMap *map;
    uintN i, length;
    JSAtom **vector;
    jsval v;
    JSObjectArray *objarray;

    map = &script->atomMap;
    length = map->length;
    vector = map->vector;
    for (i = 0; i < length; i++) {
        v = ATOM_KEY(vector[i]);
        if (JSVAL_IS_TRACEABLE(v)) {
            JS_SET_TRACING_INDEX(trc, "atomMap", i);
            JS_CallTracer(trc, JSVAL_TO_TRACEABLE(v), JSVAL_TRACE_KIND(v));
        }
    }

    if (script->objectsOffset != 0) {
        objarray = JS_SCRIPT_OBJECTS(script);
        i = objarray->length;
        do {
            --i;
            if (objarray->vector[i]) {
                JS_SET_TRACING_INDEX(trc, "objects", i);
                JS_CallTracer(trc, objarray->vector[i], JSTRACE_OBJECT);
            }
        } while (i != 0);
    }

    if (script->regexpsOffset != 0) {
        objarray = JS_SCRIPT_REGEXPS(script);
        i = objarray->length;
        do {
            --i;
            if (objarray->vector[i]) {
                JS_SET_TRACING_INDEX(trc, "regexps", i);
                JS_CallTracer(trc, objarray->vector[i], JSTRACE_OBJECT);
            }
        } while (i != 0);
    }

    if (script->u.object) {
        JS_SET_TRACING_NAME(trc, "object");
        JS_CallTracer(trc, script->u.object, JSTRACE_OBJECT);
    }

    if (IS_GC_MARKING_TRACER(trc) && script->filename)
        js_MarkScriptFilename(script->filename);
}

typedef struct GSNCacheEntry {
    JSDHashEntryHdr     hdr;
    jsbytecode          *pc;
    jssrcnote           *sn;
} GSNCacheEntry;

#define GSN_CACHE_THRESHOLD     100

void
js_PurgeGSNCache(JSGSNCache *cache)
{
    cache->code = NULL;
    if (cache->table.ops) {
        JS_DHashTableFinish(&cache->table);
        cache->table.ops = NULL;
    }
    GSN_CACHE_METER(cache, purges);
}

jssrcnote *
js_GetSrcNoteCached(JSContext *cx, JSScript *script, jsbytecode *pc)
{
    ptrdiff_t target, offset;
    GSNCacheEntry *entry;
    jssrcnote *sn, *result;
    uintN nsrcnotes;


    target = pc - script->code;
    if ((uint32)target >= script->length)
        return NULL;

    if (JS_GSN_CACHE(cx).code == script->code) {
        JS_METER_GSN_CACHE(cx, hits);
        entry = (GSNCacheEntry *)
                JS_DHashTableOperate(&JS_GSN_CACHE(cx).table, pc,
                                     JS_DHASH_LOOKUP);
        return entry->sn;
    }

    JS_METER_GSN_CACHE(cx, misses);
    offset = 0;
    for (sn = SCRIPT_NOTES(script); ; sn = SN_NEXT(sn)) {
        if (SN_IS_TERMINATOR(sn)) {
            result = NULL;
            break;
        }
        offset += SN_DELTA(sn);
        if (offset == target && SN_IS_GETTABLE(sn)) {
            result = sn;
            break;
        }
    }

    if (JS_GSN_CACHE(cx).code != script->code &&
        script->length >= GSN_CACHE_THRESHOLD) {
        JS_PURGE_GSN_CACHE(cx);
        nsrcnotes = 0;
        for (sn = SCRIPT_NOTES(script); !SN_IS_TERMINATOR(sn);
             sn = SN_NEXT(sn)) {
            if (SN_IS_GETTABLE(sn))
                ++nsrcnotes;
        }
        if (!JS_DHashTableInit(&JS_GSN_CACHE(cx).table, JS_DHashGetStubOps(),
                               NULL, sizeof(GSNCacheEntry),
                               JS_DHASH_DEFAULT_CAPACITY(nsrcnotes))) {
            JS_GSN_CACHE(cx).table.ops = NULL;
        } else {
            pc = script->code;
            for (sn = SCRIPT_NOTES(script); !SN_IS_TERMINATOR(sn);
                 sn = SN_NEXT(sn)) {
                pc += SN_DELTA(sn);
                if (SN_IS_GETTABLE(sn)) {
                    entry = (GSNCacheEntry *)
                            JS_DHashTableOperate(&JS_GSN_CACHE(cx).table, pc,
                                                 JS_DHASH_ADD);
                    entry->pc = pc;
                    entry->sn = sn;
                }
            }
            JS_GSN_CACHE(cx).code = script->code;
            JS_METER_GSN_CACHE(cx, fills);
        }
    }

    return result;
}

uintN
js_FramePCToLineNumber(JSContext *cx, JSStackFrame *fp)
{
    return js_PCToLineNumber(cx, fp->script, fp->imacpc ? fp->imacpc : fp->regs->pc);
}

uintN
js_PCToLineNumber(JSContext *cx, JSScript *script, jsbytecode *pc)
{
    JSOp op;
    JSFunction *fun;
    uintN lineno;
    ptrdiff_t offset, target;
    jssrcnote *sn;
    JSSrcNoteType type;

    /* Cope with JSStackFrame.pc value prior to entering js_Interpret. */
    if (!pc)
        return 0;

    /*
     * Special case: function definition needs no line number note because
     * the function's script contains its starting line number.
     */
    op = js_GetOpcode(cx, script, pc);
    if (js_CodeSpec[op].format & JOF_INDEXBASE)
        pc += js_CodeSpec[op].length;
    if (*pc == JSOP_DEFFUN) {
        GET_FUNCTION_FROM_BYTECODE(script, pc, 0, fun);
        return fun->u.i.script->lineno;
    }

    /*
     * General case: walk through source notes accumulating their deltas,
     * keeping track of line-number notes, until we pass the note for pc's
     * offset within script->code.
     */
    lineno = script->lineno;
    offset = 0;
    target = pc - script->code;
    for (sn = SCRIPT_NOTES(script); !SN_IS_TERMINATOR(sn); sn = SN_NEXT(sn)) {
        offset += SN_DELTA(sn);
        type = (JSSrcNoteType) SN_TYPE(sn);
        if (type == SRC_SETLINE) {
            if (offset <= target)
                lineno = (uintN) js_GetSrcNoteOffset(sn, 0);
        } else if (type == SRC_NEWLINE) {
            if (offset <= target)
                lineno++;
        }
        if (offset > target)
            break;
    }
    return lineno;
}

/* The line number limit is the same as the jssrcnote offset limit. */
#define SN_LINE_LIMIT   (SN_3BYTE_OFFSET_FLAG << 16)

jsbytecode *
js_LineNumberToPC(JSScript *script, uintN target)
{
    ptrdiff_t offset, best;
    uintN lineno, bestdiff, diff;
    jssrcnote *sn;
    JSSrcNoteType type;

    offset = 0;
    best = -1;
    lineno = script->lineno;
    bestdiff = SN_LINE_LIMIT;
    for (sn = SCRIPT_NOTES(script); !SN_IS_TERMINATOR(sn); sn = SN_NEXT(sn)) {
        /*
         * Exact-match only if offset is not in the prolog; otherwise use
         * nearest greater-or-equal line number match.
         */
        if (lineno == target && script->code + offset >= script->main)
            goto out;
        if (lineno >= target) {
            diff = lineno - target;
            if (diff < bestdiff) {
                bestdiff = diff;
                best = offset;
            }
        }
        offset += SN_DELTA(sn);
        type = (JSSrcNoteType) SN_TYPE(sn);
        if (type == SRC_SETLINE) {
            lineno = (uintN) js_GetSrcNoteOffset(sn, 0);
        } else if (type == SRC_NEWLINE) {
            lineno++;
        }
    }
    if (best >= 0)
        offset = best;
out:
    return script->code + offset;
}

JS_FRIEND_API(uintN)
js_GetScriptLineExtent(JSScript *script)
{
    uintN lineno;
    jssrcnote *sn;
    JSSrcNoteType type;

    lineno = script->lineno;
    for (sn = SCRIPT_NOTES(script); !SN_IS_TERMINATOR(sn); sn = SN_NEXT(sn)) {
        type = (JSSrcNoteType) SN_TYPE(sn);
        if (type == SRC_SETLINE) {
            lineno = (uintN) js_GetSrcNoteOffset(sn, 0);
        } else if (type == SRC_NEWLINE) {
            lineno++;
        }
    }
    return 1 + lineno - script->lineno;
}

#if JS_HAS_GENERATORS

JSBool
js_IsInsideTryWithFinally(JSScript *script, jsbytecode *pc)
{
    JSTryNoteArray *tarray;
    JSTryNote *tn, *tnlimit;
    uint32 off;

    JS_ASSERT(script->code <= pc);
    JS_ASSERT(pc < script->code + script->length);

    if (!script->trynotesOffset != 0)
        return JS_FALSE;
    tarray = JS_SCRIPT_TRYNOTES(script);
    JS_ASSERT(tarray->length != 0);

    tn = tarray->vector;
    tnlimit = tn + tarray->length;
    off = (uint32)(pc - script->main);
    do {
        if (off - tn->start < tn->length) {
            if (tn->kind == JSTRY_FINALLY)
                return JS_TRUE;
            JS_ASSERT(tn->kind == JSTRY_CATCH);
        }
    } while (++tn != tnlimit);
    return JS_FALSE;
}

#endif<|MERGE_RESOLUTION|>--- conflicted
+++ resolved
@@ -1634,11 +1634,7 @@
                 JS_ASSERT(script->owner == cx->thread);
 #endif
 #ifdef JS_TRACER
-<<<<<<< HEAD
-                js_PurgeScriptFragments(cx, script);
-=======
             js_PurgeScriptFragments(cx, script);
->>>>>>> 3de624f7
 #endif
             }
         }
