/* -*- Mode: C; tab-width: 8; indent-tabs-mode: nil; c-basic-offset: 4 -*-
 *
 * ***** BEGIN LICENSE BLOCK *****
 * Version: MPL 1.1/GPL 2.0/LGPL 2.1
 *
 * The contents of this file are subject to the Mozilla Public License Version
 * 1.1 (the "License"); you may not use this file except in compliance with
 * the License. You may obtain a copy of the License at
 * http://www.mozilla.org/MPL/
 *
 * Software distributed under the License is distributed on an "AS IS" basis,
 * WITHOUT WARRANTY OF ANY KIND, either express or implied. See the License
 * for the specific language governing rights and limitations under the
 * License.
 *
 * The Original Code is SpiderMonkey code.
 *
 * The Initial Developer of the Original Code is
 * Mozilla Corporation.
 * Portions created by the Initial Developer are Copyright (C) 2010
 * the Initial Developer. All Rights Reserved.
 *
 * Contributor(s):
 *
 *
 * Alternatively, the contents of this file may be used under the terms of
 * either of the GNU General Public License Version 2 or later (the "GPL"),
 * or the GNU Lesser General Public License Version 2.1 or later (the "LGPL"),
 * in which case the provisions of the GPL or the LGPL are applicable instead
 * of those above. If you wish to allow use of your version of this file only
 * under the terms of either the GPL or the LGPL, and not to allow others to
 * use your version of this file under the terms of the MPL, indicate your
 * decision by deleting the provisions above and replace them with the notice
 * and other provisions required by the GPL or the LGPL. If you do not delete
 * the provisions above, a recipient may use your version of this file under
 * the terms of any one of the MPL, the GPL or the LGPL.
 *
 * ***** END LICENSE BLOCK ***** */

#include "jsgcmark.h"
#include "jsprf.h"
#include "jsscope.h"
#include "jsstr.h"

#include "jsobjinlines.h"
#include "jsscopeinlines.h"

using namespace js;
using namespace js::gc;

namespace js {
namespace gc {

static inline void
PushMarkStack(GCMarker *gcmarker, JSXML *thing);

static inline void
PushMarkStack(GCMarker *gcmarker, JSObject *thing);

static inline void
PushMarkStack(GCMarker *gcmarker, JSFunction *thing);

static inline void
PushMarkStack(GCMarker *gcmarker, const Shape *thing);

static inline void
PushMarkStack(GCMarker *gcmarker, JSShortString *thing);

static inline void
PushMarkStack(GCMarker *gcmarker, JSString *thing);

template<typename T>
void
Mark(JSTracer *trc, T *thing)
{
    JS_ASSERT(thing);
    JS_ASSERT(JS_IS_VALID_TRACE_KIND(GetGCThingTraceKind(thing)));
    JS_ASSERT(trc->debugPrinter || trc->debugPrintArg);

    /* Per-Compartment GC only with GCMarker and no custom JSTracer */
    JS_ASSERT_IF(trc->context->runtime->gcCurrentCompartment, IS_GC_MARKING_TRACER(trc));

    JSRuntime *rt = trc->context->runtime;
    JS_ASSERT(thing->arena()->header()->compartment);
    JS_ASSERT(thing->arena()->header()->compartment->rt == rt);

    /* Don't mark things outside a compartment if we are in a per-compartment GC */
    if (!rt->gcCurrentCompartment || thing->compartment() == rt->gcCurrentCompartment) {
        if (IS_GC_MARKING_TRACER(trc))
            PushMarkStack(static_cast<GCMarker *>(trc), thing);
        else
            trc->callback(trc, (void *)thing, GetGCThingTraceKind(thing));
    }

#ifdef DEBUG
    trc->debugPrinter = NULL;
    trc->debugPrintArg = NULL;
#endif
}

void
MarkString(JSTracer *trc, JSString *str)
{
    JS_ASSERT(str);
    if (str->isStaticAtom())
        return;
    JS_ASSERT(GetArena<JSString>((Cell *)str)->assureThingIsAligned((JSString *)str));
    Mark(trc, str);
}

void
MarkString(JSTracer *trc, JSString *str, const char *name)
{
    JS_ASSERT(str);
    JS_SET_TRACING_NAME(trc, name);
    MarkString(trc, str);
}

void
MarkObject(JSTracer *trc, JSObject &obj, const char *name)
{
    JS_ASSERT(trc);
    JS_ASSERT(&obj);
    JS_SET_TRACING_NAME(trc, name);
    JS_ASSERT(GetArena<JSObject>((Cell *)&obj)->assureThingIsAligned(&obj) ||
              GetArena<JSObject_Slots2>((Cell *)&obj)->assureThingIsAligned(&obj) ||
              GetArena<JSObject_Slots4>((Cell *)&obj)->assureThingIsAligned(&obj) ||
              GetArena<JSObject_Slots8>((Cell *)&obj)->assureThingIsAligned(&obj) ||
              GetArena<JSObject_Slots12>((Cell *)&obj)->assureThingIsAligned(&obj) ||
              GetArena<JSObject_Slots16>((Cell *)&obj)->assureThingIsAligned(&obj) ||
              GetArena<JSFunction>((Cell *)&obj)->assureThingIsAligned(&obj));
    Mark(trc, &obj);
}

void
MarkObjectWithPrinter(JSTracer *trc, JSObject &obj, JSTraceNamePrinter printer,
		      const void *arg, size_t index)
{
    JS_ASSERT(trc);
    JS_ASSERT(&obj);
    JS_SET_TRACING_DETAILS(trc, printer, arg, index);
    JS_ASSERT(GetArena<JSObject>((Cell *)&obj)->assureThingIsAligned(&obj) ||
              GetArena<JSObject_Slots2>((Cell *)&obj)->assureThingIsAligned(&obj) ||
              GetArena<JSObject_Slots4>((Cell *)&obj)->assureThingIsAligned(&obj) ||
              GetArena<JSObject_Slots8>((Cell *)&obj)->assureThingIsAligned(&obj) ||
              GetArena<JSObject_Slots12>((Cell *)&obj)->assureThingIsAligned(&obj) ||
              GetArena<JSObject_Slots16>((Cell *)&obj)->assureThingIsAligned(&obj) ||
              GetArena<JSFunction>((Cell *)&obj)->assureThingIsAligned(&obj));
    Mark(trc, &obj);
}

void
MarkShape(JSTracer *trc, const Shape *shape, const char *name)
{
    JS_ASSERT(trc);
    JS_ASSERT(shape);
    JS_SET_TRACING_NAME(trc, name);
    JS_ASSERT(GetArena<Shape>((Cell *)shape)->assureThingIsAligned((void *)shape));
    Mark(trc, shape);
}

void
MarkXML(JSTracer *trc, JSXML *xml, const char *name)
{
    JS_ASSERT(trc);
    JS_ASSERT(xml);
    JS_SET_TRACING_NAME(trc, name);
    JS_ASSERT(GetArena<JSXML>(xml)->assureThingIsAligned(xml));
    Mark(trc, xml);
}

void
PushMarkStack(GCMarker *gcmarker, JSXML *thing)
{
    JS_ASSERT_IF(gcmarker->context->runtime->gcCurrentCompartment,
                 thing->compartment() == gcmarker->context->runtime->gcCurrentCompartment);

    if (thing->markIfUnmarked(gcmarker->getMarkColor()))
        gcmarker->pushXML(thing);
}

void
PushMarkStack(GCMarker *gcmarker, JSObject *thing)
{
    JS_ASSERT_IF(gcmarker->context->runtime->gcCurrentCompartment,
                 thing->compartment() == gcmarker->context->runtime->gcCurrentCompartment);

    if (thing->markIfUnmarked(gcmarker->getMarkColor()))
        gcmarker->pushObject(thing);
}

void
PushMarkStack(GCMarker *gcmarker, JSFunction *thing)
{
    JS_ASSERT_IF(gcmarker->context->runtime->gcCurrentCompartment,
                 thing->compartment() == gcmarker->context->runtime->gcCurrentCompartment);

    if (thing->markIfUnmarked(gcmarker->getMarkColor()))
        gcmarker->pushObject(thing);
}

void
PushMarkStack(GCMarker *gcmarker, JSShortString *thing)
{
    JS_ASSERT_IF(gcmarker->context->runtime->gcCurrentCompartment,
                 thing->compartment() == gcmarker->context->runtime->gcCurrentCompartment);

    (void) thing->markIfUnmarked(gcmarker->getMarkColor());
}

static void
ScanShape(GCMarker *gcmarker, const Shape *shape);

void
PushMarkStack(GCMarker *gcmarker, const Shape *thing)
{
    JS_ASSERT_IF(gcmarker->context->runtime->gcCurrentCompartment,
                 thing->compartment() == gcmarker->context->runtime->gcCurrentCompartment);

    /* We mark shapes directly rather than pushing on the stack. */
    if (thing->markIfUnmarked(gcmarker->getMarkColor()))
        ScanShape(gcmarker, thing);
}

void
MarkAtomRange(JSTracer *trc, size_t len, JSAtom **vec, const char *name)
{
    for (uint32 i = 0; i < len; i++) {
        if (JSAtom *atom = vec[i]) {
            JS_SET_TRACING_INDEX(trc, name, i);
            if (!atom->isStaticAtom())
                Mark(trc, atom);
        }
    }
}

void
MarkObjectRange(JSTracer *trc, size_t len, JSObject **vec, const char *name)
{
    for (uint32 i = 0; i < len; i++) {
        if (JSObject *obj = vec[i]) {
            JS_SET_TRACING_INDEX(trc, name, i);
            Mark(trc, obj);
        }
    }
}

void
MarkXMLRange(JSTracer *trc, size_t len, JSXML **vec, const char *name)
{
    for (size_t i = 0; i < len; i++) {
        if (JSXML *xml = vec[i]) {
            JS_SET_TRACING_INDEX(trc, "xml_vector", i);
            Mark(trc, xml);
        }
    }
}

void
MarkId(JSTracer *trc, jsid id)
{
    if (JSID_IS_STRING(id)) {
        JSString *str = JSID_TO_STRING(id);
        if (!str->isStaticAtom())
            Mark(trc, str);
    } else if (JS_UNLIKELY(JSID_IS_OBJECT(id))) {
        Mark(trc, JSID_TO_OBJECT(id));
    }
}

void
MarkId(JSTracer *trc, jsid id, const char *name)
{
    JS_SET_TRACING_NAME(trc, name);
    MarkId(trc, id);
}

void
MarkIdRange(JSTracer *trc, jsid *beg, jsid *end, const char *name)
{
    for (jsid *idp = beg; idp != end; ++idp) {
        JS_SET_TRACING_INDEX(trc, name, (idp - beg));
        MarkId(trc, *idp);
    }
}

void
MarkIdRange(JSTracer *trc, size_t len, jsid *vec, const char *name)
{
    MarkIdRange(trc, vec, vec + len, name);
}

void
MarkKind(JSTracer *trc, void *thing, uint32 kind)
{
    JS_ASSERT(thing);
    JS_ASSERT(kind == GetGCThingTraceKind(thing));
    switch (kind) {
        case JSTRACE_OBJECT:
            Mark(trc, reinterpret_cast<JSObject *>(thing));
            break;
        case JSTRACE_STRING:
            MarkString(trc, reinterpret_cast<JSString *>(thing));
            break;
        case JSTRACE_SHAPE:
            Mark(trc, reinterpret_cast<Shape *>(thing));
            break;
#if JS_HAS_XML_SUPPORT
        case JSTRACE_XML:
            Mark(trc, reinterpret_cast<JSXML *>(thing));
            break;
#endif
        default:
            JS_ASSERT(false);
    }
}

/* N.B. Assumes JS_SET_TRACING_NAME/INDEX has already been called. */
void
MarkValueRaw(JSTracer *trc, const js::Value &v)
{
    if (v.isMarkable()) {
        JS_ASSERT(v.toGCThing());
        return MarkKind(trc, v.toGCThing(), v.gcKind());
    }
}

void
MarkValue(JSTracer *trc, const js::Value &v, const char *name)
{
    JS_SET_TRACING_NAME(trc, name);
    MarkValueRaw(trc, v);
}

void
MarkValueRange(JSTracer *trc, Value *beg, Value *end, const char *name)
{
    for (Value *vp = beg; vp < end; ++vp) {
        JS_SET_TRACING_INDEX(trc, name, vp - beg);
        MarkValueRaw(trc, *vp);
    }
}

void
MarkValueRange(JSTracer *trc, size_t len, Value *vec, const char *name)
{
    MarkValueRange(trc, vec, vec + len, name);
}

void
MarkShapeRange(JSTracer *trc, const Shape **beg, const Shape **end, const char *name)
{
    for (const Shape **sp = beg; sp < end; ++sp) {
        JS_SET_TRACING_INDEX(trc, name, sp - beg);
        MarkShape(trc, *sp, name);
    }
}

void
MarkShapeRange(JSTracer *trc, size_t len, const Shape **vec, const char *name)
{
    MarkShapeRange(trc, vec, vec + len, name);
}

/* N.B. Assumes JS_SET_TRACING_NAME/INDEX has already been called. */
void
MarkGCThing(JSTracer *trc, void *thing, uint32 kind)
{
    if (!thing)
        return;

    MarkKind(trc, thing, kind);
}

void
MarkGCThing(JSTracer *trc, void *thing)
{
    if (!thing)
        return;
    MarkKind(trc, thing, GetGCThingTraceKind(thing));
}

void
MarkGCThing(JSTracer *trc, void *thing, const char *name)
{
    JS_SET_TRACING_NAME(trc, name);
    MarkGCThing(trc, thing);
}

void
MarkGCThing(JSTracer *trc, void *thing, const char *name, size_t index)
{
    JS_SET_TRACING_INDEX(trc, name, index);
    MarkGCThing(trc, thing);
}

void
Mark(JSTracer *trc, void *thing, uint32 kind, const char *name)
{
    JS_ASSERT(thing);
    JS_SET_TRACING_NAME(trc, name);
    MarkKind(trc, thing, kind);
}

void
MarkRoot(JSTracer *trc, JSObject *thing, const char *name)
{
    MarkObject(trc, *thing, name);
}

void
MarkRoot(JSTracer *trc, JSString *thing, const char *name)
{
    MarkString(trc, thing, name);
}

void
MarkRoot(JSTracer *trc, const Shape *thing, const char *name)
{
    MarkShape(trc, thing, name);
}

void
MarkRoot(JSTracer *trc, JSXML *thing, const char *name)
{
    MarkXML(trc, thing, name);
}

static void
PrintPropertyGetterOrSetter(JSTracer *trc, char *buf, size_t bufsize)
{
    Shape *shape;
    jsid id;
    size_t n;
    const char *name;

    JS_ASSERT(trc->debugPrinter == PrintPropertyGetterOrSetter);
    shape = (Shape *)trc->debugPrintArg;
    id = shape->id;
    JS_ASSERT(!JSID_IS_VOID(id));
    name = trc->debugPrintIndex ? js_setter_str : js_getter_str;

    if (JSID_IS_ATOM(id)) {
        n = PutEscapedString(buf, bufsize, JSID_TO_ATOM(id), 0);
        if (n < bufsize)
            JS_snprintf(buf + n, bufsize - n, " %s", name);
    } else if (JSID_IS_INT(shape->id)) {
        JS_snprintf(buf, bufsize, "%d %s", JSID_TO_INT(id), name);
    } else {
        JS_snprintf(buf, bufsize, "<object> %s", name);
    }
}

static void
PrintPropertyMethod(JSTracer *trc, char *buf, size_t bufsize)
{
    Shape *shape;
    jsid id;
    size_t n;

    JS_ASSERT(trc->debugPrinter == PrintPropertyMethod);
    shape = (Shape *)trc->debugPrintArg;
    id = shape->id;
    JS_ASSERT(!JSID_IS_VOID(id));

    JS_ASSERT(JSID_IS_ATOM(id));
    n = PutEscapedString(buf, bufsize, JSID_TO_ATOM(id), 0);
    if (n < bufsize)
        JS_snprintf(buf + n, bufsize - n, " method");
}

static inline void
ScanValue(GCMarker *gcmarker, const Value &v)
{
    if (v.isMarkable()) {
        switch (v.gcKind()) {
          case JSTRACE_STRING: {
            JSString *str = (JSString *)v.toGCThing();
            if (!str->isStaticAtom())
                PushMarkStack(gcmarker, str);
            break;
          }
          case JSTRACE_OBJECT:
            PushMarkStack(gcmarker, (JSObject *)v.toGCThing());
            break;
          case JSTRACE_XML:
            PushMarkStack(gcmarker, (JSXML *)v.toGCThing());
            break;
        }
    }
}

static void
ScanShape(GCMarker *gcmarker, const Shape *shape)
{
restart:
    JSRuntime *rt = gcmarker->context->runtime;
    if (rt->gcRegenShapes)
        shape->shape = js_RegenerateShapeForGC(rt);

    if (JSID_IS_STRING(shape->id)) {
        JSString *str = JSID_TO_STRING(shape->id);
        if (!str->isStaticAtom())
            PushMarkStack(gcmarker, str);
    } else if (JS_UNLIKELY(JSID_IS_OBJECT(shape->id))) {
        PushMarkStack(gcmarker, JSID_TO_OBJECT(shape->id));
    }

    if (shape->hasGetterValue() && shape->getter())
        PushMarkStack(gcmarker, shape->getterObject());
    if (shape->hasSetterValue() && shape->setter())
        PushMarkStack(gcmarker, shape->setterObject());

    if (shape->isMethod())
        PushMarkStack(gcmarker, &shape->methodObject());

    shape = shape->previous();
    if (shape && shape->markIfUnmarked(gcmarker->getMarkColor()))
        goto restart;
}

static inline void
PushMarkStack(GCMarker *gcmarker, JSString *str)
{
    JS_ASSERT_IF(gcmarker->context->runtime->gcCurrentCompartment,
                 str->compartment() == gcmarker->context->runtime->gcCurrentCompartment
                 || str->compartment() == gcmarker->context->runtime->atomsCompartment);

    str->mark(gcmarker);
}

static const uintN LARGE_OBJECT_CHUNK_SIZE = 2048;

static void
ScanObject(GCMarker *gcmarker, JSObject *obj)
{
<<<<<<< HEAD
    /*
     * If obj either has no map or no type, it must be a newborn. The type is
     * set first, and must be marked in case constructing the map triggered GC.
     * :FIXME: need autorooters for type objects, remove this hack.
     */
    if (obj->type && !obj->type->marked)
        obj->type->trace(gcmarker);

    if (!obj->map)
=======
    if (obj->isNewborn())
>>>>>>> 7b161a68
        return;

    if (JSObject *parent = obj->getParent())
        PushMarkStack(gcmarker, parent);
    if (!obj->isDenseArray() && obj->newType && !obj->newType->marked)
        obj->newType->trace(gcmarker);

    Class *clasp = obj->getClass();
    if (clasp->trace) {
        if (obj->isDenseArray() && obj->getDenseArrayInitializedLength() > LARGE_OBJECT_CHUNK_SIZE)
            gcmarker->largeStack.push(LargeMarkItem(obj));
        else
            clasp->trace(gcmarker, obj);
    }

    if (obj->isNative()) {
#ifdef JS_DUMP_SCOPE_METERS
        js::MeterEntryCount(obj->propertyCount);
#endif

        js::Shape *shape = obj->lastProp;
        PushMarkStack(gcmarker, shape);

        if (gcmarker->context->runtime->gcRegenShapes) {
            /* We need to regenerate our shape if hasOwnShape(). */
            uint32 newShape = shape->shape;
            if (obj->hasOwnShape()) {
                newShape = js_RegenerateShapeForGC(gcmarker->context->runtime);
                JS_ASSERT(newShape != shape->shape);
            }
            obj->objShape = newShape;
        }

        uint32 nslots = obj->slotSpan();
        JS_ASSERT(obj->slotSpan() <= obj->numSlots());
        if (nslots > LARGE_OBJECT_CHUNK_SIZE) {
            gcmarker->largeStack.push(LargeMarkItem(obj));
        } else {
            for (uint32 i = nslots; i > 0; i--) {
                ScanValue(gcmarker, obj->getSlot(i-1));
            }
        }
    }
}

static bool
ScanLargeObject(GCMarker *gcmarker, LargeMarkItem &item)
{
    JSObject *obj = item.obj;

    uintN start = item.markpos;
    uintN stop;
    uint32 capacity;
    if (obj->isDenseArray()) {
        capacity = obj->getDenseArrayInitializedLength();
        stop = JS_MIN(start + LARGE_OBJECT_CHUNK_SIZE, capacity);
        for (uintN i=stop; i>start; i--)
            ScanValue(gcmarker, obj->getDenseArrayElement(i-1));
    } else {
        JS_ASSERT(obj->isNative());
        capacity = obj->slotSpan();
        stop = JS_MIN(start + LARGE_OBJECT_CHUNK_SIZE, capacity);
        for (uintN i=stop; i>start; i--)
            ScanValue(gcmarker, obj->getSlot(i-1));
    }

    if (stop == capacity)
        return true;

    item.markpos += LARGE_OBJECT_CHUNK_SIZE;
    return false;
}

void
MarkChildren(JSTracer *trc, JSObject *obj)
{
    /* :FIXME: see ScanObject. */
    if (obj->type && !obj->type->marked)
        obj->type->trace(trc);

    /* If obj has no map, it must be a newborn. */
    if (obj->isNewborn())
        return;

    /* Trace universal (ops-independent) members. */
    if (!obj->isDenseArray() && obj->newType && !obj->newType->marked)
        obj->newType->trace(trc);
    if (JSObject *parent = obj->getParent())
        MarkObject(trc, *parent, "parent");

    Class *clasp = obj->getClass();
    if (clasp->trace)
        clasp->trace(trc, obj);

    if (obj->isNative()) {
#ifdef JS_DUMP_SCOPE_METERS
        js::MeterEntryCount(obj->propertyCount);
#endif

        MarkShape(trc, obj->lastProp, "shape");

        if (obj->slotSpan() > 0)
            obj->markSlots(trc);
    }
}

void
MarkChildren(JSTracer *trc, JSString *str)
{
    if (str->isDependent()) {
        MarkString(trc, str->asDependent().base(), "base");
    } else if (str->isRope()) {
        JSRope &rope = str->asRope();
        MarkString(trc, rope.leftChild(), "left child");
        MarkString(trc, rope.rightChild(), "right child");
    }
}

void
MarkChildren(JSTracer *trc, const Shape *shape)
{
restart:
    MarkId(trc, shape->id, "id");

    if (shape->hasGetterValue() && shape->getter())
        MarkObjectWithPrinter(trc, *shape->getterObject(), PrintPropertyGetterOrSetter, shape, 0);
    if (shape->hasSetterValue() && shape->setter())
        MarkObjectWithPrinter(trc, *shape->setterObject(), PrintPropertyGetterOrSetter, shape, 1);

    if (shape->isMethod())
        MarkObjectWithPrinter(trc, shape->methodObject(), PrintPropertyMethod, shape, 0);

    shape = shape->previous();
    if (shape)
        goto restart;
}

#ifdef JS_HAS_XML_SUPPORT
void
MarkChildren(JSTracer *trc, JSXML *xml)
{
    js_TraceXML(trc, xml);
}
#endif

} /* namespace gc */

void
GCMarker::drainMarkStack()
{
    while (!isMarkStackEmpty()) {
        while (!objStack.isEmpty())
            ScanObject(this, objStack.pop());

        while (!xmlStack.isEmpty())
            MarkChildren(this, xmlStack.pop());

        if (!largeStack.isEmpty()) {
            LargeMarkItem &item = largeStack.peek();
            if (ScanLargeObject(this, item))
                largeStack.pop();
        }

        if (isMarkStackEmpty()) {
            /*
             * Mark children of things that caused too deep recursion during the above
             * tracing. Don't do this until we're done with everything else.
             */
            markDelayedChildren();
        }
    }
}

} /* namespace js */

JS_PUBLIC_API(void)
JS_TraceChildren(JSTracer *trc, void *thing, uint32 kind)
{
    switch (kind) {
      case JSTRACE_OBJECT:
	MarkChildren(trc, (JSObject *)thing);
        break;

      case JSTRACE_STRING:
	MarkChildren(trc, (JSString *)thing);
        break;

      case JSTRACE_SHAPE:
	MarkChildren(trc, (js::Shape *)thing);
        break;

#if JS_HAS_XML_SUPPORT
      case JSTRACE_XML:
        MarkChildren(trc, (JSXML *)thing);
        break;
#endif
    }
}

void
JSObject::markSlots(JSTracer *trc)
{
    JS_ASSERT(isNative());
    JS_ASSERT(slotSpan() <= numSlots());
    uint32 nfixed = numFixedSlots();
    uint32 nslots = slotSpan();
    uint32 i;
    for (i = 0; i < nslots && i < nfixed; i++) {
        const Value &v = fixedSlots()[i];
        JS_SET_TRACING_DETAILS(trc, js_PrintObjectSlotName, this, i);
        MarkValueRaw(trc, v);
    }
    for (; i < nslots; i++) {
        const Value &v = slots[i - nfixed];
        JS_SET_TRACING_DETAILS(trc, js_PrintObjectSlotName, this, i);
        MarkValueRaw(trc, v);
    }
}<|MERGE_RESOLUTION|>--- conflicted
+++ resolved
@@ -534,7 +534,6 @@
 static void
 ScanObject(GCMarker *gcmarker, JSObject *obj)
 {
-<<<<<<< HEAD
     /*
      * If obj either has no map or no type, it must be a newborn. The type is
      * set first, and must be marked in case constructing the map triggered GC.
@@ -543,10 +542,7 @@
     if (obj->type && !obj->type->marked)
         obj->type->trace(gcmarker);
 
-    if (!obj->map)
-=======
     if (obj->isNewborn())
->>>>>>> 7b161a68
         return;
 
     if (JSObject *parent = obj->getParent())
