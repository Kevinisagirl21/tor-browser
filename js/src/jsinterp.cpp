--- conflicted
+++ resolved
@@ -4152,7 +4152,6 @@
                                     : JSGET_CACHE_RESULT | JSGET_METHOD_BARRIER,
                                     &rval)
             : !obj->getProperty(cx, id, &rval)) {
-<<<<<<< HEAD
             goto error;
         }
     } while (0);
@@ -4160,20 +4159,10 @@
     if (rval.isUndefined())
         script->typeMonitorUndefined(cx, regs.pc);
 
-=======
-             goto error;
-        }
-    } while (0);
-
->>>>>>> 376c3661
     regs.sp[-1] = rval;
     assertSameCompartment(cx, regs.sp[-1]);
 }
 END_CASE(JSOP_GETPROP)
-<<<<<<< HEAD
-=======
- 
->>>>>>> 376c3661
 
 BEGIN_CASE(JSOP_CALLPROP)
 {
@@ -5940,7 +5929,7 @@
             JS_ASSERT(slot == shape->slot);
         }
 
-        cx->typeMonitorAssign(obj, shape->id, rval);
+        cx->typeMonitorAssign(obj, shape->propid, rval);
 
         /* A new object, or one we just extended in a recent initprop op. */
         JS_ASSERT(!obj->lastProperty() ||
