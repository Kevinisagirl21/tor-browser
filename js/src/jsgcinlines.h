--- conflicted
+++ resolved
@@ -266,38 +266,29 @@
 static inline void
 MarkChildren(JSTracer *trc, JSObject *obj)
 {
+    /*
+     * If obj either has no map or no type, it must be a newborn. The type is
+     * set first, and must be marked in case constructing the map triggered GC.
+     */
+    if (obj->type && !obj->type->marked)
+        obj->type->trace(trc);
+
     /* If obj has no map, it must be a newborn. */
     if (!obj->map)
         return;
 
     /* Trace universal (ops-independent) members. */
-    if (!obj->type->marked)
-        obj->type->trace(trc);
     if (!obj->isDenseArray() && obj->newType && !obj->newType->marked)
         obj->newType->trace(trc);
     if (JSObject *parent = obj->getParent())
         MarkObject(trc, *parent, "parent");
 
-<<<<<<< HEAD
-    /* Delegate to ops or the native marking op. */
-    TraceOp op = obj->getOps()->trace;
-    (op ? op : js_TraceObject)(trc, obj);
-=======
-    if (obj->emptyShapes) {
-        int count = FINALIZE_OBJECT_LAST - FINALIZE_OBJECT0 + 1;
-        for (int i = 0; i < count; i++) {
-            if (obj->emptyShapes[i])
-                obj->emptyShapes[i]->trace(trc);
-        }
-    }
-
     Class *clasp = obj->getClass();
     if (clasp->trace)
         clasp->trace(trc, obj);
 
     if (obj->isNative())
         js_TraceObject(trc, obj);
->>>>>>> 2ff51804
 }
 
 static inline void
