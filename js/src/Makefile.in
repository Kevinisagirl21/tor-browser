# -*- Mode: makefile -*-
#
# ***** BEGIN LICENSE BLOCK *****
# Version: MPL 1.1/GPL 2.0/LGPL 2.1
#
# The contents of this file are subject to the Mozilla Public License Version
# 1.1 (the "License"); you may not use this file except in compliance with
# the License. You may obtain a copy of the License at
# http://www.mozilla.org/MPL/
#
# Software distributed under the License is distributed on an "AS IS" basis,
# WITHOUT WARRANTY OF ANY KIND, either express or implied. See the License
# for the specific language governing rights and limitations under the
# License.
#
# The Original Code is Mozilla Communicator client code, released
# March 31, 1998.
#
# The Initial Developer of the Original Code is
# Netscape Communications Corporation.
# Portions created by the Initial Developer are Copyright (C) 1998
# the Initial Developer. All Rights Reserved.
#
# Contributor(s):
#
# Alternatively, the contents of this file may be used under the terms of
# either of the GNU General Public License Version 2 or later (the "GPL"),
# or the GNU Lesser General Public License Version 2.1 or later (the "LGPL"),
# in which case the provisions of the GPL or the LGPL are applicable instead
# of those above. If you wish to allow use of your version of this file only
# under the terms of either the GPL or the LGPL, and not to allow others to
# use your version of this file under the terms of the MPL, indicate your
# decision by deleting the provisions above and replace them with the notice
# and other provisions required by the GPL or the LGPL. If you do not delete
# the provisions above, a recipient may use your version of this file under
# the terms of any one of the MPL, the GPL or the LGPL.
#
# ***** END LICENSE BLOCK *****

DEPTH		= .
topsrcdir	= @top_srcdir@
srcdir		= @srcdir@

run_for_side_effects := $(shell echo "MAKE: $(MAKE)")
include $(DEPTH)/config/autoconf.mk

DIRS		= config

ifdef DEHYDRA_PATH
DIRS += analysis-tests
endif

ifdef JS_NATIVE_EDITLINE
DIRS += editline
endif

# editline needs to get built before the shell
ifndef JS_DISABLE_SHELL
DIRS += shell
endif

# FIXME: bug 530688 covers getting these working on Android
ifneq ($(OS_ARCH),ANDROID)
ifdef ENABLE_TESTS
DIRS += jsapi-tests
endif
endif

ifdef ENABLE_TESTS
DIRS += tests
endif

MODULE		    = js
LIBRARY_NAME	    = mozjs
STATIC_LIBRARY_NAME = js_static
GRE_MODULE	    = 1

LIBS		= $(NSPR_LIBS) 

ifdef GNU_CXX
ifdef INTEL_CXX
# icc gets special optimize flags
ifdef MOZ_PROFILE_GENERATE
MODULE_OPTIMIZE_FLAGS = -O0
else
MODULE_OPTIMIZE_FLAGS = -O2 -ip
endif
else # not INTEL_CXX

MODULE_OPTIMIZE_FLAGS = -O3 -fstrict-aliasing -fno-stack-protector

# We normally want -fomit-frame-pointer, but we want an explicit
# -fno-omit-frame-pointer if we're using a sampling profiler.
ifndef MOZ_PROFILING
MODULE_OPTIMIZE_FLAGS += -fomit-frame-pointer
else
MODULE_OPTIMIZE_FLAGS += -fno-omit-frame-pointer
endif

endif
else # not GNU_CXX
ifeq ($(OS_ARCH),SunOS)
MODULE_OPTIMIZE_FLAGS = -xO4
endif
ifeq ($(OS_ARCH),WINNT)
MODULE_OPTIMIZE_FLAGS = -O2
endif
endif


# JavaScript must be built shared, even for static builds, as it is used by
# other modules which are always built shared. Failure to do so results in
# the js code getting copied into xpinstall and jsd as well as mozilla-bin,
# and then the static data cells used for locking no longer work.
#
# In fact, we now build both a static and a shared library, as the
# JS shell would like to link to the static library.

ifdef JS_SHARED_LIBRARY
FORCE_SHARED_LIB = 1
endif
FORCE_STATIC_LIB = 1
DIST_INSTALL = 1

VPATH		= $(srcdir)

CPPSRCS		= \
		jsalloc.cpp \
		jsanalyze.cpp \
		jsapi.cpp \
		jsarena.cpp \
		jsarray.cpp \
		jsatom.cpp \
		jsbool.cpp \
		jsclone.cpp \
		jscntxt.cpp \
		jscompartment.cpp \
		jsdate.cpp \
		jsdbgapi.cpp \
		jsdhash.cpp \
		jsdtoa.cpp \
		jsemit.cpp \
		jsexn.cpp \
		jsfriendapi.cpp \
		jsfun.cpp \
		jsgc.cpp \
		jsgcmark.cpp \
		jsgcchunk.cpp \
		jsgcstats.cpp \
		jshash.cpp \
		jsinfer.cpp \
		jsinterp.cpp \
		jsinvoke.cpp \
		jsiter.cpp \
		jslock.cpp \
		jslog2.cpp \
		jsmath.cpp \
		jsnativestack.cpp \
		jsnum.cpp \
		jsobj.cpp \
		json.cpp \
		jsonparser.cpp \
		jsopcode.cpp \
		jsparse.cpp \
		jsproxy.cpp \
		jsprf.cpp \
		jsprobes.cpp \
		jspropertycache.cpp \
		jspropertytree.cpp \
		jsreflect.cpp \
		jsregexp.cpp \
		jsscan.cpp \
		jsscope.cpp \
		jsscript.cpp \
		jsstr.cpp \
		jstypedarray.cpp \
		jsutil.cpp \
		jsweakmap.cpp \
		jswrapper.cpp \
		jsxdrapi.cpp \
		jsxml.cpp \
		prmjtime.cpp \
		sharkctl.cpp \
		GlobalObject.cpp \
		Stack.cpp \
		$(NULL)

INSTALLED_HEADERS = \
		js-config.h \
		jsautocfg.h \
		$(CURDIR)/jsautokw.h \
		js.msg \
		jsalloc.h \
		jsanalyze.h \
		jsapi.h \
		jsarray.h \
		jsarena.h \
		jsatom.h \
		jsbit.h \
		jsbool.h \
		jsclist.h \
		jsclone.h \
		jscntxt.h \
		jscompat.h \
		jsdate.h \
		jsdbgapi.h \
		jsdhash.h \
		jsdtoa.h \
		jsemit.h \
		jsfun.h \
		jsfriendapi.h \
		jsgc.h \
		jsgcmark.h \
		jscell.h \
		jsgcchunk.h \
		jsgcstats.h \
		jscompartment.h \
		jshash.h \
		jsinfer.h \
		jsinferinlines.h \
		jsinterp.h \
		jsinttypes.h \
		jsiter.h \
		jslock.h \
		jslong.h \
		jsmath.h \
		jsnum.h \
		jsobj.h \
		jsobjinlines.h \
		json.h \
		jsonparser.h \
		jsopcode.tbl \
		jsopcode.h \
		jsopcodeinlines.h \
		jsotypes.h \
		jsparse.h \
		jsproxy.h \
		jsprf.h \
		jsprobes.h \
		jspropertycache.h \
		jspropertycacheinlines.h \
		jspropertytree.h \
		jsproto.tbl \
		jsprvtd.h \
		jspubtd.h \
		jsreflect.h \
		jsregexp.h \
		jsscan.h \
		jsscope.h \
		jsscript.h \
		jsscriptinlines.h \
		jsstaticcheck.h \
		jsstdint.h \
		jsstr.h \
		jstracer.h \
		jshotloop.h \
		jstypedarray.h \
		jstypes.h \
		jsutil.h \
		jsvector.h \
		jstl.h \
		jshashtable.h \
		jsversion.h \
		jsweakmap.h \
		jswrapper.h \
		jsxdrapi.h \
		jsxml.h \
		jsval.h \
		jsvalue.h \
		prmjtime.h \
		$(NULL)

###############################################
# BEGIN include sources for the vm subdirectory
#
VPATH		+= \
		$(srcdir)/vm 	\
		$(NULL)

EXPORTS_NAMESPACES = vm

EXPORTS_vm = \
		ArgumentsObject.h \
		GlobalObject.h			\
		Stack.h			\
		StringObject.h \
		$(NULL)

###############################################
# BEGIN include sources for low-level code shared with Gecko
#
VPATH		+= \
		$(srcdir)/../../mfbt \
		$(NULL)

EXPORTS_NAMESPACES += mozilla

EXPORTS_mozilla = \
		Types.h		\
		Util.h          \
		$(NULL)

ifdef ENABLE_TRACEJIT
VPATH		+= \
		$(srcdir)/tracejit \
		$(srcdir)/nanojit \

INSTALLED_HEADERS += \
		jsbuiltins.h    \
		Assembler.h     \
		Allocator.h     \
		CodeAlloc.h     \
		Containers.h    \
		LIR.h		\
		LIRopcode.tbl \
		avmplus.h	\
		Fragmento.h	\
		Native.h	\
		NativeCommon.h	\
		Native$(NANOJIT_ARCH).h \
		njconfig.h      \
		njcpudetect.h   \
		RegAlloc.h	\
		nanojit.h	\
		VMPI.h		\
		Writer.h	\
		$(NULL)

CPPSRCS += \
		jstracer.cpp \
		Assembler.cpp  \
		Allocator.cpp  \
		CodeAlloc.cpp  \
		Containers.cpp \
		Fragmento.cpp  \
		LIR.cpp        \
		njconfig.cpp   \
		RegAlloc.cpp   \
		avmplus.cpp    \
		Native$(NANOJIT_ARCH).cpp \
		jsbuiltins.cpp \
		VMPI.cpp       \
		Writer.cpp     \
		$(NULL)

endif # ENABLE_TRACEJIT
ifdef ENABLE_METHODJIT

###############################################
# BEGIN include sources for the method JIT
#
VPATH += 	$(srcdir)/methodjit

CPPSRCS += 	MethodJIT.cpp \
		StubCalls.cpp \
		Compiler.cpp \
		FrameState.cpp \
		FastArithmetic.cpp \
		FastBuiltins.cpp \
		FastOps.cpp \
		LoopState.cpp \
		StubCompiler.cpp \
		MonoIC.cpp \
		PolyIC.cpp \
		ImmutableSync.cpp \
		InvokeHelpers.cpp \
		Retcon.cpp \
		TrampolineCompiler.cpp \
		$(NULL)

ifeq (86, $(findstring 86,$(TARGET_CPU)))
ifeq (x86_64, $(TARGET_CPU))
ifdef _MSC_VER
ASFILES +=	TrampolineMasmX64.asm
endif
ifeq ($(OS_ARCH),WINNT)
ifdef GNU_CC
ASFILES +=	TrampolineMingwX64.s
endif
endif
ifdef SOLARIS_SUNPRO_CXX
ASFILES +=	TrampolineSUNWX64.s
endif
#CPPSRCS		+= only_on_x86_64.cpp
else
#CPPSRCS		+= only_on_x86.cpp
ifdef SOLARIS_SUNPRO_CXX
ASFILES +=	TrampolineSUNWX86.s
endif
endif
endif
ifeq (arm, $(TARGET_CPU))
#CPPSRCS		+= only_on_arm.cpp
endif
ifeq (sparc, $(findstring sparc,$(TARGET_CPU)))
ASFILES +=	TrampolineSparc.s
endif
#
# END enclude sources for the method JIT
#############################################

endif

###############################################
# BEGIN include sources for V8 dtoa
#
VPATH += 	$(srcdir)/v8-dtoa \
		$(NONE)

CPPSRCS += 	checks.cc \
		conversions.cc \
		diy-fp.cc \
		v8-dtoa.cc \
		fast-dtoa.cc \
		platform.cc \
		utils.cc \
		$(NONE)

#
# END enclude sources for V8 dtoa
#############################################

ifeq (,$(filter arm% sparc %86 x86_64,$(TARGET_CPU)))

VPATH +=	$(srcdir)/assembler \
		$(srcdir)/assembler/wtf \
		$(srcdir)/yarr\
		$(NULL)

CPPSRCS += \
		Assertions.cpp \
		OSAllocatorPosix.cpp \
		OSAllocatorWin.cpp \
		PageBlock.cpp \
		YarrInterpreter.cpp \
		YarrPattern.cpp \
		YarrSyntaxChecker.cpp \
		$(NULL)
else

###############################################
# BEGIN include sources for the Nitro assembler
#
VPATH += 	$(srcdir)/assembler \
		$(srcdir)/assembler/wtf \
		$(srcdir)/assembler/jit \
		$(srcdir)/assembler/assembler \
		$(srcdir)/methodjit \
		$(srcdir)/yarr \
		$(NONE)

CPPSRCS += 	Assertions.cpp \
		ExecutableAllocatorPosix.cpp \
		ExecutableAllocatorWin.cpp \
		ExecutableAllocatorOS2.cpp \
		ExecutableAllocator.cpp \
		ARMAssembler.cpp \
        Logging.cpp \
		MacroAssemblerARM.cpp \
		MacroAssemblerX86Common.cpp \
		OSAllocatorPosix.cpp \
		OSAllocatorWin.cpp \
		PageBlock.cpp \
		YarrInterpreter.cpp \
		YarrJIT.cpp \
		YarrPattern.cpp \
		YarrSyntaxChecker.cpp \
		$(NONE)

ifeq (86, $(findstring 86,$(TARGET_CPU)))
ifeq (x86_64, $(TARGET_CPU))
#CPPSRCS		+= only_on_x86_64.cpp
else
#CPPSRCS		+= only_on_x86.cpp
endif
endif
ifeq (arm, $(TARGET_CPU))
#CPPSRCS		+= only_on_arm.cpp
endif
#
# END enclude sources for the Nitro assembler
#############################################

endif

ifdef JS_HAS_CTYPES
VPATH += $(srcdir)/ctypes

CPPSRCS += \
    CTypes.cpp \
    Library.cpp \
    $(NULL)

LOCAL_INCLUDES = \
    -Ictypes/libffi/include \
    -I. \
    $(NULL)

ifeq ($(OS_ARCH),OS2)
SHARED_LIBRARY_LIBS += \
    ctypes/libffi/.libs/ffi.a \
    $(NULL)
else
SHARED_LIBRARY_LIBS += \
    ctypes/libffi/.libs/libffi.$(LIB_SUFFIX) \
    $(NULL)
endif

endif # JS_HAS_CTYPES

ifdef HAVE_DTRACE
INSTALLED_HEADERS += \
		$(CURDIR)/javascript-trace.h \
		$(NULL)
endif

# PerfMeasurement is available regardless of low-level support for it;
# it just doesn't necessarily do anything useful.  There is one
# implementation source file per supported operating system, plus a stub
# for unsupported OSes, plus the Javascript wrapper.
VPATH += $(srcdir)/perf
INSTALLED_HEADERS += jsperf.h
CPPSRCS += jsperf.cpp
ifdef HAVE_LINUX_PERF_EVENT_H
CPPSRCS += pm_linux.cpp
else
CPPSRCS += pm_stub.cpp
endif

ifeq ($(OS_ARCH),WINNT)
INSTALLED_HEADERS += jscpucfg.h
endif

EXPORTS = $(INSTALLED_HEADERS)

DASH_R		= -r

ifneq (,$(filter OS2 WINNT,$(OS_ARCH)))
SDK_LIBRARY = $(IMPORT_LIBRARY)
else
SDK_LIBRARY = $(SHARED_LIBRARY)
endif

include $(topsrcdir)/config/config.mk

EXTRA_DSO_LDOPTS += $(NSPR_LIBS)

ifndef BUILD_OPT
MOCHAFILE	= 1
endif

# Define keyword generator before rules.mk, see bug 323979 comment 50

HOST_SIMPLE_PROGRAMS += host_jskwgen$(HOST_BIN_SUFFIX)
GARBAGE += jsautokw.h host_jskwgen$(HOST_BIN_SUFFIX)

HOST_SIMPLE_PROGRAMS += host_jsoplengen$(HOST_BIN_SUFFIX)
GARBAGE += jsautooplen.h host_jsoplengen$(HOST_BIN_SUFFIX)

USE_HOST_CXX = 1

ifdef HAVE_DTRACE
ifneq ($(OS_ARCH),Darwin)
DTRACE_PROBE_OBJ = $(LIBRARY_NAME)-dtrace.$(OBJ_SUFFIX)
endif
MOZILLA_DTRACE_SRC = $(srcdir)/javascript-trace.d
endif

default::

ifneq (,$(CROSS_COMPILE)$(filter-out WINNT OS2,$(OS_ARCH)))
ifneq ($(OS_ARCH),SYMBIAN)
# nsinstall doesn't get built until we enter config/ in the exports phase,
# so we'll have to manually ensure it gets built here if we want to use
# $(EXPORTS)
export:: config/nsinstall$(HOST_BIN_SUFFIX)
$(PUBLIC) $(SDK_PUBLIC): config/nsinstall$(HOST_BIN_SUFFIX)

config/nsinstall$(HOST_BIN_SUFFIX): $(srcdir)/config/nsinstall.c $(srcdir)/config/pathsub.c
	$(MAKE) -C config/ nsinstall$(HOST_BIN_SUFFIX)
endif
endif

include $(topsrcdir)/config/rules.mk

ifdef JS_HAS_CTYPES
# Build libffi proper as part of the 'exports' target, so things get built
# in the right order.
export::
		$(call SUBMAKE,,ctypes/libffi)

distclean clean::
		$(call SUBMAKE,$@,ctypes/libffi)
endif

# Because the SpiderMonkey can be distributed and built independently
# of the Mozilla source tree, it contains its own copies of many of
# the files used by the top-level Mozilla build process, from the
# 'config' and 'build' subtrees.
#
# To make it simpler to keep the copies in sync, we follow the policy
# that the SpiderMonkey copies must always be exact copies of those in
# the containing Mozilla tree.  If you've made a change in one, it
# belongs in the other as well.  If the change isn't right for both
# places, then that's something to bring up with the other developers.
#
# Some files are reasonable to diverge; for  example,
# js/config/autoconf.mk.in doesn't need most of the stuff in
# config/autoconf.mk.in.
check-sync-dirs-cmd = $(PYTHON) $(srcdir)/config/check-sync-dirs.py
check-sync-dirs:
	$(check-sync-dirs-cmd) $(srcdir)/config $(MOZ_SYNC_BUILD_FILES)/config
	$(check-sync-dirs-cmd) $(srcdir)/build $(MOZ_SYNC_BUILD_FILES)/build

ifdef MOZ_SYNC_BUILD_FILES
check:: check-sync-dirs
endif

# The "find any vanilla new/new[] calls" script is tailored to Linux, so
# only run it there.  That should be enough to catch any such calls that
# creep in.
check-vanilla-new:
	$(srcdir)/config/find_vanilla_new_calls $(LIBRARY)

ifeq ($(OS_ARCH),Linux)
check:: check-vanilla-new
endif

# Help ensure that the number of OOM errors in SpiderMonkey doesn't increase.
# If the number of OOM errors changes, update the number below. We intend this
# number to go down over time, by fixing OOMs.
check-ooms:
	$(wildcard $(RUN_TEST_PROGRAM)) $(PYTHON) -u $(srcdir)/config/find_OOM_errors.py --regression 125

ifeq ($(MOZ_DEBUG),1)
#check:: check-ooms
endif

## Prevent regressing in our deprecation of non-preferred memory management functions.
# We use all the files in the distribution so that different configurations
# don't give different results. We skip the contents of objdirs using |find|
# (it can't be done with %-expansion, because the files we want to skip aren't
# in the vpath).
ALL_FILES=$(shell find $(srcdir) \( -name "*.cpp" -o -name "*.h" \) -not -path "*/dist/*")
check-malloc-function-usage: $(filter-out %jsalloc.h %jscntxt.h %jsutil.h, $(ALL_FILES))

	# js_malloc and friends are only used by other memory managers, and should
	# never be used elsewhere directly.
	$(srcdir)/config/check_source_count.py "\bjs_malloc\b" 0 \
		"in Makefile.in" "cx->malloc_ or rt->malloc_" $^
	$(srcdir)/config/check_source_count.py "\bjs_calloc\b" 0 \
		"in Makefile.in" "cx->calloc_ or rt->calloc_" $^
	$(srcdir)/config/check_source_count.py "\bjs_realloc\b" 0 \
		"in Makefile.in" "cx->realloc_ or rt->realloc_" $^
	$(srcdir)/config/check_source_count.py "\bjs_free\b" 0 \
		"in Makefile.in" "cx->free_" $^

	# We desire these numbers to go down, not up. See "User guide to memory
	# management within SpiderMonkey" in jsutil.h.
<<<<<<< HEAD
	$(srcdir)/config/check_source_count.py OffTheBooks:: 57 \
=======
	$(srcdir)/config/check_source_count.py OffTheBooks:: 54 \
>>>>>>> d19eb2bb
		"in Makefile.in" "{cx,rt}->{new_,new_array,malloc_,calloc_,realloc_}" $^
	# This should go to zero, if possible.
	$(srcdir)/config/check_source_count.py UnwantedForeground:: 36 \
		"in Makefile.in" "{cx,rt}->{free_,delete_,array_delete}" $^

ifneq ($(OS_ARCH),WINNT) # FIXME: this should be made work on Windows too.
#check:: check-malloc-function-usage FIXME: disable on JM until closer to merge time.
endif

JITFLAGS = ,m,j,mj,mjp,am,amj,amjp,amd,n,mn,jn,mjn,mjpn,amn,amjn,amjpn,amdn
check-jit-test::
	$(wildcard $(RUN_TEST_PROGRAM)) $(PYTHON) -u $(srcdir)/jit-test/jit_test.py \
	        --no-slow --no-progress --tinderbox --jitflags=$(JITFLAGS) $(DIST)/bin/js$(BIN_SUFFIX)

check-jit-test-valgrind::
	$(wildcard $(RUN_TEST_PROGRAM)) $(PYTHON) -u $(srcdir)/jit-test/jit_test.py \
	        --valgrind --no-slow --no-progress --tinderbox --jitflags=$(JITFLAGS) $(DIST)/bin/js$(BIN_SUFFIX)

check:: check-jit-test
check-valgrind:: check-jit-test-valgrind

# jstests doesn't have a --jitflags option, so we need to loop, updating the
# exit code (RC) after each invocation.
# FIXME: MethodJIT doesn't work for 1 test case (bug 644393), so
# --no-extensions is set to skip that test. Remove as soon as possible.
check-jstests:
	RC=0; \
	for f in `echo "$(JITFLAGS)" | tr ',' '\n'`; \
		do \
			$(wildcard $(RUN_TEST_PROGRAM)) $(PYTHON) -u $(srcdir)/tests/jstests.py \
				--tinderbox --no-progress \
				--no-extensions \
				--timeout 300 \
				--args="`echo $$f | sed 's/\(.\)/ -\1/g'`" \
				$(DIST)/bin/js$(BIN_SUFFIX); \
			RC=$$(( $$RC || $$?)); \
		done; \
	exit $$RC

# FIXME:
# We want to run check-jstests as part of |make check| on all platforms, on
# tinderbox. However, some configurations don't work quite right just yet.
# Rather than risking regressions in major configurations while fixing these
# secondary configuration, we work around them and fix the bugs later.
#
#   Bug 652154: On Windows, SM(!m !t) don't work because of path problems with
#				their unusual directory layout
#
#   Bug 652155: On Mac, SM(d) doesn't work for unknown reasons 

ifeq ($(OS_ARCH),WINNT)
ifdef ENABLE_METHODJIT
ifdef ENABLE_TRACEJIT
#check:: check-jstests
endif
endif
else
ifndef HAVE_DTRACE
#check:: check-jstests
endif
endif

DIST_GARBAGE = config.cache config.log config.status \
   config/autoconf.mk \
   unallmakefiles js-config js-config.h js-confdefs.h

distclean::
	cat unallmakefiles | $(XARGS) rm -f
	$(RM) $(DIST_GARBAGE)

# our build system doesn't handle subdir srcs very gracefully today
export::
	$(MKDIR) -p nanojit

DEFINES		+= -DEXPORT_JS_API

# mfbt is always packed with us, so if we're building a shared object,
# we need to declare "exported" mfbt symbols on its behalf when we use
# its headers.
DEFINES		+= -DIMPL_MFBT

# Some platforms that have stdint.h include it in system headers.  So
# to reliably get limit macros defined, we'd always have to define the
# one below before including any header, but that's obscure and
# fragile, so we do it here.
DEFINES		+= -D__STDC_LIMIT_MACROS

INCLUDES	+= -I$(srcdir)

GARBAGE		+= jscpucfg.o jsautocfg.h jsautocfg.tmp jscpucfg

ifneq (,$(CROSS_COMPILE)$(filter-out WINNT,$(OS_ARCH)))
TARGETS		+= jscpucfg$(HOST_BIN_SUFFIX)
endif

ifdef JS_THREADSAFE
DEFINES		+= -DJS_THREADSAFE
endif

ifdef JS_HAS_CTYPES
DEFINES		+= -DJS_HAS_CTYPES
DEFINES         += -DDLL_PREFIX=\"$(DLL_PREFIX)\" -DDLL_SUFFIX=\"$(DLL_SUFFIX)\"
endif

ifdef JS_NO_THIN_LOCKS
DEFINES		+= -DJS_USE_ONLY_NSPR_LOCKS
endif

ifdef JS_VERSION
DEFINES		+= -DJS_VERSION=$(JS_VERSION)
endif

ifneq ($(findstring -L,$(NSPR_LIBS)),)
NSPR_STATIC_PATH = $(subst -L,,$(findstring -L,$(NSPR_LIBS)))
else
NSPR_STATIC_PATH = $(DIST)/lib
endif

ifdef MOZ_VTUNE
CXXFLAGS += -IC:/Program\ Files/Intel/VTune/Analyzer/Include
EXTRA_DSO_LDOPTS += C:/Program\ Files/Intel/VTune/Analyzer/Lib/VtuneApi.lib
LIBS +=  C:/Program\ Files/Intel/VTune/Analyzer/Lib/VtuneApi.lib
endif

# HP-UX does not require the extra linking of "-lm"
ifeq (,$(filter HP-UX WINNT OS2,$(OS_ARCH)))
EXTRA_LIBS	+= -lm
endif

# Prevent floating point errors caused by VC++ optimizations
ifeq ($(OS_ARCH)_$(GNU_CC),WINNT_)
ifeq (,$(filter-out 1200 1300 1310,$(_MSC_VER)))
CFLAGS += -Op
else
CFLAGS += -fp:precise
endif
endif # WINNT

ifeq ($(OS_ARCH),FreeBSD)
EXTRA_LIBS	+= -pthread
endif
ifeq ($(OS_ARCH),IRIX)
ifdef USE_N32
DASH_R		+= -n32
endif
endif
ifeq ($(OS_ARCH),Linux)
EXTRA_LIBS	+= -ldl
endif
ifeq ($(OS_ARCH),OSF1)
EXTRA_LIBS	+= -lc_r
endif
# Silence warnings on AIX/HP-UX from non-GNU compilers
ifndef GNU_CC
ifeq ($(OS_ARCH),AIX)
# Suppress warnings from xlC
# 1540-1281: offsetof() on null non-POD types
# 1540-1608: anonymous unions using static data members
CFLAGS		+= -qsuppress=1540-1281 -qsuppress=1540-1608
CXXFLAGS	+= -qsuppress=1540-1281 -qsuppress=1540-1608
endif
ifeq ($(OS_ARCH),HP-UX)
# Suppress warnings from aCC
# 3055: anonymous unions declaring types
# 4189: offsetof() on non-POD types
CFLAGS		+= +W3055,4189
CXXFLAGS	+= +W3055,4189
endif
endif
ifeq ($(OS_ARCH),SunOS)
ifeq ($(TARGET_CPU),sparc)

ifdef GNU_CC
CFLAGS   += -mcpu=v9
CXXFLAGS += -mcpu=v9
endif # GNU_CC

endif
ifeq ($(OS_RELEASE),4.1)
EXTRA_LIBS	+= -ldl -lnsl
else
EXTRA_LIBS	+= -lposix4 -ldl -lnsl -lsocket
endif
endif

ifdef MOZ_MEMORY
ifeq ($(OS_ARCH),Darwin)
LDFLAGS += -ljemalloc
endif
endif

ifdef SOLARIS_SUNPRO_CXX
ifeq ($(TARGET_CPU),sparc)
# Sun Studio SPARC doesn't work well with gcc inline asm, use lock_SunOS_sparc*.il
jslock.o: jslock.cpp Makefile.in lock_sparcv8plus.il lock_sparcv9.il
	$(REPORT_BUILD)
	@$(MAKE_DEPS_AUTO_CXX)
ifeq (sparcv9,$(findstring sparcv9,$(OS_TEST)))
	$(CXX) -o $@ -c $(COMPILE_CFLAGS) $(srcdir)/lock_sparcv9.il $<
else
	$(CXX) -o $@ -c $(COMPILE_CFLAGS) $(srcdir)/lock_sparcv8plus.il $<
endif # sparcv9
endif # sparc
endif # SOLARIS_SUNPRO_CXX

ifeq ($(OS_ARCH),IRIX)
ifndef GNU_CC
_COMPILE_CFLAGS  = $(patsubst -O%,-O1,$(COMPILE_CFLAGS))
jsapi.o jsxdrapi.o jsarena.o jsarray.o jsatom.o jsemit.o jsfun.o jsinterp.o jsreflect.o jsregexp.o jsparse.o jsopcode.o jsscript.o: %.o: %.cpp Makefile.in
	$(REPORT_BUILD)
	@$(MAKE_DEPS_AUTO_CXX)
	$(CXX) -o $@ -c $(_COMPILE_CFLAGS) $<
endif
endif

# An AIX Optimization bug causes PR_dtoa() & JS_dtoa to produce wrong result.
# This suppresses optimization for this single compilation unit.
ifeq ($(OS_ARCH),AIX)
jsatom.o: jsatom.cpp Makefile.in
	$(REPORT_BUILD)
	@$(MAKE_DEPS_AUTO_CXX)
	$(CXX) -o $@ -c $(filter-out $(MOZ_OPTIMIZE_FLAGS), $(COMPILE_CFLAGS)) $<
jsdtoa.o: jsdtoa.cpp Makefile.in
	$(REPORT_BUILD)
	@$(MAKE_DEPS_AUTO_CXX)
	$(CXX) -o $@ -c $(filter-out $(MOZ_OPTIMIZE_FLAGS), $(COMPILE_CFLAGS)) $<
endif

export:: jsautocfg.h

ifeq (,$(CROSS_COMPILE)$(GNU_CC)$(filter-out WINNT,$(OS_ARCH)))
jsautocfg.h:
	$(TOUCH) $@
else
jsautocfg.h: jscpucfg$(HOST_BIN_SUFFIX)
	@$(RM) $@ jsautocfg.tmp
	./jscpucfg > jsautocfg.tmp
	mv jsautocfg.tmp $@
endif

# jscpucfg is a strange target
# Needs to be built with the host compiler but needs to include
# the mdcpucfg for the target so it needs the appropriate target defines
ifdef HOST_NSPR_MDCPUCFG
HOST_CXX := $(HOST_CXX) -DMDCPUCFG=$(TARGET_NSPR_MDCPUCFG)
HOST_CXXFLAGS := $(patsubst -DXP_%,,$(HOST_CXXFLAGS))
endif

ifdef CROSS_COMPILE
# jscpucfg needs to know when it's supposed to produce a config for the target
JSCPUCFG_DEFINES = $(ACDEFINES)
endif

ifeq ($(OS_ARCH),QNX)
ifneq ($(OS_TARGET),NTO)
# QNX's compiler apparently can't build a binary directly from a source file.
jscpucfg.o: jscpucfg.cpp Makefile.in
	$(HOST_CXX) $(HOST_CXXFLAGS) -c $(JSCPUCFG_DEFINES) $(DEFINES) $(NSPR_CFLAGS) -o $@ $<

jscpucfg: jscpucfg.o
	$(HOST_CXX) $(HOST_CXXFLAGS) $(JSCPUCFG_DEFINES) $(DEFINES) -o $@ $<
endif
else
jscpucfg$(HOST_BIN_SUFFIX): jscpucfg.cpp Makefile.in
	$(HOST_CXX) $(HOST_CXXFLAGS) $(JSCPUCFG_DEFINES) $(DEFINES) $(NSPR_CFLAGS) $(HOST_OUTOPTION)$@ $<
endif

# Compute the linker flags that programs linking against SpiderMonkey should
# pass to get SpiderMonkey and its dependencies, beyond just the -L and -l
# for the SpiderMonkey library itself.
# - EXTRA_DSO_LDOPTS includes the NSPR -L and -l flags.
# - OS_LIBS includes libraries selected by the configure script.
# - EXTRA_LIBS includes libraries selected by this Makefile.
JS_CONFIG_LIBS=$(EXTRA_DSO_LDOPTS) $(OS_LIBS) $(EXTRA_LIBS) 

# The configure script invokes this rule explicitly at configure time!
# It's important that js-config be ready by the time we're done
# configuring, because we may be running other configure scripts that
# would like to run js-config themselves, before js is built.
#
# This file and rules.mk go through a certain amount of work to decide
# which libraries to build, what to name them, and what flags to pass
# when linking them (and thus what flags its own clients must pass).
# All this information needs to go into the js-config script.  To
# avoid trying to re-compute all that in the configure script, we just
# have the configure script generate this Makefile, and then invoke
# this rule.
at=@
js-config: js-config.in Makefile $(DEPTH)/config/autoconf.mk $(topsrcdir)/config/config.mk $(topsrcdir)/config/rules.mk
	$(RM) js-config.tmp
	sed < $< > js-config.tmp \
	-e 's|$(at)prefix$(at)|$(prefix)|' \
	-e 's|$(at)exec_prefix$(at)|$(exec_prefix)|' \
	-e 's|$(at)includedir$(at)|$(includedir)|' \
	-e 's|$(at)libdir$(at)|$(libdir)|' \
	-e 's|$(at)MOZILLA_VERSION$(at)|$(MOZILLA_VERSION)|' \
	-e 's|$(at)LIBRARY_NAME$(at)|$(LIBRARY_NAME)|' \
	-e 's|$(at)NSPR_CFLAGS$(at)|$(NSPR_CFLAGS)|' \
	-e 's|$(at)JS_CONFIG_LIBS$(at)|$(JS_CONFIG_LIBS)|' \
	-e 's|$(at)MOZ_JS_LIBS$(at)|$(MOZ_JS_LIBS)|' \
	&& mv js-config.tmp $@ && chmod +x $@

SCRIPTS = js-config
SDK_BINARY = js-config

install:: $(INSTALLED_HEADERS)
	$(SYSINSTALL) $^ $(DESTDIR)$(includedir)/$(MODULE)

install:: $(SCRIPTS)
	$(SYSINSTALL) $^ $(DESTDIR)$(bindir)

install:: $(LIBRARY) $(SHARED_LIBRARY) $(IMPORT_LIBRARY)
ifneq (,$(LIBRARY))
	$(SYSINSTALL) $(LIBRARY) $(DESTDIR)$(libdir)
endif
ifneq (,$(SHARED_LIBRARY))
	$(SYSINSTALL) $(SHARED_LIBRARY) $(DESTDIR)$(libdir)
endif
ifneq (,$(IMPORT_LIBRARY))
	$(SYSINSTALL) $(IMPORT_LIBRARY) $(DESTDIR)$(libdir)
endif

# Extra dependancies and rules for auto-generated headers
host_jskwgen.$(OBJ_SUFFIX): jsversion.h jskeyword.tbl

# Use CURDIR to avoid finding a jsautokw.h in the source tree (from a
# previous build?) via VPATH when we're building in a separate tree.
$(CURDIR)/jsautokw.h: host_jskwgen$(HOST_BIN_SUFFIX)
	./host_jskwgen$(HOST_BIN_SUFFIX) $@

host_jsoplengen.$(OBJ_SUFFIX): jsopcode.tbl

# Use CURDIR to avoid finding a jsautooplen.h in the source tree (from
# a previous build?) via VPATH when we're building in a separate tree.
$(CURDIR)/jsautooplen.h: host_jsoplengen$(HOST_BIN_SUFFIX)
	./host_jsoplengen$(HOST_BIN_SUFFIX) $@

# Force auto-header generation before compiling any source that may use them
$(patsubst %.cc,%.$(OBJ_SUFFIX),$(CPPSRCS:%.cpp=%.$(OBJ_SUFFIX))): $(CURDIR)/jsautokw.h $(CURDIR)/jsautooplen.h

ifdef HAVE_DTRACE
$(CURDIR)/javascript-trace.h: $(srcdir)/javascript-trace.d
	dtrace -h -s $(srcdir)/javascript-trace.d -o javascript-trace.h.in
	sed -e 's/if _DTRACE_VERSION/ifdef INCLUDE_MOZILLA_DTRACE/' \
	    -e '/const/!s/char \*/const char */g' \
	    javascript-trace.h.in > javascript-trace.h

# We can't automatically generate dependencies on auto-generated headers;
# we have to list them explicitly.
$(addsuffix .$(OBJ_SUFFIX),jsprobes jsinterp jsobj): $(CURDIR)/javascript-trace.h
endif

ifdef ENABLE_TRACEJIT
# Imacro compilation.
$(CURDIR)/imacros.c.out: $(srcdir)/imacro_asm.py $(srcdir)/imacros.jsasm jsopcode.tbl
	$(PYTHON) $< $(srcdir)/imacros.jsasm $(CURDIR)/imacros.c.out
$(addsuffix .$(OBJ_SUFFIX),jstracer): $(CURDIR)/imacros.c.out

# Code for importing the nanojit subtree from its repository.
NANOJIT_CENTRAL_REV=$(shell cat $(srcdir)/nanojit-import-rev)
NANOJIT_CENTRAL_REPO=http://hg.mozilla.org/projects/nanojit-central
NANOJIT_CENTRAL_LOCAL=$(CURDIR)/nanojit-central
CUR_REPO=$(srcdir)/../..

update-nanojit:
	$(RM) -r $(NANOJIT_CENTRAL_LOCAL) import-splicemap import-revmap
	hg clone $(NANOJIT_CENTRAL_REPO) $(NANOJIT_CENTRAL_LOCAL)
	python $(srcdir)/find-child.py \
	                   --src=$(NANOJIT_CENTRAL_LOCAL) \
	                   --dst=$(CUR_REPO) \
	                   --start=$(NANOJIT_CENTRAL_REV) \
	                   --filemap=$(srcdir)/nanojit-import-filemap \
	                   >import-splicemap
	hg convert --config convert.hg.saverev=True \
	           --config convert.hg.startrev=`cut -d ' ' -f 1 import-splicemap` \
	           --filemap=$(srcdir)/nanojit-import-filemap \
	           --splicemap=import-splicemap \
	           $(NANOJIT_CENTRAL_LOCAL) \
	           $(CUR_REPO) \
	           import-revmap
	(cd $(srcdir) && hg up)
	(cd $(NANOJIT_CENTRAL_LOCAL) && hg log -r tip --template "{node}\n") >$(srcdir)/nanojit-import-rev
	(cd $(srcdir) && hg commit --message="Update nanojit-import-rev stamp." nanojit-import-rev)

.PHONY: update-nanojit
endif

###############################################
# BEGIN kludges for the Nitro assembler
#

# Needed to "configure" it correctly.  Unfortunately these
# flags wind up being applied to all code in js/src, not just
# the code in js/src/assembler.
CXXFLAGS += -DUSE_SYSTEM_MALLOC=1 -DENABLE_ASSEMBLER=1 -DENABLE_JIT=1

INCLUDES +=	-I$(srcdir)/assembler -I$(srcdir)/yarr

ifdef ENABLE_METHODJIT
# Build a standalone test program that exercises the assembler
# sources a bit.
TESTMAIN_OBJS = \
		Assertions.$(OBJ_SUFFIX) \
		ExecutableAllocatorPosix.$(OBJ_SUFFIX) \
		ExecutableAllocatorWin.$(OBJ_SUFFIX) \
		ExecutableAllocator.$(OBJ_SUFFIX) \
		ARMAssembler.$(OBJ_SUFFIX) \
		MacroAssemblerARM.$(OBJ_SUFFIX) \
		TestMain.$(OBJ_SUFFIX) \
		jsutil.$(OBJ_SUFFIX) \
		jslog2.$(OBJ_SUFFIX)
TestMain$(HOST_BIN_SUFFIX): $(TESTMAIN_OBJS)
	$(CXX) -o TestMain$(HOST_BIN_SUFFIX) $(TESTMAIN_OBJS)
endif

#
# END kludges for the Nitro assembler
###############################################
<|MERGE_RESOLUTION|>--- conflicted
+++ resolved
@@ -657,11 +657,7 @@
 
 	# We desire these numbers to go down, not up. See "User guide to memory
 	# management within SpiderMonkey" in jsutil.h.
-<<<<<<< HEAD
-	$(srcdir)/config/check_source_count.py OffTheBooks:: 57 \
-=======
 	$(srcdir)/config/check_source_count.py OffTheBooks:: 54 \
->>>>>>> d19eb2bb
 		"in Makefile.in" "{cx,rt}->{new_,new_array,malloc_,calloc_,realloc_}" $^
 	# This should go to zero, if possible.
 	$(srcdir)/config/check_source_count.py UnwantedForeground:: 36 \
