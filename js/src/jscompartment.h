/* -*- Mode: C++; tab-width: 8; indent-tabs-mode: nil; c-basic-offset: 4 -*-
 *
 * ***** BEGIN LICENSE BLOCK *****
 * Version: MPL 1.1/GPL 2.0/LGPL 2.1
 *
 * The contents of this file are subject to the Mozilla Public License Version
 * 1.1 (the "License"); you may not use this file except in compliance with
 * the License. You may obtain a copy of the License at
 * http://www.mozilla.org/MPL/
 *
 * Software distributed under the License is distributed on an "AS IS" basis,
 * WITHOUT WARRANTY OF ANY KIND, either express or implied. See the License
 * for the specific language governing rights and limitations under the
 * License.
 *
 * The Original Code is SpiderMonkey code.
 *
 * The Initial Developer of the Original Code is
 * Mozilla Corporation.
 * Portions created by the Initial Developer are Copyright (C) 2010
 * the Initial Developer. All Rights Reserved.
 *
 * Contributor(s):
 *
 *
 * Alternatively, the contents of this file may be used under the terms of
 * either of the GNU General Public License Version 2 or later (the "GPL"),
 * or the GNU Lesser General Public License Version 2.1 or later (the "LGPL"),
 * in which case the provisions of the GPL or the LGPL are applicable instead
 * of those above. If you wish to allow use of your version of this file only
 * under the terms of either the GPL or the LGPL, and not to allow others to
 * use your version of this file under the terms of the MPL, indicate your
 * decision by deleting the provisions above and replace them with the notice
 * and other provisions required by the GPL or the LGPL. If you do not delete
 * the provisions above, a recipient may use your version of this file under
 * the terms of any one of the MPL, the GPL or the LGPL.
 *
 * ***** END LICENSE BLOCK ***** */

#ifndef jscompartment_h___
#define jscompartment_h___

#include "jscntxt.h"
#include "jsgc.h"
#include "jsmath.h"
#include "jsobj.h"
#include "jsfun.h"
#include "jsgcstats.h"
#include "jsclist.h"
#include "jsxml.h"

#ifdef _MSC_VER
#pragma warning(push)
#pragma warning(disable:4251) /* Silence warning about JS_FRIEND_API and data members. */
#endif

namespace JSC {

class ExecutableAllocator;

}

namespace js {

/* Holds the number of recording attemps for an address. */
typedef HashMap<jsbytecode*,
                size_t,
                DefaultHasher<jsbytecode*>,
                SystemAllocPolicy> RecordAttemptMap;

/* Holds the profile data for loops. */
typedef HashMap<jsbytecode*,
                LoopProfile*,
                DefaultHasher<jsbytecode*>,
                SystemAllocPolicy> LoopProfileMap;

class Oracle;

typedef HashSet<JSScript *,
                DefaultHasher<JSScript *>,
                SystemAllocPolicy> TracedScriptSet;

typedef HashMap<JSFunction *,
                JSString *,
                DefaultHasher<JSFunction *>,
                SystemAllocPolicy> ToSourceCache;

struct TraceMonitor;

/* Holds the execution state during trace execution. */
struct TracerState
{
    JSContext*     cx;                  // current VM context handle
    TraceMonitor*  traceMonitor;        // current TM
    double*        stackBase;           // native stack base
    double*        sp;                  // native stack pointer, stack[0] is spbase[0]
    double*        eos;                 // first unusable word after the native stack / begin of globals
    FrameInfo**    callstackBase;       // call stack base
    void*          sor;                 // start of rp stack
    FrameInfo**    rp;                  // call stack pointer
    void*          eor;                 // first unusable word after the call stack
    VMSideExit*    lastTreeExitGuard;   // guard we exited on during a tree call
    VMSideExit*    lastTreeCallGuard;   // guard we want to grow from if the tree
                                        // call exit guard mismatched
    void*          rpAtLastTreeCall;    // value of rp at innermost tree call guard
    VMSideExit*    outermostTreeExitGuard; // the last side exit returned by js_CallTree
    TreeFragment*  outermostTree;       // the outermost tree we initially invoked
    uintN*         inlineCallCountp;    // inline call count counter
    VMSideExit**   innermostNestedGuardp;
    VMSideExit*    innermost;
    uint64         startTime;
    TracerState*   prev;

    // Used by _FAIL builtins; see jsbuiltins.h. The builtin sets the
    // JSBUILTIN_BAILED bit if it bails off trace and the JSBUILTIN_ERROR bit
    // if an error or exception occurred.
    uint32         builtinStatus;

    // Used to communicate the location of the return value in case of a deep bail.
    double*        deepBailSp;

    // Used when calling natives from trace to root the vp vector.
    uintN          nativeVpLen;
    js::Value*     nativeVp;

    TracerState(JSContext *cx, TraceMonitor *tm, TreeFragment *ti,
                uintN &inlineCallCountp, VMSideExit** innermostNestedGuardp);
    ~TracerState();
};

/*
 * Storage for the execution state and store during trace execution. Generated
 * code depends on the fact that the globals begin |MAX_NATIVE_STACK_SLOTS|
 * doubles after the stack begins. Thus, on trace, |TracerState::eos| holds a
 * pointer to the first global.
 */
struct TraceNativeStorage
{
    /* Max number of stack slots/frame that may need to be restored in LeaveTree. */
    static const size_t MAX_NATIVE_STACK_SLOTS  = 4096;
    static const size_t MAX_CALL_STACK_ENTRIES  = 500;

    double stack_global_buf[MAX_NATIVE_STACK_SLOTS + GLOBAL_SLOTS_BUFFER_SIZE];
    FrameInfo *callstack_buf[MAX_CALL_STACK_ENTRIES];

    double *stack() { return stack_global_buf; }
    double *global() { return stack_global_buf + MAX_NATIVE_STACK_SLOTS; }
    FrameInfo **callstack() { return callstack_buf; }
};

/* Holds data to track a single globa. */
struct GlobalState {
    JSObject*               globalObj;
    uint32                  globalShape;
    SlotList*               globalSlots;
};

/*
 * Trace monitor. Every JSCompartment has an associated trace monitor
 * that keeps track of loop frequencies for all JavaScript code loaded
 * into that runtime.
 */
struct TraceMonitor {
    /*
     * The context currently executing JIT-compiled code in this compartment, or
     * NULL if none. Among other things, this can in certain cases prevent
     * last-ditch GC and suppress calls to JS_ReportOutOfMemory.
     *
     * !tracecx && !recorder: not on trace
     * !tracecx && recorder: recording
     * tracecx && !recorder: executing a trace
     * tracecx && recorder: executing inner loop, recording outer loop
     */
    JSContext               *tracecx;

    /*
     * State for the current tree execution.  bailExit is valid if the tree has
     * called back into native code via a _FAIL builtin and has not yet bailed,
     * else garbage (NULL in debug builds).
     */
    js::TracerState     *tracerState;
    js::VMSideExit      *bailExit;

    /* Counts the number of iterations run by the currently executing trace. */
    unsigned                iterationCounter;

    /*
     * Cached storage to use when executing on trace. While we may enter nested
     * traces, we always reuse the outer trace's storage, so never need more
     * than of these.
     */
    TraceNativeStorage      *storage;

    /*
     * There are 4 allocators here.  This might seem like overkill, but they
     * have different lifecycles, and by keeping them separate we keep the
     * amount of retained memory down significantly.  They are flushed (ie.
     * all the allocated memory is freed) periodically.
     *
     * - dataAlloc has the lifecycle of the monitor.  It's flushed only when
     *   the monitor is flushed.  It's used for fragments.
     *
     * - traceAlloc has the same flush lifecycle as the dataAlloc, but it is
     *   also *marked* when a recording starts and rewinds to the mark point
     *   if recording aborts.  So you can put things in it that are only
     *   reachable on a successful record/compile cycle like GuardRecords and
     *   SideExits.
     *
     * - tempAlloc is flushed after each recording, successful or not.  It's
     *   used to store LIR code and for all other elements in the LIR
     *   pipeline.
     *
     * - codeAlloc has the same lifetime as dataAlloc, but its API is
     *   different (CodeAlloc vs. VMAllocator).  It's used for native code.
     *   It's also a good idea to keep code and data separate to avoid I-cache
     *   vs. D-cache issues.
     */
    VMAllocator*            dataAlloc;
    VMAllocator*            traceAlloc;
    VMAllocator*            tempAlloc;
    nanojit::CodeAlloc*     codeAlloc;
    nanojit::Assembler*     assembler;
    FrameInfoCache*         frameCache;

    /* This gets incremented every time the monitor is flushed. */
    uintN                   flushEpoch;

    Oracle*                 oracle;
    TraceRecorder*          recorder;

    /* If we are profiling a loop, this tracks the current profile. Otherwise NULL. */
    LoopProfile*            profile;

    GlobalState             globalStates[MONITOR_N_GLOBAL_STATES];
    TreeFragment            *vmfragments[FRAGMENT_TABLE_SIZE];
    RecordAttemptMap*       recordAttempts;

    /* A hashtable mapping PC values to loop profiles for those loops. */
    LoopProfileMap*         loopProfiles;

    /*
     * Maximum size of the code cache before we start flushing. 1/16 of this
     * size is used as threshold for the regular expression code cache.
     */
    uint32                  maxCodeCacheBytes;

    /*
     * If nonzero, do not flush the JIT cache after a deep bail. That would
     * free JITted code pages that we will later return to. Instead, set the
     * needFlush flag so that it can be flushed later.
     */
    JSBool                  needFlush;

    // Cached temporary typemap to avoid realloc'ing every time we create one.
    // This must be used in only one place at a given time. It must be cleared
    // before use.
    TypeMap*                cachedTempTypeMap;

    /* Scripts with recorded fragments. */
    TracedScriptSet         tracedScripts;

#ifdef DEBUG
    /* Fields needed for fragment/guard profiling. */
    nanojit::Seq<nanojit::Fragment*>* branches;
    uint32                  lastFragID;
    VMAllocator*            profAlloc;
    FragStatsMap*           profTab;

    void logFragProfile();
#endif

    TraceMonitor();
    ~TraceMonitor();

    bool init(JSRuntime* rt);

    bool ontrace() const {
        return !!tracecx;
    }

    /* Flush the JIT cache. */
    void flush();

    /* Sweep any cache entry pointing to dead GC things. */
    void sweep(JSContext *cx);

    /* Mark any tracer stacks that are active. */
    void mark(JSTracer *trc);

    bool outOfMemory() const;
};

namespace mjit {
class JaegerCompartment;
}
}

/* Number of potentially reusable scriptsToGC to search for the eval cache. */
#ifndef JS_EVAL_CACHE_SHIFT
# define JS_EVAL_CACHE_SHIFT        6
#endif
#define JS_EVAL_CACHE_SIZE          JS_BIT(JS_EVAL_CACHE_SHIFT)

#ifdef DEBUG
# define EVAL_CACHE_METER_LIST(_)   _(probe), _(hit), _(step), _(noscope)
# define identity(x)                x

struct JSEvalCacheMeter {
    uint64 EVAL_CACHE_METER_LIST(identity);
};

# undef identity
#endif

namespace js {

class NativeIterCache {
    static const size_t SIZE = size_t(1) << 8;
    
    /* Cached native iterators. */
    JSObject            *data[SIZE];

    static size_t getIndex(uint32 key) {
        return size_t(key) % SIZE;
    }

  public:
    /* Native iterator most recently started. */
    JSObject            *last;

    NativeIterCache()
      : last(NULL) {
        PodArrayZero(data);
    }

    void purge() {
        PodArrayZero(data);
        last = NULL;
    }

    JSObject *get(uint32 key) const {
        return data[getIndex(key)];
    }

    void set(uint32 key, JSObject *iterobj) {
        data[getIndex(key)] = iterobj;
    }
};

/*
 * A single-entry cache for some base-10 double-to-string conversions. This
 * helps date-format-xparb.js.  It also avoids skewing the results for
 * v8-splay.js when measured by the SunSpider harness, where the splay tree
 * initialization (which includes many repeated double-to-string conversions)
 * is erroneously included in the measurement; see bug 562553.
 */
class DtoaCache {
    double        d;
    jsint         base;
    JSFixedString *s;      // if s==NULL, d and base are not valid
  public:
    DtoaCache() : s(NULL) {}
    void purge() { s = NULL; }

    JSFixedString *lookup(jsint base, double d) {
        return this->s && base == this->base && d == this->d ? this->s : NULL;
    }

    void cache(jsint base, double d, JSFixedString *s) {
        this->base = base;
        this->d = d;
        this->s = s;
    }

};

} /* namespace js */

struct JS_FRIEND_API(JSCompartment) {
    JSRuntime                    *rt;
    JSPrincipals                 *principals;
    js::gc::Chunk                *chunk;

    js::gc::ArenaList            arenas[js::gc::FINALIZE_LIMIT];
    js::gc::FreeLists            freeLists;

    uint32                       gcBytes;
    uint32                       gcTriggerBytes;
    size_t                       gcLastBytes;

    bool                         hold;

<<<<<<< HEAD
#ifdef JS_GCMETER
    js::gc::JSGCArenaStats       compartmentStats[js::gc::FINALIZE_LIMIT];
#endif

    /*
     * Pool for analysis and intermediate type information in this compartment.
     * Cleared on every GC, unless the GC happens during analysis (indicated
     * by activeAnalysis, which is implied by activeInference).
     */
    JSArenaPool                  pool;
    bool                         activeAnalysis;
    bool                         activeInference;

    /* Type information about the scripts and objects in this compartment. */
    js::types::TypeCompartment   types;

=======
>>>>>>> d2adf0c8
#ifdef JS_TRACER
    /* Trace-tree JIT recorder/interpreter state. */
    js::TraceMonitor             traceMonitor;
#endif

    /* Hashed lists of scripts created by eval to garbage-collect. */
    JSScript                     *scriptsToGC[JS_EVAL_CACHE_SIZE];

#ifdef DEBUG
    JSEvalCacheMeter             evalCacheMeter;
#endif

    void                         *data;
    bool                         active;  // GC flag, whether there are active frames
    js::WrapperMap               crossCompartmentWrappers;

#ifdef JS_METHODJIT
    js::mjit::JaegerCompartment  *jaegerCompartment;
#endif

    /*
     * Shared scope property tree, and arena-pool for allocating its nodes.
     */
    js::PropertyTree             propertyTree;

#ifdef DEBUG
    /* Property metering. */
    jsrefcount                   livePropTreeNodes;
    jsrefcount                   totalPropTreeNodes;
    jsrefcount                   propTreeKidsChunks;
    jsrefcount                   liveDictModeNodes;
#endif

    /*
     * Runtime-shared empty scopes for well-known built-in objects that lack
     * class prototypes (the usual locus of an emptyShape). Mnemonic: ABDEW
     */
    js::EmptyShape               *emptyArgumentsShape;
    js::EmptyShape               *emptyBlockShape;
    js::EmptyShape               *emptyDeclEnvShape;
    js::EmptyShape               *emptyEnumeratorShape;
    js::EmptyShape               *emptyWithShape;

    typedef js::HashSet<js::EmptyShape *,
                        js::DefaultHasher<js::EmptyShape *>,
                        js::SystemAllocPolicy> EmptyShapeSet;

    EmptyShapeSet                emptyShapes;

    /*
     * Initial shapes given to RegExp and String objects, encoding the initial
     * sets of built-in instance properties and the fixed slots where they must
     * be stored (see JSObject::JSSLOT_(REGEXP|STRING)_*). Later property
     * additions may cause these shapes to not be used by a RegExp or String
     * (even along the entire shape parent chain, should the object go into
     * dictionary mode). But because all the initial properties are
     * non-configurable, they will always map to fixed slots.
     */
    const js::Shape              *initialRegExpShape;
    const js::Shape              *initialStringShape;

    bool                         debugMode;  // true iff debug mode on
    JSCList                      scripts;    // scripts in this compartment

    JSC::ExecutableAllocator     *regExpAllocator;

    js::NativeIterCache          nativeIterCache;

    typedef js::Maybe<js::ToSourceCache> LazyToSourceCache;
    LazyToSourceCache            toSourceCache;

    JSCompartment(JSRuntime *rt);
    ~JSCompartment();

    bool init(JSContext *cx);

    /* Mark cross-compartment wrappers. */
    void markCrossCompartmentWrappers(JSTracer *trc);

    bool wrap(JSContext *cx, js::Value *vp);
    bool wrap(JSContext *cx, JSString **strp);
    bool wrap(JSContext *cx, JSObject **objp);
    bool wrapId(JSContext *cx, jsid *idp);
    bool wrap(JSContext *cx, js::PropertyOp *op);
    bool wrap(JSContext *cx, js::StrictPropertyOp *op);
    bool wrap(JSContext *cx, js::PropertyDescriptor *desc);
    bool wrap(JSContext *cx, js::AutoIdVector &props);

    void markTypes(JSTracer *trc);
    void sweep(JSContext *cx, uint32 releaseInterval);
    void purge(JSContext *cx);
    void finishArenaLists();
    void finalizeObjectArenaLists(JSContext *cx);
    void finalizeStringArenaLists(JSContext *cx);
    void finalizeShapeArenaLists(JSContext *cx);
    bool arenaListsAreEmpty();

    void setGCLastBytes(size_t lastBytes);
    void reduceGCTriggerBytes(uint32 amount);

    js::DtoaCache dtoaCache;

  private:
    js::MathCache                *mathCache;

    js::MathCache *allocMathCache(JSContext *cx);

    typedef js::HashMap<jsbytecode*,
                        size_t,
                        js::DefaultHasher<jsbytecode*>,
                        js::SystemAllocPolicy> BackEdgeMap;

    BackEdgeMap                  backEdgeTable;

    JSCompartment *thisForCtor() { return this; }
  public:
    js::MathCache *getMathCache(JSContext *cx) {
        return mathCache ? mathCache : allocMathCache(cx);
    }

    size_t backEdgeCount(jsbytecode *pc) const;
    size_t incBackEdgeCount(jsbytecode *pc);
};

#define JS_SCRIPTS_TO_GC(cx)    ((cx)->compartment->scriptsToGC)
#define JS_PROPERTY_TREE(cx)    ((cx)->compartment->propertyTree)

#ifdef DEBUG
#define JS_COMPARTMENT_METER(x) x
#else
#define JS_COMPARTMENT_METER(x)
#endif

/*
 * N.B. JS_ON_TRACE(cx) is true if JIT code is on the stack in the current
 * thread, regardless of whether cx is the context in which that trace is
 * executing. cx must be a context on the current thread.
 */
static inline bool
JS_ON_TRACE(JSContext *cx)
{
#ifdef JS_TRACER
    if (JS_THREAD_DATA(cx)->onTraceCompartment)
        return JS_THREAD_DATA(cx)->onTraceCompartment->traceMonitor.ontrace();
#endif
    return false;
}

#ifdef JS_TRACER
static inline js::TraceMonitor *
JS_TRACE_MONITOR_ON_TRACE(JSContext *cx)
{
    JS_ASSERT(JS_ON_TRACE(cx));
    return &JS_THREAD_DATA(cx)->onTraceCompartment->traceMonitor;
}

/*
 * Only call this directly from the interpreter loop or the method jit.
 * Otherwise, we may get the wrong compartment, and thus the wrong
 * TraceMonitor.
 */
static inline js::TraceMonitor *
JS_TRACE_MONITOR_FROM_CONTEXT(JSContext *cx)
{
    return &cx->compartment->traceMonitor;
}
#endif

static inline js::TraceRecorder *
TRACE_RECORDER(JSContext *cx)
{
#ifdef JS_TRACER
    if (JS_THREAD_DATA(cx)->recordingCompartment)
        return JS_THREAD_DATA(cx)->recordingCompartment->traceMonitor.recorder;
#endif
    return NULL;
}

static inline js::LoopProfile *
TRACE_PROFILER(JSContext *cx)
{
#ifdef JS_TRACER
    if (JS_THREAD_DATA(cx)->profilingCompartment)
        return JS_THREAD_DATA(cx)->profilingCompartment->traceMonitor.profile;
#endif
    return NULL;
}

namespace js {
static inline MathCache *
GetMathCache(JSContext *cx)
{
    return cx->compartment->getMathCache(cx);
}
}

inline void
JSContext::setCompartment(JSCompartment *compartment)
{
    this->compartment = compartment;
    this->inferenceEnabled = compartment ? compartment->types.inferenceEnabled : false;
}

#ifdef DEBUG
# define EVAL_CACHE_METER(x)    (cx->compartment->evalCacheMeter.x++)
#else
# define EVAL_CACHE_METER(x)    ((void) 0)
#endif

#ifdef _MSC_VER
#pragma warning(pop)
#endif

namespace js {

class PreserveCompartment {
  protected:
    JSContext *cx;
  private:
    JSCompartment *oldCompartment;
    bool oldInferenceEnabled;
    JS_DECL_USE_GUARD_OBJECT_NOTIFIER
  public:
     PreserveCompartment(JSContext *cx JS_GUARD_OBJECT_NOTIFIER_PARAM) : cx(cx) {
        JS_GUARD_OBJECT_NOTIFIER_INIT;
        oldCompartment = cx->compartment;
        oldInferenceEnabled = cx->inferenceEnabled;
    }

    ~PreserveCompartment() {
        /* The old compartment may have been destroyed, so we can't use cx->setCompartment. */
        cx->compartment = oldCompartment;
        cx->inferenceEnabled = oldInferenceEnabled;
    }
};

class SwitchToCompartment : public PreserveCompartment {
  public:
    SwitchToCompartment(JSContext *cx, JSCompartment *newCompartment
                        JS_GUARD_OBJECT_NOTIFIER_PARAM)
        : PreserveCompartment(cx)
    {
        JS_GUARD_OBJECT_NOTIFIER_INIT;
        cx->setCompartment(newCompartment);
    }

    SwitchToCompartment(JSContext *cx, JSObject *target JS_GUARD_OBJECT_NOTIFIER_PARAM)
        : PreserveCompartment(cx)
    {
        JS_GUARD_OBJECT_NOTIFIER_INIT;
        cx->setCompartment(target->getCompartment());
    }

    JS_DECL_USE_GUARD_OBJECT_NOTIFIER
};

class AssertCompartmentUnchanged {
  protected:
    JSContext * const cx;
    JSCompartment * const oldCompartment;
    JS_DECL_USE_GUARD_OBJECT_NOTIFIER
  public:
     AssertCompartmentUnchanged(JSContext *cx JS_GUARD_OBJECT_NOTIFIER_PARAM)
     : cx(cx), oldCompartment(cx->compartment) {
        JS_GUARD_OBJECT_NOTIFIER_INIT;
    }

    ~AssertCompartmentUnchanged() {
        JS_ASSERT(cx->compartment == oldCompartment);
    }
};

}

#endif /* jscompartment_h___ */<|MERGE_RESOLUTION|>--- conflicted
+++ resolved
@@ -390,11 +390,6 @@
 
     bool                         hold;
 
-<<<<<<< HEAD
-#ifdef JS_GCMETER
-    js::gc::JSGCArenaStats       compartmentStats[js::gc::FINALIZE_LIMIT];
-#endif
-
     /*
      * Pool for analysis and intermediate type information in this compartment.
      * Cleared on every GC, unless the GC happens during analysis (indicated
@@ -407,8 +402,6 @@
     /* Type information about the scripts and objects in this compartment. */
     js::types::TypeCompartment   types;
 
-=======
->>>>>>> d2adf0c8
 #ifdef JS_TRACER
     /* Trace-tree JIT recorder/interpreter state. */
     js::TraceMonitor             traceMonitor;
