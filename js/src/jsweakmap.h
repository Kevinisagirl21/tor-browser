--- conflicted
+++ resolved
@@ -236,15 +236,12 @@
     }
 };
 
-<<<<<<< HEAD
-=======
 // Marking policy for maps from JSObject pointers to js::Values.
 //
 // We always mark wrapped natives.  This will cause leaks, but WeakMap+CC
 // integration is currently busted anyways.  When WeakMap+CC integration is
 // fixed in Bug 668855, XPC wrapped natives should only be marked during
 // non-BLACK marking (ie grey marking).
->>>>>>> 347caa47
 template <>
 class DefaultMarkPolicy<JSObject *, Value> {
   private:
