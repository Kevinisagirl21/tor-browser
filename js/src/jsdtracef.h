--- conflicted
+++ resolved
@@ -97,11 +97,7 @@
                    jsuint argc, js::Value *argv, js::Value *lval)
 {
 #ifdef INCLUDE_MOZILLA_DTRACE
-<<<<<<< HEAD
-    if (!lval || lval->isFunObj()) {
-=======
     if (!lval || IsFunctionObject(*lval)) {
->>>>>>> e30beabd
         if (JAVASCRIPT_FUNCTION_ENTRY_ENABLED())
             enterJSFunImpl(cx, fp, fun);
         if (JAVASCRIPT_FUNCTION_INFO_ENABLED())
@@ -117,11 +113,7 @@
                   const js::Value &rval, js::Value *lval)
 {
 #ifdef INCLUDE_MOZILLA_DTRACE
-<<<<<<< HEAD
-    if (!lval || lval->isFunObj()) {
-=======
     if (!lval || IsFunctionObject(*lval)) {
->>>>>>> e30beabd
         if (JAVASCRIPT_FUNCTION_RVAL_ENABLED())
             handleFunctionRval(cx, fp, fun, rval);
         if (JAVASCRIPT_FUNCTION_RETURN_ENABLED())
