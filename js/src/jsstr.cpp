/* -*- Mode: C++; tab-width: 8; indent-tabs-mode: nil; c-basic-offset: 4 -*-
 * vim: set ts=8 sw=4 et tw=99:
 *
 * ***** BEGIN LICENSE BLOCK *****
 * Version: MPL 1.1/GPL 2.0/LGPL 2.1
 *
 * The contents of this file are subject to the Mozilla Public License Version
 * 1.1 (the "License"); you may not use this file except in compliance with
 * the License. You may obtain a copy of the License at
 * http://www.mozilla.org/MPL/
 *
 * Software distributed under the License is distributed on an "AS IS" basis,
 * WITHOUT WARRANTY OF ANY KIND, either express or implied. See the License
 * for the specific language governing rights and limitations under the
 * License.
 *
 * The Original Code is Mozilla Communicator client code, released
 * March 31, 1998.
 *
 * The Initial Developer of the Original Code is
 * Netscape Communications Corporation.
 * Portions created by the Initial Developer are Copyright (C) 1998
 * the Initial Developer. All Rights Reserved.
 *
 * Contributor(s):
 *
 * Alternatively, the contents of this file may be used under the terms of
 * either of the GNU General Public License Version 2 or later (the "GPL"),
 * or the GNU Lesser General Public License Version 2.1 or later (the "LGPL"),
 * in which case the provisions of the GPL or the LGPL are applicable instead
 * of those above. If you wish to allow use of your version of this file only
 * under the terms of either the GPL or the LGPL, and not to allow others to
 * use your version of this file under the terms of the MPL, indicate your
 * decision by deleting the provisions above and replace them with the notice
 * and other provisions required by the GPL or the LGPL. If you do not delete
 * the provisions above, a recipient may use your version of this file under
 * the terms of any one of the MPL, the GPL or the LGPL.
 *
 * ***** END LICENSE BLOCK ***** */

/*
 * JS string type implementation.
 *
 * In order to avoid unnecessary js_LockGCThing/js_UnlockGCThing calls, these
 * native methods store strings (possibly newborn) converted from their 'this'
 * parameter and arguments on the stack: 'this' conversions at argv[-1], arg
 * conversions at their index (argv[0], argv[1]).  This is a legitimate method
 * of rooting things that might lose their newborn root due to subsequent GC
 * allocations in the same native method.
 */
#include <stdlib.h>
#include <string.h>
#include "jstypes.h"
#include "jsstdint.h"
#include "jsutil.h"
#include "jshash.h"
#include "jsprf.h"
#include "jsapi.h"
#include "jsarray.h"
#include "jsatom.h"
#include "jsbool.h"
#include "jsbuiltins.h"
#include "jscntxt.h"
#include "jsgc.h"
#include "jsinterp.h"
#include "jslock.h"
#include "jsnum.h"
#include "jsobj.h"
#include "jsopcode.h"
#include "jsprobes.h"
#include "jsregexp.h"
#include "jsscope.h"
#include "jsstaticcheck.h"
#include "jsstr.h"
#include "jsbit.h"
#include "jsvector.h"
#include "jsversion.h"

#include "jsinferinlines.h"
#include "jsinterpinlines.h"
#include "jsobjinlines.h"
#include "jsregexpinlines.h"
#include "jsautooplen.h"        // generated headers last

#include "vm/GlobalObject.h"
#include "vm/StringObject-inl.h"
#include "vm/String-inl.h"

using namespace js;
using namespace js::gc;
<<<<<<< HEAD
using namespace js::types;
=======
using namespace js::unicode;
>>>>>>> 3bd192e7

#ifdef JS_TRACER

JSBool JS_FASTCALL
js_FlattenOnTrace(JSContext *cx, JSString* str)
{
    return !!str->ensureLinear(cx);
}
JS_DEFINE_CALLINFO_2(extern, BOOL, js_FlattenOnTrace, CONTEXT, STRING, 0, nanojit::ACCSET_STORE_ANY)

#endif /* !JS_TRACER */

static JSLinearString *
ArgToRootedString(JSContext *cx, uintN argc, Value *vp, uintN arg)
{
    if (arg >= argc)
        return cx->runtime->atomState.typeAtoms[JSTYPE_VOID];
    vp += 2 + arg;

    if (!ToPrimitive(cx, JSTYPE_STRING, vp))
        return NULL;

    JSLinearString *str;
    if (vp->isString()) {
        str = vp->toString()->ensureLinear(cx);
    } else if (vp->isBoolean()) {
        str = cx->runtime->atomState.booleanAtoms[(int)vp->toBoolean()];
    } else if (vp->isNull()) {
        str = cx->runtime->atomState.nullAtom;
    } else if (vp->isUndefined()) {
        str = cx->runtime->atomState.typeAtoms[JSTYPE_VOID];
    }
    else {
        str = NumberToString(cx, vp->toNumber());
        if (!str)
            return NULL;
        vp->setString(str);
    }
    return str;
}

/*
 * Forward declarations for URI encode/decode and helper routines
 */
static JSBool
str_decodeURI(JSContext *cx, uintN argc, Value *vp);

static JSBool
str_decodeURI_Component(JSContext *cx, uintN argc, Value *vp);

static JSBool
str_encodeURI(JSContext *cx, uintN argc, Value *vp);

static JSBool
str_encodeURI_Component(JSContext *cx, uintN argc, Value *vp);

static const uint32 INVALID_UTF8 = UINT32_MAX;

static uint32
Utf8ToOneUcs4Char(const uint8 *utf8Buffer, int utf8Length);

/*
 * Global string methods
 */


/* ES5 B.2.1 */
static JSBool
str_escape(JSContext *cx, uintN argc, Value *vp)
{
    const char digits[] = {'0', '1', '2', '3', '4', '5', '6', '7',
                           '8', '9', 'A', 'B', 'C', 'D', 'E', 'F' };

    JSLinearString *str = ArgToRootedString(cx, argc, vp, 0);
    if (!str)
        return JS_FALSE;

    size_t length = str->length();
    const jschar *chars = str->chars();

    static const uint8 shouldPassThrough[256] = {
         0,0,0,0,0,0,0,0,0,0,0,0,0,0,0,0,
         0,0,0,0,0,0,0,0,0,0,0,0,0,0,0,0,
         0,0,0,0,0,0,0,0,0,0,1,1,0,1,1,1,       /*    !"#$%&'()*+,-./  */
         1,1,1,1,1,1,1,1,1,1,0,0,0,0,0,0,       /*   0123456789:;<=>?  */
         1,1,1,1,1,1,1,1,1,1,1,1,1,1,1,1,       /*   @ABCDEFGHIJKLMNO  */
         1,1,1,1,1,1,1,1,1,1,1,0,0,0,0,1,       /*   PQRSTUVWXYZ[\]^_  */
         0,1,1,1,1,1,1,1,1,1,1,1,1,1,1,1,       /*   `abcdefghijklmno  */
         1,1,1,1,1,1,1,1,1,1,1,0,0,0,0,0,0,     /*   pqrstuvwxyz{\}~  DEL */
    };

    /* In step 7, exactly 69 characters should pass through unencoded. */
#ifdef DEBUG
    int count = 0;
    for (uint i = 0; i < sizeof(shouldPassThrough); i++) {
        if (shouldPassThrough[i]) {
            count++;
        }
    }
    JS_ASSERT(count == 69);
#endif


    /* Take a first pass and see how big the result string will need to be. */
    size_t newlength = length;
    for (size_t i = 0; i < length; i++) {
        jschar ch = chars[i];
        if (ch < 128 && shouldPassThrough[ch])
            continue;

        /* The character will be encoded as %XX or %uXXXX. */
        newlength += (ch < 256) ? 2 : 5;

        /*
         * This overflow test works because newlength is incremented by at
         * most 5 on each iteration.
         */
        if (newlength < length) {
            js_ReportAllocationOverflow(cx);
            return JS_FALSE;
        }
    }

    if (newlength >= ~(size_t)0 / sizeof(jschar)) {
        js_ReportAllocationOverflow(cx);
        return JS_FALSE;
    }

    jschar *newchars = (jschar *) cx->malloc_((newlength + 1) * sizeof(jschar));
    if (!newchars)
        return JS_FALSE;
    size_t i, ni;
    for (i = 0, ni = 0; i < length; i++) {
        jschar ch = chars[i];
        if (ch < 128 && shouldPassThrough[ch]) {
            newchars[ni++] = ch;
        } else if (ch < 256) {
            newchars[ni++] = '%';
            newchars[ni++] = digits[ch >> 4];
            newchars[ni++] = digits[ch & 0xF];
        } else {
            newchars[ni++] = '%';
            newchars[ni++] = 'u';
            newchars[ni++] = digits[ch >> 12];
            newchars[ni++] = digits[(ch & 0xF00) >> 8];
            newchars[ni++] = digits[(ch & 0xF0) >> 4];
            newchars[ni++] = digits[ch & 0xF];
        }
    }
    JS_ASSERT(ni == newlength);
    newchars[newlength] = 0;

    JSString *retstr = js_NewString(cx, newchars, newlength);
    if (!retstr) {
        cx->free_(newchars);
        return JS_FALSE;
    }
    vp->setString(retstr);
    return JS_TRUE;
}

/* ES5 B.2.2 */
static JSBool
str_unescape(JSContext *cx, uintN argc, Value *vp)
{
    JSLinearString *str = ArgToRootedString(cx, argc, vp, 0);
    if (!str)
        return false;

    size_t length = str->length();
    const jschar *chars = str->chars();

    /* Don't bother allocating less space for the new string. */
    jschar *newchars = (jschar *) cx->malloc_((length + 1) * sizeof(jschar));
    if (!newchars)
        return false;
    size_t ni = 0, i = 0;
    while (i < length) {
        jschar ch = chars[i++];
        if (ch == '%') {
            /* Incomplete escapes are interpreted as literal characters. */
            if (i + 1 < length &&
                JS7_ISHEX(chars[i]) && JS7_ISHEX(chars[i + 1]))
            {
                ch = JS7_UNHEX(chars[i]) * 16 + JS7_UNHEX(chars[i + 1]);
                i += 2;
            } else if (i + 4 < length && chars[i] == 'u' &&
                       JS7_ISHEX(chars[i + 1]) && JS7_ISHEX(chars[i + 2]) &&
                       JS7_ISHEX(chars[i + 3]) && JS7_ISHEX(chars[i + 4]))
            {
                ch = (((((JS7_UNHEX(chars[i + 1]) << 4)
                        + JS7_UNHEX(chars[i + 2])) << 4)
                      + JS7_UNHEX(chars[i + 3])) << 4)
                    + JS7_UNHEX(chars[i + 4]);
                i += 5;
            }
        }
        newchars[ni++] = ch;
    }
    newchars[ni] = 0;

    JSString *retstr = js_NewString(cx, newchars, ni);
    if (!retstr) {
        cx->free_(newchars);
        return JS_FALSE;
    }
    vp->setString(retstr);
    return JS_TRUE;
}

#if JS_HAS_UNEVAL
static JSBool
str_uneval(JSContext *cx, uintN argc, Value *vp)
{
    JSString *str;

    str = js_ValueToSource(cx, argc != 0 ? vp[2] : UndefinedValue());
    if (!str)
        return JS_FALSE;
    vp->setString(str);
    return JS_TRUE;
}
#endif

const char js_escape_str[] = "escape";
const char js_unescape_str[] = "unescape";
#if JS_HAS_UNEVAL
const char js_uneval_str[] = "uneval";
#endif
const char js_decodeURI_str[] = "decodeURI";
const char js_encodeURI_str[] = "encodeURI";
const char js_decodeURIComponent_str[] = "decodeURIComponent";
const char js_encodeURIComponent_str[] = "encodeURIComponent";

static JSFunctionSpec string_functions[] = {
    JS_FN(js_escape_str,             str_escape,                1,0),
    JS_FN(js_unescape_str,           str_unescape,              1,0),
#if JS_HAS_UNEVAL
    JS_FN(js_uneval_str,             str_uneval,                1,0),
#endif
    JS_FN(js_decodeURI_str,          str_decodeURI,             1,0),
    JS_FN(js_encodeURI_str,          str_encodeURI,             1,0),
    JS_FN(js_decodeURIComponent_str, str_decodeURI_Component,   1,0),
    JS_FN(js_encodeURIComponent_str, str_encodeURI_Component,   1,0),

    JS_FS_END
};

jschar      js_empty_ucstr[]  = {0};
JSSubString js_EmptySubString = {0, js_empty_ucstr};

#define STRING_ELEMENT_ATTRS (JSPROP_ENUMERATE|JSPROP_READONLY|JSPROP_PERMANENT)

static JSBool
str_enumerate(JSContext *cx, JSObject *obj)
{
    JSString *str = obj->getPrimitiveThis().toString();
    for (size_t i = 0, length = str->length(); i < length; i++) {
        JSString *str1 = js_NewDependentString(cx, str, i, 1);
        if (!str1)
            return false;
        if (!obj->defineProperty(cx, INT_TO_JSID(i), StringValue(str1),
                                 PropertyStub, StrictPropertyStub,
                                 STRING_ELEMENT_ATTRS)) {
            return false;
        }
    }

    return true;
}

static JSBool
str_resolve(JSContext *cx, JSObject *obj, jsid id, uintN flags,
            JSObject **objp)
{
    if (!JSID_IS_INT(id))
        return JS_TRUE;

    JSString *str = obj->getPrimitiveThis().toString();

    jsint slot = JSID_TO_INT(id);
    if ((size_t)slot < str->length()) {
        JSString *str1 = JSAtom::getUnitStringForElement(cx, str, size_t(slot));
        if (!str1)
            return JS_FALSE;
        if (!obj->defineProperty(cx, id, StringValue(str1), NULL, NULL,
                                 STRING_ELEMENT_ATTRS)) {
            return JS_FALSE;
        }
        *objp = obj;
    }
    return JS_TRUE;
}

Class js_StringClass = {
    js_String_str,
    JSCLASS_HAS_RESERVED_SLOTS(StringObject::RESERVED_SLOTS) |
    JSCLASS_NEW_RESOLVE | JSCLASS_HAS_CACHED_PROTO(JSProto_String),
    PropertyStub,         /* addProperty */
    PropertyStub,         /* delProperty */
    PropertyStub,         /* getProperty */
    StrictPropertyStub,   /* setProperty */
    str_enumerate,
    (JSResolveOp)str_resolve,
    ConvertStub
};

/*
 * Returns a JSString * for the |this| value associated with vp, or throws a
 * TypeError if |this| is null or undefined.  This algorithm is the same as
 * calling CheckObjectCoercible(this), then returning ToString(this), as all
 * String.prototype.* methods do.
 */
static JS_ALWAYS_INLINE JSString *
ThisToStringForStringProto(JSContext *cx, Value *vp)
{
    JS_CHECK_RECURSION(cx, return NULL);

    if (vp[1].isString())
        return vp[1].toString();

    if (vp[1].isObject()) {
        JSObject *obj = &vp[1].toObject();
        if (obj->getClass() == &js_StringClass &&
            ClassMethodIsNative(cx, obj,
                                &js_StringClass,
                                ATOM_TO_JSID(cx->runtime->atomState.toStringAtom),
                                js_str_toString))
        {
            vp[1] = obj->getPrimitiveThis();
            return vp[1].toString();
        }
    } else if (vp[1].isNullOrUndefined()) {
        JS_ReportErrorNumber(cx, js_GetErrorMessage, NULL, JSMSG_CANT_CONVERT_TO,
                             vp[1].isNull() ? "null" : "undefined", "object");
        return NULL;
    }

    JSString *str = js_ValueToString(cx, vp[1]);
    if (!str)
        return NULL;
    vp[1].setString(str);
    return str;
}

#if JS_HAS_TOSOURCE

/*
 * String.prototype.quote is generic (as are most string methods), unlike
 * toSource, toString, and valueOf.
 */
static JSBool
str_quote(JSContext *cx, uintN argc, Value *vp)
{
    JSString *str = ThisToStringForStringProto(cx, vp);
    if (!str)
        return false;
    str = js_QuoteString(cx, str, '"');
    if (!str)
        return false;
    vp->setString(str);
    return true;
}

static JSBool
str_toSource(JSContext *cx, uintN argc, Value *vp)
{
    JSString *str;
    if (!GetPrimitiveThis(cx, vp, &str))
        return false;

    str = js_QuoteString(cx, str, '"');
    if (!str)
        return false;

    char buf[16];
    size_t j = JS_snprintf(buf, sizeof buf, "(new String(");

    JS::Anchor<JSString *> anchor(str);
    size_t k = str->length();
    const jschar *s = str->getChars(cx);
    if (!s)
        return false;

    size_t n = j + k + 2;
    jschar *t = (jschar *) cx->malloc_((n + 1) * sizeof(jschar));
    if (!t)
        return false;

    size_t i;
    for (i = 0; i < j; i++)
        t[i] = buf[i];
    for (j = 0; j < k; i++, j++)
        t[i] = s[j];
    t[i++] = ')';
    t[i++] = ')';
    t[i] = 0;

    str = js_NewString(cx, t, n);
    if (!str) {
        cx->free_(t);
        return false;
    }
    vp->setString(str);
    return true;
}

#endif /* JS_HAS_TOSOURCE */

JSBool
js_str_toString(JSContext *cx, uintN argc, Value *vp)
{
    JSString *str;
    if (!GetPrimitiveThis(cx, vp, &str))
        return false;
    vp->setString(str);
    return true;
}

/*
 * Java-like string native methods.
 */
 
JS_ALWAYS_INLINE bool
ValueToIntegerRange(JSContext *cx, const Value &v, int32 *out)
{
    if (v.isInt32()) {
        *out = v.toInt32();
    } else {
        double d;
        if (!ToInteger(cx, v, &d))
            return false;
        if (d > INT32_MAX)
            *out = INT32_MAX;
        else if (d < INT32_MIN)
            *out = INT32_MIN;
        else 
            *out = int32(d);
    }

    return true;
}

static JSBool
str_substring(JSContext *cx, uintN argc, Value *vp)
{
    JSString *str = ThisToStringForStringProto(cx, vp);
    if (!str)
        return false;

    int32 length, begin, end;
    if (argc > 0) {
        end = length = int32(str->length());

        if (!ValueToIntegerRange(cx, vp[2], &begin))
            return false;

        if (begin < 0)
            begin = 0;
        else if (begin > length)
            begin = length;

        if (argc > 1 && !vp[3].isUndefined()) {
            if (!ValueToIntegerRange(cx, vp[3], &end))
                return false;

            if (end > length) {
                end = length;
            } else {
                if (end < 0)
                    end = 0;
                if (end < begin) {
                    int32_t tmp = begin;
                    begin = end;
                    end = tmp;
                }
            }
        }

        str = js_NewDependentString(cx, str, size_t(begin), size_t(end - begin));
        if (!str)
            return false;
    }

    vp->setString(str);
    return true;
}

JSString* JS_FASTCALL
js_toLowerCase(JSContext *cx, JSString *str)
{
    size_t n = str->length();
    const jschar *s = str->getChars(cx);
    if (!s)
        return NULL;

    jschar *news = (jschar *) cx->malloc_((n + 1) * sizeof(jschar));
    if (!news)
        return NULL;
    for (size_t i = 0; i < n; i++)
        news[i] = unicode::ToLowerCase(s[i]);
    news[n] = 0;
    str = js_NewString(cx, news, n);
    if (!str) {
        cx->free_(news);
        return NULL;
    }
    return str;
}

static JSBool
str_toLowerCase(JSContext *cx, uintN argc, Value *vp)
{
    JSString *str = ThisToStringForStringProto(cx, vp);
    if (!str)
        return false;
    str = js_toLowerCase(cx, str);
    if (!str)
        return false;
    vp->setString(str);
    return true;
}

static JSBool
str_toLocaleLowerCase(JSContext *cx, uintN argc, Value *vp)
{
    /*
     * Forcefully ignore the first (or any) argument and return toLowerCase(),
     * ECMA has reserved that argument, presumably for defining the locale.
     */
    if (cx->localeCallbacks && cx->localeCallbacks->localeToLowerCase) {
        JSString *str = ThisToStringForStringProto(cx, vp);
        if (!str)
            return false;
        return cx->localeCallbacks->localeToLowerCase(cx, str, Jsvalify(vp));
    }

    return str_toLowerCase(cx, 0, vp);
}

JSString* JS_FASTCALL
js_toUpperCase(JSContext *cx, JSString *str)
{
    size_t n = str->length();
    const jschar *s = str->getChars(cx);
    if (!s)
        return NULL;
    jschar *news = (jschar *) cx->malloc_((n + 1) * sizeof(jschar));
    if (!news)
        return NULL;
    for (size_t i = 0; i < n; i++)
        news[i] = unicode::ToUpperCase(s[i]);
    news[n] = 0;
    str = js_NewString(cx, news, n);
    if (!str) {
        cx->free_(news);
        return NULL;
    }
    return str;
}

static JSBool
str_toUpperCase(JSContext *cx, uintN argc, Value *vp)
{
    JSString *str = ThisToStringForStringProto(cx, vp);
    if (!str)
        return false;
    str = js_toUpperCase(cx, str);
    if (!str)
        return false;
    vp->setString(str);
    return true;
}

static JSBool
str_toLocaleUpperCase(JSContext *cx, uintN argc, Value *vp)
{
    /*
     * Forcefully ignore the first (or any) argument and return toUpperCase(),
     * ECMA has reserved that argument, presumably for defining the locale.
     */
    if (cx->localeCallbacks && cx->localeCallbacks->localeToUpperCase) {
        JSString *str = ThisToStringForStringProto(cx, vp);
        if (!str)
            return false;
        return cx->localeCallbacks->localeToUpperCase(cx, str, Jsvalify(vp));
    }

    return str_toUpperCase(cx, 0, vp);
}

static JSBool
str_localeCompare(JSContext *cx, uintN argc, Value *vp)
{
    JSString *str = ThisToStringForStringProto(cx, vp);
    if (!str)
        return false;

    if (argc == 0) {
        vp->setInt32(0);
    } else {
        JSString *thatStr = js_ValueToString(cx, vp[2]);
        if (!thatStr)
            return false;
        if (cx->localeCallbacks && cx->localeCallbacks->localeCompare) {
            vp[2].setString(thatStr);
            return cx->localeCallbacks->localeCompare(cx, str, thatStr, Jsvalify(vp));
        }
        int32 result;
        if (!CompareStrings(cx, str, thatStr, &result))
            return false;
        vp->setInt32(result);
    }
    return true;
}

JSBool
js_str_charAt(JSContext *cx, uintN argc, Value *vp)
{
    JSString *str;
    jsint i;
    if (vp[1].isString() && argc != 0 && vp[2].isInt32()) {
        str = vp[1].toString();
        i = vp[2].toInt32();
        if ((size_t)i >= str->length())
            goto out_of_range;
    } else {
        str = ThisToStringForStringProto(cx, vp);
        if (!str)
            return false;

        double d = 0.0;
        if (argc > 0 && !ToInteger(cx, vp[2], &d))
            return false;

        if (d < 0 || str->length() <= d)
            goto out_of_range;
        i = (jsint) d;
    }

    str = JSAtom::getUnitStringForElement(cx, str, size_t(i));
    if (!str)
        return false;
    vp->setString(str);
    return true;

  out_of_range:
    vp->setString(cx->runtime->emptyString);
    return true;
}

JSBool
js_str_charCodeAt(JSContext *cx, uintN argc, Value *vp)
{
    JSString *str;
    jsint i;
    if (vp[1].isString() && argc != 0 && vp[2].isInt32()) {
        str = vp[1].toString();
        i = vp[2].toInt32();
        if ((size_t)i >= str->length())
            goto out_of_range;
    } else {
        str = ThisToStringForStringProto(cx, vp);
        if (!str)
            return false;

        double d = 0.0;
        if (argc > 0 && !ToInteger(cx, vp[2], &d))
            return false;

        if (d < 0 || str->length() <= d)
            goto out_of_range;
        i = (jsint) d;
    }

    const jschar *chars;
    chars = str->getChars(cx);
    if (!chars)
        return false;

    vp->setInt32(chars[i]);
    return true;

out_of_range:
    vp->setDouble(js_NaN);
    return true;
}

/*
 * Boyer-Moore-Horspool superlinear search for pat:patlen in text:textlen.
 * The patlen argument must be positive and no greater than sBMHPatLenMax.
 *
 * Return the index of pat in text, or -1 if not found.
 */
static const jsuint sBMHCharSetSize = 256; /* ISO-Latin-1 */
static const jsuint sBMHPatLenMax   = 255; /* skip table element is uint8 */
static const jsint  sBMHBadPattern  = -2;  /* return value if pat is not ISO-Latin-1 */

jsint
js_BoyerMooreHorspool(const jschar *text, jsuint textlen,
                      const jschar *pat, jsuint patlen)
{
    uint8 skip[sBMHCharSetSize];

    JS_ASSERT(0 < patlen && patlen <= sBMHPatLenMax);
    for (jsuint i = 0; i < sBMHCharSetSize; i++)
        skip[i] = (uint8)patlen;
    jsuint m = patlen - 1;
    for (jsuint i = 0; i < m; i++) {
        jschar c = pat[i];
        if (c >= sBMHCharSetSize)
            return sBMHBadPattern;
        skip[c] = (uint8)(m - i);
    }
    jschar c;
    for (jsuint k = m;
         k < textlen;
         k += ((c = text[k]) >= sBMHCharSetSize) ? patlen : skip[c]) {
        for (jsuint i = k, j = m; ; i--, j--) {
            if (text[i] != pat[j])
                break;
            if (j == 0)
                return static_cast<jsint>(i);  /* safe: max string size */
        }
    }
    return -1;
}

struct MemCmp {
    typedef jsuint Extent;
    static JS_ALWAYS_INLINE Extent computeExtent(const jschar *, jsuint patlen) {
        return (patlen - 1) * sizeof(jschar);
    }
    static JS_ALWAYS_INLINE bool match(const jschar *p, const jschar *t, Extent extent) {
        return memcmp(p, t, extent) == 0;
    }
};

struct ManualCmp {
    typedef const jschar *Extent;
    static JS_ALWAYS_INLINE Extent computeExtent(const jschar *pat, jsuint patlen) {
        return pat + patlen;
    }
    static JS_ALWAYS_INLINE bool match(const jschar *p, const jschar *t, Extent extent) {
        for (; p != extent; ++p, ++t) {
            if (*p != *t)
                return false;
        }
        return true;
    }
};

template <class InnerMatch>
static jsint
UnrolledMatch(const jschar *text, jsuint textlen, const jschar *pat, jsuint patlen)
{
    JS_ASSERT(patlen > 0 && textlen > 0);
    const jschar *textend = text + textlen - (patlen - 1);
    const jschar p0 = *pat;
    const jschar *const patNext = pat + 1;
    const typename InnerMatch::Extent extent = InnerMatch::computeExtent(pat, patlen);
    uint8 fixup;

    const jschar *t = text;
    switch ((textend - t) & 7) {
      case 0: if (*t++ == p0) { fixup = 8; goto match; }
      case 7: if (*t++ == p0) { fixup = 7; goto match; }
      case 6: if (*t++ == p0) { fixup = 6; goto match; }
      case 5: if (*t++ == p0) { fixup = 5; goto match; }
      case 4: if (*t++ == p0) { fixup = 4; goto match; }
      case 3: if (*t++ == p0) { fixup = 3; goto match; }
      case 2: if (*t++ == p0) { fixup = 2; goto match; }
      case 1: if (*t++ == p0) { fixup = 1; goto match; }
    }
    while (t != textend) {
      if (t[0] == p0) { t += 1; fixup = 8; goto match; }
      if (t[1] == p0) { t += 2; fixup = 7; goto match; }
      if (t[2] == p0) { t += 3; fixup = 6; goto match; }
      if (t[3] == p0) { t += 4; fixup = 5; goto match; }
      if (t[4] == p0) { t += 5; fixup = 4; goto match; }
      if (t[5] == p0) { t += 6; fixup = 3; goto match; }
      if (t[6] == p0) { t += 7; fixup = 2; goto match; }
      if (t[7] == p0) { t += 8; fixup = 1; goto match; }
        t += 8;
        continue;
        do {
            if (*t++ == p0) {
              match:
                if (!InnerMatch::match(patNext, t, extent))
                    goto failed_match;
                return t - text - 1;
            }
          failed_match:;
        } while (--fixup > 0);
    }
    return -1;
}

static JS_ALWAYS_INLINE jsint
StringMatch(const jschar *text, jsuint textlen,
            const jschar *pat, jsuint patlen)
{
    if (patlen == 0)
        return 0;
    if (textlen < patlen)
        return -1;

#if defined(__i386__) || defined(_M_IX86) || defined(__i386)
    /*
     * Given enough registers, the unrolled loop below is faster than the
     * following loop. 32-bit x86 does not have enough registers.
     */
    if (patlen == 1) {
        const jschar p0 = *pat;
        for (const jschar *c = text, *end = text + textlen; c != end; ++c) {
            if (*c == p0)
                return c - text;
        }
        return -1;
    }
#endif

    /*
     * If the text or pattern string is short, BMH will be more expensive than
     * the basic linear scan due to initialization cost and a more complex loop
     * body. While the correct threshold is input-dependent, we can make a few
     * conservative observations:
     *  - When |textlen| is "big enough", the initialization time will be
     *    proportionally small, so the worst-case slowdown is minimized.
     *  - When |patlen| is "too small", even the best case for BMH will be
     *    slower than a simple scan for large |textlen| due to the more complex
     *    loop body of BMH.
     * From this, the values for "big enough" and "too small" are determined
     * empirically. See bug 526348.
     */
    if (textlen >= 512 && patlen >= 11 && patlen <= sBMHPatLenMax) {
        jsint index = js_BoyerMooreHorspool(text, textlen, pat, patlen);
        if (index != sBMHBadPattern)
            return index;
    }

    /*
     * For big patterns with large potential overlap we want the SIMD-optimized
     * speed of memcmp. For small patterns, a simple loop is faster.
     *
     * FIXME: Linux memcmp performance is sad and the manual loop is faster.
     */
    return
#if !defined(__linux__)
           patlen > 128 ? UnrolledMatch<MemCmp>(text, textlen, pat, patlen)
                        :
#endif
                          UnrolledMatch<ManualCmp>(text, textlen, pat, patlen);
}

static const size_t sRopeMatchThresholdRatioLog2 = 5;

/*
 * RopeMatch takes the text to search, the patern to search for in the text.
 * RopeMatch returns false on OOM and otherwise returns the match index through
 * the 'match' outparam (-1 for not found).
 */
static bool
RopeMatch(JSContext *cx, JSString *textstr, const jschar *pat, jsuint patlen, jsint *match)
{
    JS_ASSERT(textstr->isRope());

    if (patlen == 0) {
        *match = 0;
        return true;
    }
    if (textstr->length() < patlen) {
        *match = -1;
        return true;
    }

    /*
     * List of leaf nodes in the rope. If we run out of memory when trying to
     * append to this list, we can still fall back to StringMatch, so use the
     * system allocator so we don't report OOM in that case.
     */
    Vector<JSLinearString *, 16, SystemAllocPolicy> strs;

    /*
     * We don't want to do rope matching if there is a poor node-to-char ratio,
     * since this means spending a lot of time in the match loop below. We also
     * need to build the list of leaf nodes. Do both here: iterate over the
     * nodes so long as there are not too many.
     */
    {
        size_t textstrlen = textstr->length();
        size_t threshold = textstrlen >> sRopeMatchThresholdRatioLog2;
        StringSegmentRange r(cx);
        if (!r.init(textstr))
            return false;
        while (!r.empty()) {
            if (threshold-- == 0 || !strs.append(r.front())) {
                const jschar *chars = textstr->getChars(cx);
                if (!chars)
                    return false;
                *match = StringMatch(chars, textstrlen, pat, patlen);
                return true;
            }
            if (!r.popFront())
                return false;
        }
    }

    /* Absolute offset from the beginning of the logical string textstr. */
    jsint pos = 0;

    // TODO: consider branching to a simple loop if patlen == 1

    for (JSLinearString **outerp = strs.begin(); outerp != strs.end(); ++outerp) {
        /* First try to match without spanning two nodes. */
        JSLinearString *outer = *outerp;
        const jschar *chars = outer->chars();
        size_t len = outer->length();
        jsint matchResult = StringMatch(chars, len, pat, patlen);
        if (matchResult != -1) {
            *match = pos + matchResult;
            return true;
        }

        /* Test the overlap. */
        JSLinearString **innerp = outerp;

        /*
         * Start searching at the first place where StringMatch wouldn't have
         * found the match.
         */
        const jschar *const text = chars + (patlen > len ? 0 : len - patlen + 1);
        const jschar *const textend = chars + len;
        const jschar p0 = *pat;
        const jschar *const p1 = pat + 1;
        const jschar *const patend = pat + patlen;
        for (const jschar *t = text; t != textend; ) {
            if (*t++ != p0)
                continue;
            const jschar *ttend = textend;
            for (const jschar *pp = p1, *tt = t; pp != patend; ++pp, ++tt) {
                while (tt == ttend) {
                    if (++innerp == strs.end()) {
                        *match = -1;
                        return true;
                    }
                    JSLinearString *inner = *innerp;
                    tt = inner->chars();
                    ttend = tt + inner->length();
                }
                if (*pp != *tt)
                    goto break_continue;
            }

            /* Matched! */
            *match = pos + (t - chars) - 1;  /* -1 because of *t++ above */
            return true;

          break_continue:;
        }

        pos += len;
    }

    *match = -1;
    return true;
}

static JSBool
str_indexOf(JSContext *cx, uintN argc, Value *vp)
{
    JSString *str = ThisToStringForStringProto(cx, vp);
    if (!str)
        return false;

    JSLinearString *patstr = ArgToRootedString(cx, argc, vp, 0);
    if (!patstr)
        return false;

    jsuint textlen = str->length();
    const jschar *text = str->getChars(cx);
    if (!text)
        return false;

    jsuint patlen = patstr->length();
    const jschar *pat = patstr->chars();

    jsuint start;
    if (argc > 1) {
        if (vp[3].isInt32()) {
            jsint i = vp[3].toInt32();
            if (i <= 0) {
                start = 0;
            } else if (jsuint(i) > textlen) {
                start = textlen;
                textlen = 0;
            } else {
                start = i;
                text += start;
                textlen -= start;
            }
        } else {
            jsdouble d;
            if (!ToInteger(cx, vp[3], &d))
                return false;
            if (d <= 0) {
                start = 0;
            } else if (d > textlen) {
                start = textlen;
                textlen = 0;
            } else {
                start = (jsint)d;
                text += start;
                textlen -= start;
            }
        }
    } else {
        start = 0;
    }

    jsint match = StringMatch(text, textlen, pat, patlen);
    vp->setInt32((match == -1) ? -1 : start + match);
    return true;
}

static JSBool
str_lastIndexOf(JSContext *cx, uintN argc, Value *vp)
{
    JSString *textstr = ThisToStringForStringProto(cx, vp);
    if (!textstr)
        return false;
    size_t textlen = textstr->length();
    const jschar *text = textstr->getChars(cx);
    if (!text)
        return false;

    JSLinearString *patstr = ArgToRootedString(cx, argc, vp, 0);
    if (!patstr)
        return false;

    size_t patlen = patstr->length();
    const jschar *pat = patstr->chars();

    jsint i = textlen - patlen; // Start searching here
    if (i < 0) {
        vp->setInt32(-1);
        return true;
    }

    if (argc > 1) {
        if (vp[3].isInt32()) {
            jsint j = vp[3].toInt32();
            if (j <= 0)
                i = 0;
            else if (j < i)
                i = j;
        } else {
            double d;
            if (!ToNumber(cx, vp[3], &d))
                return false;
            if (!JSDOUBLE_IS_NaN(d)) {
                d = js_DoubleToInteger(d);
                if (d <= 0)
                    i = 0;
                else if (d < i)
                    i = (jsint)d;
            }
        }
    }

    if (patlen == 0) {
        vp->setInt32(i);
        return true;
    }

    const jschar *t = text + i;
    const jschar *textend = text - 1;
    const jschar p0 = *pat;
    const jschar *patNext = pat + 1;
    const jschar *patEnd = pat + patlen;

    for (; t != textend; --t) {
        if (*t == p0) {
            const jschar *t1 = t + 1;
            for (const jschar *p1 = patNext; p1 != patEnd; ++p1, ++t1) {
                if (*t1 != *p1)
                    goto break_continue;
            }
            vp->setInt32(t - text);
            return true;
        }
      break_continue:;
    }

    vp->setInt32(-1);
    return true;
}

static JSBool
js_TrimString(JSContext *cx, Value *vp, JSBool trimLeft, JSBool trimRight)
{
    JSString *str = ThisToStringForStringProto(cx, vp);
    if (!str)
        return false;
    size_t length = str->length();
    const jschar *chars = str->getChars(cx);
    if (!chars)
        return false;

    size_t begin = 0;
    size_t end = length;

    if (trimLeft) {
        while (begin < length && unicode::IsSpace(chars[begin]))
            ++begin;
    }

    if (trimRight) {
        while (end > begin && unicode::IsSpace(chars[end - 1]))
            --end;
    }

    str = js_NewDependentString(cx, str, begin, end - begin);
    if (!str)
        return false;

    vp->setString(str);
    return true;
}

static JSBool
str_trim(JSContext *cx, uintN argc, Value *vp)
{
    return js_TrimString(cx, vp, JS_TRUE, JS_TRUE);
}

static JSBool
str_trimLeft(JSContext *cx, uintN argc, Value *vp)
{
    return js_TrimString(cx, vp, JS_TRUE, JS_FALSE);
}

static JSBool
str_trimRight(JSContext *cx, uintN argc, Value *vp)
{
    return js_TrimString(cx, vp, JS_FALSE, JS_TRUE);
}

/*
 * Perl-inspired string functions.
 */

/* Result of a successfully performed flat match. */
class FlatMatch
{
    JSLinearString  *patstr;
    const jschar    *pat;
    size_t          patlen;
    int32           match_;

    friend class RegExpGuard;

  public:
    FlatMatch() : patstr(NULL) {} /* Old GCC wants this initialization. */
    JSString *pattern() const { return patstr; }
    size_t patternLength() const { return patlen; }

    /*
     * Note: The match is -1 when the match is performed successfully,
     * but no match is found.
     */
    int32 match() const { return match_; }
};

/* A regexp and optional associated object. */
class RegExpPair
{
    AutoRefCount<RegExp>    re_;
    JSObject                *reobj_;

    explicit RegExpPair(RegExpPair &);

  public:
    explicit RegExpPair(JSContext *cx) : re_(cx) {}

    void reset(JSObject &obj) {
        reobj_ = &obj;
        RegExp *re = RegExp::extractFrom(reobj_);
        JS_ASSERT(re);
        re_.reset(NeedsIncRef<RegExp>(re));
    }

    void reset(AlreadyIncRefed<RegExp> re) {
        reobj_ = NULL;
        re_.reset(re);
    }

    /* Note: May be null. */
    JSObject *reobj() const { return reobj_; }
    bool hasRegExp() const { return !re_.null(); }
    RegExp &re() const { JS_ASSERT(hasRegExp()); return *re_; }
};

/*
 * RegExpGuard factors logic out of String regexp operations.
 *
 * @param optarg    Indicates in which argument position RegExp
 *                  flags will be found, if present. This is a Mozilla
 *                  extension and not part of any ECMA spec.
 */
class RegExpGuard
{
    RegExpGuard(const RegExpGuard &);
    void operator=(const RegExpGuard &);

    JSContext   *cx;
    RegExpPair  rep;
    FlatMatch   fm;

    /*
     * Upper bound on the number of characters we are willing to potentially
     * waste on searching for RegExp meta-characters.
     */
    static const size_t MAX_FLAT_PAT_LEN = 256;

    static JSString *flattenPattern(JSContext *cx, JSLinearString *patstr) {
        StringBuffer sb(cx);
        if (!sb.reserve(patstr->length()))
            return NULL;

        static const jschar ESCAPE_CHAR = '\\';
        const jschar *chars = patstr->chars();
        size_t len = patstr->length();
        for (const jschar *it = chars; it != chars + len; ++it) {
            if (RegExp::isMetaChar(*it)) {
                if (!sb.append(ESCAPE_CHAR) || !sb.append(*it))
                    return NULL;
            } else {
                if (!sb.append(*it))
                    return NULL;
            }
        }
        return sb.finishString();
    }

  public:
    explicit RegExpGuard(JSContext *cx) : cx(cx), rep(cx) {}
    ~RegExpGuard() {}

    /* init must succeed in order to call tryFlatMatch or normalizeRegExp. */
    bool
    init(uintN argc, Value *vp, bool convertVoid = false)
    {
        if (argc != 0 && VALUE_IS_REGEXP(cx, vp[2])) {
            rep.reset(vp[2].toObject());
        } else {
            if (convertVoid && (argc == 0 || vp[2].isUndefined())) {
                fm.patstr = cx->runtime->emptyString;
                return true;
            }
            
            fm.patstr = ArgToRootedString(cx, argc, vp, 0);
            if (!fm.patstr)
                return false;
        }
        return true;
    }

    /*
     * Attempt to match |patstr| to |textstr|. A flags argument, metachars in the
     * pattern string, or a lengthy pattern string can thwart this process.
     *
     * @param checkMetaChars    Look for regexp metachars in the pattern string.
     * @return                  Whether flat matching could be used.
     *
     * N.B. tryFlatMatch returns NULL on OOM, so the caller must check cx->isExceptionPending().
     */
    const FlatMatch *
    tryFlatMatch(JSContext *cx, JSString *textstr, uintN optarg, uintN argc,
                 bool checkMetaChars = true)
    {
        if (rep.hasRegExp())
            return NULL;

        fm.pat = fm.patstr->chars();
        fm.patlen = fm.patstr->length();

        if (optarg < argc)
            return NULL;

        if (checkMetaChars &&
            (fm.patlen > MAX_FLAT_PAT_LEN || RegExp::hasMetaChars(fm.pat, fm.patlen))) {
            return NULL;
        }

        /*
         * textstr could be a rope, so we want to avoid flattening it for as
         * long as possible.
         */
        if (textstr->isRope()) {
            if (!RopeMatch(cx, textstr, fm.pat, fm.patlen, &fm.match_))
                return NULL;
        } else {
            const jschar *text = textstr->asLinear().chars();
            size_t textlen = textstr->length();
            fm.match_ = StringMatch(text, textlen, fm.pat, fm.patlen);
        }
        return &fm;
    }

    /* If the pattern is not already a regular expression, make it so. */
    const RegExpPair *
    normalizeRegExp(bool flat, uintN optarg, uintN argc, Value *vp)
    {
        if (rep.hasRegExp())
            return &rep;

        /* Build RegExp from pattern string. */
        JSString *opt;
        if (optarg < argc) {
            opt = js_ValueToString(cx, vp[2 + optarg]);
            if (!opt)
                return NULL;
        } else {
            opt = NULL;
        }

        JSString *patstr;
        if (flat) {
            patstr = flattenPattern(cx, fm.patstr);
            if (!patstr)
                return NULL;
        } else {
            patstr = fm.patstr;
        }
        JS_ASSERT(patstr);

        AlreadyIncRefed<RegExp> re = RegExp::createFlagged(cx, patstr, opt, NULL);
        if (!re)
            return NULL;
        rep.reset(re);
        return &rep;
    }

#if DEBUG
    bool hasRegExpPair() const { return rep.hasRegExp(); }
#endif
};

/* js_ExecuteRegExp indicates success in two ways, based on the 'test' flag. */
static JS_ALWAYS_INLINE bool
Matched(bool test, const Value &v)
{
    return test ? v.isTrue() : !v.isNull();
}

typedef bool (*DoMatchCallback)(JSContext *cx, RegExpStatics *res, size_t count, void *data);

/*
 * BitOR-ing these flags allows the DoMatch caller to control when how the
 * RegExp engine is called and when callbacks are fired.
 */
enum MatchControlFlags {
   TEST_GLOBAL_BIT         = 0x1, /* use RegExp.test for global regexps */
   TEST_SINGLE_BIT         = 0x2, /* use RegExp.test for non-global regexps */
   CALLBACK_ON_SINGLE_BIT  = 0x4, /* fire callback on non-global match */

   MATCH_ARGS    = TEST_GLOBAL_BIT,
   MATCHALL_ARGS = CALLBACK_ON_SINGLE_BIT,
   REPLACE_ARGS  = TEST_GLOBAL_BIT | TEST_SINGLE_BIT | CALLBACK_ON_SINGLE_BIT
};

/* Factor out looping and matching logic. */
static bool
DoMatch(JSContext *cx, RegExpStatics *res, JSString *str, const RegExpPair &rep,
        DoMatchCallback callback, void *data, MatchControlFlags flags, Value *rval)
{
    RegExp &re = rep.re();
    if (re.global()) {
        /* global matching ('g') */
        bool testGlobal = flags & TEST_GLOBAL_BIT;
        if (rep.reobj())
            rep.reobj()->zeroRegExpLastIndex();
        for (size_t count = 0, i = 0, length = str->length(); i <= length; ++count) {
            if (!re.execute(cx, res, str, &i, testGlobal, rval))
                return false;
            if (!Matched(testGlobal, *rval))
                break;
            if (!callback(cx, res, count, data))
                return false;
            if (!res->matched())
                ++i;
        }
    } else {
        /* single match */
        bool testSingle = !!(flags & TEST_SINGLE_BIT),
             callbackOnSingle = !!(flags & CALLBACK_ON_SINGLE_BIT);
        size_t i = 0;
        if (!re.execute(cx, res, str, &i, testSingle, rval))
            return false;
        if (callbackOnSingle && Matched(testSingle, *rval) && !callback(cx, res, 0, data))
            return false;
    }
    return true;
}

static bool
BuildFlatMatchArray(JSContext *cx, JSString *textstr, const FlatMatch &fm, Value *vp)
{
    if (fm.match() < 0) {
        vp->setNull();
        return true;
    }

    /* For this non-global match, produce a RegExp.exec-style array. */
    JSObject *obj = NewSlowEmptyArray(cx);
    if (!obj)
        return false;
    vp->setObject(*obj);

    return obj->defineProperty(cx, INT_TO_JSID(0), StringValue(fm.pattern())) &&
           obj->defineProperty(cx, ATOM_TO_JSID(cx->runtime->atomState.indexAtom),
                               Int32Value(fm.match())) &&
           obj->defineProperty(cx, ATOM_TO_JSID(cx->runtime->atomState.inputAtom),
                               StringValue(textstr));
}

typedef JSObject **MatchArgType;

/*
 * DoMatch will only callback on global matches, hence this function builds
 * only the "array of matches" returned by match on global regexps.
 */
static bool
MatchCallback(JSContext *cx, RegExpStatics *res, size_t count, void *p)
{
    JS_ASSERT(count <= JSID_INT_MAX);  /* by max string length */

    JSObject *&arrayobj = *static_cast<MatchArgType>(p);
    if (!arrayobj) {
        arrayobj = NewDenseEmptyArray(cx);
        if (!arrayobj)
            return false;
    }

    Value v;
    if (!res->createLastMatch(cx, &v))
        return false;

    JSAutoResolveFlags rf(cx, JSRESOLVE_QUALIFIED | JSRESOLVE_ASSIGNING);
    return !!arrayobj->setProperty(cx, INT_TO_JSID(count), &v, false);
}

static JSBool
str_match(JSContext *cx, uintN argc, Value *vp)
{
    JSString *str = ThisToStringForStringProto(cx, vp);
    if (!str)
        return false;
    
    RegExpGuard g(cx);
    if (!g.init(argc, vp, true))
        return false;
    if (const FlatMatch *fm = g.tryFlatMatch(cx, str, 1, argc))
        return BuildFlatMatchArray(cx, str, *fm, vp);
    if (cx->isExceptionPending())  /* from tryFlatMatch */
        return false;

    const RegExpPair *rep = g.normalizeRegExp(false, 1, argc, vp);
    if (!rep)
        return false;

    AutoObjectRooter array(cx);
    MatchArgType arg = array.addr();
    RegExpStatics *res = cx->regExpStatics();
    Value rval;
    if (!DoMatch(cx, res, str, *rep, MatchCallback, arg, MATCH_ARGS, &rval))
        return false;

    if (rep->re().global())
        vp->setObjectOrNull(array.object());
    else
        *vp = rval;
    return true;
}

static JSBool
str_search(JSContext *cx, uintN argc, Value *vp)
{
    JSString *str = ThisToStringForStringProto(cx, vp);
    if (!str)
        return false;

    RegExpGuard g(cx);
    if (!g.init(argc, vp, true))
        return false;
    if (const FlatMatch *fm = g.tryFlatMatch(cx, str, 1, argc)) {
        vp->setInt32(fm->match());
        return true;
    }
    if (cx->isExceptionPending())  /* from tryFlatMatch */
        return false;
    
    const RegExpPair *rep = g.normalizeRegExp(false, 1, argc, vp);
    if (!rep)
        return false;

    RegExpStatics *res = cx->regExpStatics();
    size_t i = 0;
    if (!rep->re().execute(cx, res, str, &i, true, vp))
        return false;

    if (vp->isTrue())
        vp->setInt32(res->matchStart());
    else
        vp->setInt32(-1);
    return true;
}

struct ReplaceData
{
    ReplaceData(JSContext *cx)
     : g(cx), sb(cx)
    {}

    JSString           *str;           /* 'this' parameter object as a string */
    RegExpGuard        g;              /* regexp parameter object and private data */
    JSObject           *lambda;        /* replacement function object or null */
    JSObject           *elembase;      /* object for function(a){return b[a]} replace */
    JSLinearString     *repstr;        /* replacement string */
    const jschar       *dollar;        /* null or pointer to first $ in repstr */
    const jschar       *dollarEnd;     /* limit pointer for js_strchr_limit */
    jsint              leftIndex;      /* left context index in str->chars */
    JSSubString        dollarStr;      /* for "$$" InterpretDollar result */
    bool               calledBack;     /* record whether callback has been called */
    InvokeSessionGuard session;        /* arguments for repeated lambda Invoke call */
    InvokeArgsGuard    singleShot;     /* arguments for single lambda Invoke call */
    StringBuffer       sb;             /* buffer built during DoMatch */
};

static bool
InterpretDollar(JSContext *cx, RegExpStatics *res, const jschar *dp, const jschar *ep,
                ReplaceData &rdata, JSSubString *out, size_t *skip)
{
    JS_ASSERT(*dp == '$');

    /* If there is only a dollar, bail now */
    if (dp + 1 >= ep)
        return false;

    /* Interpret all Perl match-induced dollar variables. */
    jschar dc = dp[1];
    if (JS7_ISDEC(dc)) {
        /* ECMA-262 Edition 3: 1-9 or 01-99 */
        uintN num = JS7_UNDEC(dc);
        if (num > res->parenCount())
            return false;

        const jschar *cp = dp + 2;
        if (cp < ep && (dc = *cp, JS7_ISDEC(dc))) {
            uintN tmp = 10 * num + JS7_UNDEC(dc);
            if (tmp <= res->parenCount()) {
                cp++;
                num = tmp;
            }
        }
        if (num == 0)
            return false;

        *skip = cp - dp;

        JS_ASSERT(num <= res->parenCount());

        /* 
         * Note: we index to get the paren with the (1-indexed) pair
         * number, as opposed to a (0-indexed) paren number.
         */
        res->getParen(num, out);
        return true;
    }

    *skip = 2;
    switch (dc) {
      case '$':
        rdata.dollarStr.chars = dp;
        rdata.dollarStr.length = 1;
        *out = rdata.dollarStr;
        return true;
      case '&':
        res->getLastMatch(out);
        return true;
      case '+':
        res->getLastParen(out);
        return true;
      case '`':
        res->getLeftContext(out);
        return true;
      case '\'':
        res->getRightContext(out);
        return true;
    }
    return false;
}

static bool
FindReplaceLength(JSContext *cx, RegExpStatics *res, ReplaceData &rdata, size_t *sizep)
{
    JSObject *base = rdata.elembase;
    if (base) {
        /*
         * The base object is used when replace was passed a lambda which looks like
         * 'function(a) { return b[a]; }' for the base object b.  b will not change
         * in the course of the replace unless we end up making a scripted call due
         * to accessing a scripted getter or a value with a scripted toString.
         */
        JS_ASSERT(rdata.lambda);
        JS_ASSERT(!base->getOps()->lookupProperty);
        JS_ASSERT(!base->getOps()->getProperty);

        Value match;
        if (!res->createLastMatch(cx, &match))
            return false;
        JSString *str = match.toString();

        JSAtom *atom;
        if (str->isAtom()) {
            atom = &str->asAtom();
        } else {
            atom = js_AtomizeString(cx, str);
            if (!atom)
                return false;
        }
        jsid id = ATOM_TO_JSID(atom);

        JSObject *holder;
        JSProperty *prop = NULL;
        if (!LookupPropertyWithFlags(cx, base, id, JSRESOLVE_QUALIFIED, &holder, &prop))
            return false;

        /* Only handle the case where the property exists and is on this object. */
        if (prop && holder == base) {
            Shape *shape = (Shape *) prop;
            if (shape->slot != SHAPE_INVALID_SLOT && shape->hasDefaultGetter()) {
                Value value = base->getSlot(shape->slot);
                if (value.isString()) {
                    rdata.repstr = value.toString()->ensureLinear(cx);
                    if (!rdata.repstr)
                        return false;
                    *sizep = rdata.repstr->length();
                    return true;
                }
            }
        }

        /*
         * Couldn't handle this property, fall through and despecialize to the
         * general lambda case.
         */
        rdata.elembase = NULL;
    }

    JSObject *lambda = rdata.lambda;
    if (lambda) {
        /*
         * In the lambda case, not only do we find the replacement string's
         * length, we compute repstr and return it via rdata for use within
         * DoReplace.  The lambda is called with arguments ($&, $1, $2, ...,
         * index, input), i.e., all the properties of a regexp match array.
         * For $&, etc., we must create string jsvals from cx->regExpStatics.
         * We grab up stack space to keep the newborn strings GC-rooted.
         */
        uintN p = res->parenCount();
        uintN argc = 1 + p + 2;

        InvokeSessionGuard &session = rdata.session;
        if (!session.started()) {
            Value lambdav = ObjectValue(*lambda);
            if (!session.start(cx, lambdav, UndefinedValue(), argc))
                return false;
        }

        PreserveRegExpStatics staticsGuard(res);
        if (!staticsGuard.init(cx))
            return false;

        /* Push $&, $1, $2, ... */
        uintN argi = 0;
        if (!res->createLastMatch(cx, &session[argi++]))
            return false;

        for (size_t i = 0; i < res->parenCount(); ++i) {
            if (!res->createParen(cx, i + 1, &session[argi++]))
                return false;
        }

        /* Push match index and input string. */
        session[argi++].setInt32(res->matchStart());
        session[argi].setString(rdata.str);

        if (!session.invoke(cx))
            return false;

        /* root repstr: rdata is on the stack, so scanned by conservative gc. */
        JSString *repstr = ValueToString_TestForStringInline(cx, session.rval());
        if (!repstr)
            return false;
        rdata.repstr = repstr->ensureLinear(cx);
        if (!rdata.repstr)
            return false;
        *sizep = rdata.repstr->length();
        return true;
    }

    JSString *repstr = rdata.repstr;
    size_t replen = repstr->length();
    for (const jschar *dp = rdata.dollar, *ep = rdata.dollarEnd; dp;
         dp = js_strchr_limit(dp, '$', ep)) {
        JSSubString sub;
        size_t skip;
        if (InterpretDollar(cx, res, dp, ep, rdata, &sub, &skip)) {
            replen += sub.length - skip;
            dp += skip;
        } else {
            dp++;
        }
    }
    *sizep = replen;
    return true;
}

/* 
 * Precondition: |rdata.sb| already has necessary growth space reserved (as
 * derived from FindReplaceLength).
 */
static void
DoReplace(JSContext *cx, RegExpStatics *res, ReplaceData &rdata)
{
    JSLinearString *repstr = rdata.repstr;
    const jschar *cp;
    const jschar *bp = cp = repstr->chars();

    const jschar *dp = rdata.dollar;
    const jschar *ep = rdata.dollarEnd;
    for (; dp; dp = js_strchr_limit(dp, '$', ep)) {
        /* Move one of the constant portions of the replacement value. */
        size_t len = dp - cp;
        rdata.sb.infallibleAppend(cp, len);
        cp = dp;

        JSSubString sub;
        size_t skip;
        if (InterpretDollar(cx, res, dp, ep, rdata, &sub, &skip)) {
            len = sub.length;
            rdata.sb.infallibleAppend(sub.chars, len);
            cp += skip;
            dp += skip;
        } else {
            dp++;
        }
    }
    JS_ALWAYS_TRUE(rdata.sb.append(cp, repstr->length() - (cp - bp)));
}

static bool
ReplaceRegExpCallback(JSContext *cx, RegExpStatics *res, size_t count, void *p)
{
    ReplaceData &rdata = *static_cast<ReplaceData *>(p);

    rdata.calledBack = true;
    JSLinearString &str = rdata.str->asLinear();  /* flattened for regexp */
    size_t leftoff = rdata.leftIndex;
    const jschar *left = str.chars() + leftoff;
    size_t leftlen = res->matchStart() - leftoff;
    rdata.leftIndex = res->matchLimit();

    size_t replen = 0;  /* silence 'unused' warning */
    if (!FindReplaceLength(cx, res, rdata, &replen))
        return false;

    size_t growth = leftlen + replen;
    if (!rdata.sb.reserve(rdata.sb.length() + growth))
        return false;
    rdata.sb.infallibleAppend(left, leftlen); /* skipped-over portion of the search value */
    DoReplace(cx, res, rdata);
    return true;
}

static bool
BuildFlatReplacement(JSContext *cx, JSString *textstr, JSString *repstr,
                     const FlatMatch &fm, Value *vp)
{
    RopeBuilder builder(cx);
    size_t match = fm.match();
    size_t matchEnd = match + fm.patternLength();

    if (textstr->isRope()) {
        /*
         * If we are replacing over a rope, avoid flattening it by iterating
         * through it, building a new rope.
         */
        StringSegmentRange r(cx);
        if (!r.init(textstr))
            return false;
        size_t pos = 0;
        while (!r.empty()) {
            JSString *str = r.front();
            size_t len = str->length();
            size_t strEnd = pos + len;
            if (pos < matchEnd && strEnd > match) {
                /*
                 * We need to special-case any part of the rope that overlaps
                 * with the replacement string.
                 */
                if (match >= pos) {
                    /*
                     * If this part of the rope overlaps with the left side of
                     * the pattern, then it must be the only one to overlap with
                     * the first character in the pattern, so we include the
                     * replacement string here.
                     */
                    JSString *leftSide = js_NewDependentString(cx, str, 0, match - pos);
                    if (!leftSide ||
                        !builder.append(leftSide) ||
                        !builder.append(repstr)) {
                        return false;
                    }
                }

                /*
                 * If str runs off the end of the matched string, append the
                 * last part of str.
                 */
                if (strEnd > matchEnd) {
                    JSString *rightSide = js_NewDependentString(cx, str, matchEnd - pos,
                                                                strEnd - matchEnd);
                    if (!rightSide || !builder.append(rightSide))
                        return false;
                }
            } else {
                if (!builder.append(str))
                    return false;
            }
            pos += str->length();
            if (!r.popFront())
                return false;
        }
    } else {
        JSString *leftSide = js_NewDependentString(cx, textstr, 0, match);
        if (!leftSide)
            return false;
        JSString *rightSide = js_NewDependentString(cx, textstr, match + fm.patternLength(),
                                                    textstr->length() - match - fm.patternLength());
        if (!rightSide ||
            !builder.append(leftSide) ||
            !builder.append(repstr) ||
            !builder.append(rightSide)) {
            return false;
        }
    }

    vp->setString(builder.result());
    return true;
}

/*
 * Perform a linear-scan dollar substitution on the replacement text,
 * constructing a result string that looks like:
 *
 *      newstring = string[:matchStart] + dollarSub(replaceValue) + string[matchLimit:]
 */
static inline bool
BuildDollarReplacement(JSContext *cx, JSString *textstrArg, JSLinearString *repstr,
                       const jschar *firstDollar, const FlatMatch &fm, Value *vp)
{
    JSLinearString *textstr = textstrArg->ensureLinear(cx);
    if (!textstr)
        return NULL;

    JS_ASSERT(repstr->chars() <= firstDollar && firstDollar < repstr->chars() + repstr->length());
    size_t matchStart = fm.match();
    size_t matchLimit = matchStart + fm.patternLength();

    /*
     * Most probably:
     *
     *      len(newstr) >= len(orig) - len(match) + len(replacement)
     *
     * Note that dollar vars _could_ make the resulting text smaller than this.
     */
    StringBuffer newReplaceChars(cx);
    if (!newReplaceChars.reserve(textstr->length() - fm.patternLength() + repstr->length()))
        return false;

    /* Move the pre-dollar chunk in bulk. */
    newReplaceChars.infallibleAppend(repstr->chars(), firstDollar);

    /* Move the rest char-by-char, interpreting dollars as we encounter them. */
#define ENSURE(__cond) if (!(__cond)) return false;
    const jschar *repstrLimit = repstr->chars() + repstr->length();
    for (const jschar *it = firstDollar; it < repstrLimit; ++it) {
        if (*it != '$' || it == repstrLimit - 1) {
            ENSURE(newReplaceChars.append(*it));
            continue;
        }

        switch (*(it + 1)) {
          case '$': /* Eat one of the dollars. */
            ENSURE(newReplaceChars.append(*it));
            break;
          case '&':
            ENSURE(newReplaceChars.append(textstr->chars() + matchStart,
                                          textstr->chars() + matchLimit));
            break;
          case '`':
            ENSURE(newReplaceChars.append(textstr->chars(), textstr->chars() + matchStart));
            break;
          case '\'':
            ENSURE(newReplaceChars.append(textstr->chars() + matchLimit,
                                          textstr->chars() + textstr->length()));
            break;
          default: /* The dollar we saw was not special (no matter what its mother told it). */
            ENSURE(newReplaceChars.append(*it));
            continue;
        }
        ++it; /* We always eat an extra char in the above switch. */
    }

    JSString *leftSide = js_NewDependentString(cx, textstr, 0, matchStart);
    ENSURE(leftSide);

    JSString *newReplace = newReplaceChars.finishString();
    ENSURE(newReplace);

    JS_ASSERT(textstr->length() >= matchLimit);
    JSString *rightSide = js_NewDependentString(cx, textstr, matchLimit,
                                                textstr->length() - matchLimit);
    ENSURE(rightSide);

    RopeBuilder builder(cx);
    ENSURE(builder.append(leftSide) &&
           builder.append(newReplace) &&
           builder.append(rightSide));
#undef ENSURE

    vp->setString(builder.result());
    return true;
}

static inline bool
str_replace_regexp(JSContext *cx, uintN argc, Value *vp, ReplaceData &rdata)
{
    const RegExpPair *rep = rdata.g.normalizeRegExp(true, 2, argc, vp);
    if (!rep)
        return false;

    rdata.leftIndex = 0;
    rdata.calledBack = false;

    RegExpStatics *res = cx->regExpStatics();
    Value tmp;
    if (!DoMatch(cx, res, rdata.str, *rep, ReplaceRegExpCallback, &rdata, REPLACE_ARGS, &tmp))
        return false;

    if (!rdata.calledBack) {
        /* Didn't match, so the string is unmodified. */
        vp->setString(rdata.str);
        return true;
    }

    JSSubString sub;
    res->getRightContext(&sub);
    if (!rdata.sb.append(sub.chars, sub.length))
        return false;

    JSString *retstr = rdata.sb.finishString();
    if (!retstr)
        return false;

    vp->setString(retstr);
    return true;
}

static inline bool
str_replace_flat_lambda(JSContext *cx, uintN argc, Value *vp, ReplaceData &rdata,
                        const FlatMatch &fm)
{
    JS_ASSERT(fm.match() >= 0);
    LeaveTrace(cx);

    JSString *matchStr = js_NewDependentString(cx, rdata.str, fm.match(), fm.patternLength());
    if (!matchStr)
        return false;

    /* lambda(matchStr, matchStart, textstr) */
    static const uint32 lambdaArgc = 3;
    if (!cx->stack.pushInvokeArgs(cx, lambdaArgc, &rdata.singleShot))
        return false;

    CallArgs &args = rdata.singleShot;
    args.calleev().setObject(*rdata.lambda);
    args.thisv().setUndefined();

    Value *sp = args.argv();
    sp[0].setString(matchStr);
    sp[1].setInt32(fm.match());
    sp[2].setString(rdata.str);

    if (!Invoke(cx, rdata.singleShot))
        return false;

    JSString *repstr = js_ValueToString(cx, args.rval());
    if (!repstr)
        return false;

    JSString *leftSide = js_NewDependentString(cx, rdata.str, 0, fm.match());
    if (!leftSide)
        return false;

    size_t matchLimit = fm.match() + fm.patternLength();
    JSString *rightSide = js_NewDependentString(cx, rdata.str, matchLimit,
                                                rdata.str->length() - matchLimit);
    if (!rightSide)
        return false;

    RopeBuilder builder(cx);
    if (!(builder.append(leftSide) &&
          builder.append(repstr) &&
          builder.append(rightSide))) {
        return false;
    }

    vp->setString(builder.result());
    return true;
}

JSBool
js::str_replace(JSContext *cx, uintN argc, Value *vp)
{
    ReplaceData rdata(cx);
    rdata.str = ThisToStringForStringProto(cx, vp);
    if (!rdata.str)
        return false;
    static const uint32 optarg = 2;

    /* Extract replacement string/function. */
    if (argc >= optarg && js_IsCallable(vp[3])) {
        rdata.lambda = &vp[3].toObject();
        rdata.elembase = NULL;
        rdata.repstr = NULL;
        rdata.dollar = rdata.dollarEnd = NULL;

        if (rdata.lambda->isFunction()) {
            JSFunction *fun = rdata.lambda->getFunctionPrivate();
            if (fun->isInterpreted()) {
                /*
                 * Pattern match the script to check if it is is indexing into a
                 * particular object, e.g. 'function(a) { return b[a]; }'.  Avoid
                 * calling the script in such cases, which are used by javascript
                 * packers (particularly the popular Dean Edwards packer) to efficiently
                 * encode large scripts.  We only handle the code patterns generated
                 * by such packers here.
                 */
                JSScript *script = fun->script();
                jsbytecode *pc = script->code;

                Value table = UndefinedValue();
                if (JSOp(*pc) == JSOP_GETFCSLOT) {
                    table = rdata.lambda->getFlatClosureUpvar(GET_UINT16(pc));
                    pc += JSOP_GETFCSLOT_LENGTH;
                }

                if (table.isObject() &&
                    JSOp(*pc) == JSOP_GETARG && GET_SLOTNO(pc) == 0 &&
                    JSOp(*(pc + JSOP_GETARG_LENGTH)) == JSOP_GETELEM &&
                    JSOp(*(pc + JSOP_GETARG_LENGTH + JSOP_GETELEM_LENGTH)) == JSOP_RETURN) {
                    Class *clasp = table.toObject().getClass();
                    if (clasp->isNative() &&
                        !clasp->ops.lookupProperty &&
                        !clasp->ops.getProperty) {
                        rdata.elembase = &table.toObject();
                    }
                }
            }
        }
    } else {
        rdata.lambda = NULL;
        rdata.elembase = NULL;
        rdata.repstr = ArgToRootedString(cx, argc, vp, 1);
        if (!rdata.repstr)
            return false;

        /* We're about to store pointers into the middle of our string. */
        JSFixedString *fixed = rdata.repstr->ensureFixed(cx);
        if (!fixed)
            return false;
        rdata.dollarEnd = fixed->chars() + fixed->length();
        rdata.dollar = js_strchr_limit(fixed->chars(), '$', rdata.dollarEnd);
    }

    if (!rdata.g.init(argc, vp))
        return false;

    /*
     * Unlike its |String.prototype| brethren, |replace| doesn't convert
     * its input to a regular expression. (Even if it contains metachars.)
     *
     * However, if the user invokes our (non-standard) |flags| argument
     * extension then we revert to creating a regular expression. Note that
     * this is observable behavior through the side-effect mutation of the
     * |RegExp| statics.
     */

    const FlatMatch *fm = rdata.g.tryFlatMatch(cx, rdata.str, optarg, argc, false);
    if (!fm) {
        if (cx->isExceptionPending())  /* oom in RopeMatch in tryFlatMatch */
            return false;
        JS_ASSERT_IF(!rdata.g.hasRegExpPair(), argc > optarg);
        return str_replace_regexp(cx, argc, vp, rdata);
    }

    if (fm->match() < 0) {
        vp->setString(rdata.str);
        return true;
    }

    if (rdata.lambda)
        return str_replace_flat_lambda(cx, argc, vp, rdata, *fm);

    /* 
     * Note: we could optimize the text.length == pattern.length case if we wanted,
     * even in the presence of dollar metachars.
     */
    if (rdata.dollar)
        return BuildDollarReplacement(cx, rdata.str, rdata.repstr, rdata.dollar, *fm, vp);

    return BuildFlatReplacement(cx, rdata.str, rdata.repstr, *fm, vp);
}

class SplitMatchResult {
    size_t endIndex_;
    size_t length_;

  public:
    void setFailure() {
        JS_STATIC_ASSERT(SIZE_MAX > JSString::MAX_LENGTH);
        endIndex_ = SIZE_MAX;
    }
    bool isFailure() const {
        return (endIndex_ == SIZE_MAX);
    }
    size_t endIndex() const {
        JS_ASSERT(!isFailure());
        return endIndex_;
    }
    size_t length() const {
        JS_ASSERT(!isFailure());
        return length_;
    }
    void setResult(size_t length, size_t endIndex) {
        length_ = length;
        endIndex_ = endIndex;
    }
};

template<class Matcher>
static JSObject *
SplitHelper(JSContext *cx, JSLinearString *str, uint32 limit, Matcher splitMatch, TypeObject *type)
{
    size_t strLength = str->length();
    SplitMatchResult result;

    /* Step 11. */
    if (strLength == 0) {
        if (!splitMatch(cx, str, 0, &result))
            return NULL;

        /*
         * NB: Unlike in the non-empty string case, it's perfectly fine
         *     (indeed the spec requires it) if we match at the end of the
         *     string.  Thus these cases should hold:
         *
         *   var a = "".split("");
         *   assertEq(a.length, 0);
         *   var b = "".split(/.?/);
         *   assertEq(b.length, 0);
         */
        if (!result.isFailure())
            return NewDenseEmptyArray(cx);

        Value v = StringValue(str);
        return NewDenseCopiedArray(cx, 1, &v);
    }

    /* Step 12. */
    size_t lastEndIndex = 0;
    size_t index = 0;

    /* Step 13. */
    AutoValueVector splits(cx);

    while (index < strLength) {
        /* Step 13(a). */
        if (!splitMatch(cx, str, index, &result))
            return NULL;

        /*
         * Step 13(b).
         *
         * Our match algorithm differs from the spec in that it returns the
         * next index at which a match happens.  If no match happens we're
         * done.
         *
         * But what if the match is at the end of the string (and the string is
         * not empty)?  Per 13(c)(ii) this shouldn't be a match, so we have to
         * specially exclude it.  Thus this case should hold:
         *
         *   var a = "abc".split(/\b/);
         *   assertEq(a.length, 1);
         *   assertEq(a[0], "abc");
         */
        if (result.isFailure())
            break;

        /* Step 13(c)(i). */
        size_t sepLength = result.length();
        size_t endIndex = result.endIndex();
        if (sepLength == 0 && endIndex == strLength)
            break;

        /* Step 13(c)(ii). */
        if (endIndex == lastEndIndex) {
            index++;
            continue;
        }

        /* Step 13(c)(iii). */
        JS_ASSERT(lastEndIndex < endIndex);
        JS_ASSERT(sepLength <= strLength);
        JS_ASSERT(lastEndIndex + sepLength <= endIndex);

        /* Steps 13(c)(iii)(1-3). */
        size_t subLength = size_t(endIndex - sepLength - lastEndIndex);
        JSString *sub = js_NewDependentString(cx, str, lastEndIndex, subLength);
        if (!sub || !splits.append(StringValue(sub)))
            return NULL;

        /* Step 13(c)(iii)(4). */
        if (splits.length() == limit)
            return NewDenseCopiedArray(cx, splits.length(), splits.begin());

        /* Step 13(c)(iii)(5). */
        lastEndIndex = endIndex;

        /* Step 13(c)(iii)(6-7). */
        if (Matcher::returnsCaptures) {
            RegExpStatics *res = cx->regExpStatics();
            for (size_t i = 0; i < res->parenCount(); i++) {
                /* Steps 13(c)(iii)(7)(a-c). */
                if (res->pairIsPresent(i + 1)) {
                    JSSubString parsub;
                    res->getParen(i + 1, &parsub);
                    sub = js_NewStringCopyN(cx, parsub.chars, parsub.length);
                    if (!sub || !splits.append(StringValue(sub)))
                        return NULL;
                } else {
                    /* Only string entries have been accounted for so far. */
                    AddTypeProperty(cx, type, NULL, UndefinedValue());
                    if (!splits.append(UndefinedValue()))
                        return NULL;
                }

                /* Step 13(c)(iii)(7)(d). */
                if (splits.length() == limit)
                    return NewDenseCopiedArray(cx, splits.length(), splits.begin());
            }
        }

        /* Step 13(c)(iii)(8). */
        index = lastEndIndex;
    }

    /* Steps 14-15. */
    JSString *sub = js_NewDependentString(cx, str, lastEndIndex, strLength - lastEndIndex);
    if (!sub || !splits.append(StringValue(sub)))
        return NULL;

    /* Step 16. */
    return NewDenseCopiedArray(cx, splits.length(), splits.begin());
}

/*
 * The SplitMatch operation from ES5 15.5.4.14 is implemented using different
 * matchers for regular expression and string separators.
 *
 * The algorithm differs from the spec in that the matchers return the next
 * index at which a match happens.
 */
class SplitRegExpMatcher {
    RegExpStatics *res;
    RegExp *re;

  public:
    static const bool returnsCaptures = true;
    SplitRegExpMatcher(RegExp *re, RegExpStatics *res) : res(res), re(re) {
    }

    inline bool operator()(JSContext *cx, JSLinearString *str, size_t index,
                           SplitMatchResult *result) {
        Value rval
#ifdef __GNUC__ /* quell GCC overwarning */
            = UndefinedValue()
#endif
        ;
        if (!re->execute(cx, res, str, &index, true, &rval))
            return false;
        if (!rval.isTrue()) {
            result->setFailure();
            return true;
        }
        JSSubString sep;
        res->getLastMatch(&sep);

        result->setResult(sep.length, index);
        return true;
    }
};

class SplitStringMatcher {
    const jschar *sepChars;
    size_t sepLength;

  public:
    static const bool returnsCaptures = false;
    SplitStringMatcher(JSLinearString *sep) {
        sepChars = sep->chars();
        sepLength = sep->length();
    }

    inline bool operator()(JSContext *cx, JSLinearString *str, size_t index,
                           SplitMatchResult *res) {
        JS_ASSERT(index == 0 || index < str->length());
        const jschar *chars = str->chars();
        jsint match = StringMatch(chars + index, str->length() - index, sepChars, sepLength);
        if (match == -1)
            res->setFailure();
        else
            res->setResult(sepLength, index + match + sepLength);
        return true;
    }
};

/* ES5 15.5.4.14 */
static JSBool
str_split(JSContext *cx, uintN argc, Value *vp)
{
    /* Steps 1-2. */
    JSString *str = ThisToStringForStringProto(cx, vp);
    if (!str)
        return false;

    TypeObject *type = GetTypeCallerInitObject(cx, JSProto_Array);
    if (!type)
        return false;
    AddTypeProperty(cx, type, NULL, Type::StringType());

    /* Step 5: Use the second argument as the split limit, if given. */
    uint32 limit;
    if (argc > 1 && !vp[3].isUndefined()) {
        jsdouble d;
        if (!ToNumber(cx, vp[3], &d))
            return false;
        limit = js_DoubleToECMAUint32(d);
    } else {
        limit = UINT32_MAX;
    }

    /* Step 8. */
    RegExp *re = NULL;
    JSLinearString *sepstr = NULL;
    bool sepUndefined = (argc == 0 || vp[2].isUndefined());
    if (!sepUndefined) {
        if (VALUE_IS_REGEXP(cx, vp[2])) {
            re = static_cast<RegExp *>(vp[2].toObject().getPrivate());
        } else {
            JSString *sep = js_ValueToString(cx, vp[2]);
            if (!sep)
                return false;
            vp[2].setString(sep);

            sepstr = sep->ensureLinear(cx);
            if (!sepstr)
                return false;
        }
    }

    /* Step 9. */
    if (limit == 0) {
        JSObject *aobj = NewDenseEmptyArray(cx);
        if (!aobj)
            return false;
        aobj->setType(type);
        vp->setObject(*aobj);
        return true;
    }

    /* Step 10. */
    if (sepUndefined) {
        Value v = StringValue(str);
        JSObject *aobj = NewDenseCopiedArray(cx, 1, &v);
        if (!aobj)
            return false;
        aobj->setType(type);
        vp->setObject(*aobj);
        return true;
    }
    JSLinearString *strlin = str->ensureLinear(cx);
    if (!strlin)
        return false;

    /* Steps 11-15. */
    JSObject *aobj;
    if (re) {
        aobj = SplitHelper(cx, strlin, limit, SplitRegExpMatcher(re, cx->regExpStatics()), type);
    } else {
        // NB: sepstr is anchored through its storage in vp[2].
        aobj = SplitHelper(cx, strlin, limit, SplitStringMatcher(sepstr), type);
    }
    if (!aobj)
        return false;

    /* Step 16. */
    aobj->setType(type);
    vp->setObject(*aobj);
    return true;
}

#if JS_HAS_PERL_SUBSTR
static JSBool
str_substr(JSContext *cx, uintN argc, Value *vp)
{
    JSString *str = ThisToStringForStringProto(cx, vp);
    if (!str)
        return false;

    int32 length, len, begin;
    if (argc > 0) {
        length = int32(str->length());
        if (!ValueToIntegerRange(cx, vp[2], &begin))
            return false;

        if (begin >= length) {
            str = cx->runtime->emptyString;
            goto out;
        }
        if (begin < 0) {
            begin += length; /* length + INT_MIN will always be less then 0 */
            if (begin < 0)
                begin = 0;
        }

        if (argc == 1 || vp[3].isUndefined()) {
            len = length - begin;
        } else {
            if (!ValueToIntegerRange(cx, vp[3], &len))  
                return false;

            if (len <= 0) {
                str = cx->runtime->emptyString;
                goto out;
            }

            if (uint32(length) < uint32(begin + len))
                len = length - begin;
        }

        str = js_NewDependentString(cx, str, size_t(begin), size_t(len));
        if (!str)
            return false;
    }

out:
    vp->setString(str);
    return true;
}
#endif /* JS_HAS_PERL_SUBSTR */

/*
 * Python-esque sequence operations.
 */
static JSBool
str_concat(JSContext *cx, uintN argc, Value *vp)
{
    JSString *str = ThisToStringForStringProto(cx, vp);
    if (!str)
        return false;

    Value *argv = JS_ARGV(cx, vp);
    for (uintN i = 0; i < argc; i++) {
        JSString *str2 = js_ValueToString(cx, argv[i]);
        if (!str2)
            return false;

        str = js_ConcatStrings(cx, str, str2);
        if (!str)
            return false;
    }

    JS_SET_RVAL(cx, vp, StringValue(str));
    return true;
}

static JSBool
str_slice(JSContext *cx, uintN argc, Value *vp)
{
    if (argc == 1 && vp[1].isString() && vp[2].isInt32()) {
        size_t begin, end, length;

        JSString *str = vp[1].toString();
        begin = vp[2].toInt32();
        end = str->length();
        if (begin <= end) {
            length = end - begin;
            if (length == 0) {
                str = cx->runtime->emptyString;
            } else {
                str = (length == 1)
                      ? JSAtom::getUnitStringForElement(cx, str, begin)
                      : js_NewDependentString(cx, str, begin, length);
                if (!str)
                    return JS_FALSE;
            }
            vp->setString(str);
            return JS_TRUE;
        }
    }

    JSString *str = ThisToStringForStringProto(cx, vp);
    if (!str)
        return false;

    if (argc != 0) {
        double begin, end, length;

        if (!ToInteger(cx, vp[2], &begin))
            return false;
        length = str->length();
        if (begin < 0) {
            begin += length;
            if (begin < 0)
                begin = 0;
        } else if (begin > length) {
            begin = length;
        }

        if (argc == 1 || vp[3].isUndefined()) {
            end = length;
        } else {
            if (!ToInteger(cx, vp[3], &end))
                return false;
            if (end < 0) {
                end += length;
                if (end < 0)
                    end = 0;
            } else if (end > length) {
                end = length;
            }
            if (end < begin)
                end = begin;
        }

        str = js_NewDependentString(cx, str,
                                    (size_t)begin,
                                    (size_t)(end - begin));
        if (!str)
            return JS_FALSE;
    }
    vp->setString(str);
    return JS_TRUE;
}

#if JS_HAS_STR_HTML_HELPERS
/*
 * HTML composition aids.
 */
static bool
tagify(JSContext *cx, const char *begin, JSLinearString *param, const char *end,
       Value *vp)
{
    JSString *thisstr = ThisToStringForStringProto(cx, vp);
    if (!thisstr)
        return false;
    JSLinearString *str = thisstr->ensureLinear(cx);
    if (!str)
        return false;

    if (!end)
        end = begin;

    size_t beglen = strlen(begin);
    size_t taglen = 1 + beglen + 1;                     /* '<begin' + '>' */
    size_t parlen = 0; /* Avoid warning. */
    if (param) {
        parlen = param->length();
        taglen += 2 + parlen + 1;                       /* '="param"' */
    }
    size_t endlen = strlen(end);
    taglen += str->length() + 2 + endlen + 1;           /* 'str</end>' */

    if (taglen >= ~(size_t)0 / sizeof(jschar)) {
        js_ReportAllocationOverflow(cx);
        return false;
    }

    jschar *tagbuf = (jschar *) cx->malloc_((taglen + 1) * sizeof(jschar));
    if (!tagbuf)
        return false;

    size_t j = 0;
    tagbuf[j++] = '<';
    for (size_t i = 0; i < beglen; i++)
        tagbuf[j++] = (jschar)begin[i];
    if (param) {
        tagbuf[j++] = '=';
        tagbuf[j++] = '"';
        js_strncpy(&tagbuf[j], param->chars(), parlen);
        j += parlen;
        tagbuf[j++] = '"';
    }
    tagbuf[j++] = '>';

    js_strncpy(&tagbuf[j], str->chars(), str->length());
    j += str->length();
    tagbuf[j++] = '<';
    tagbuf[j++] = '/';
    for (size_t i = 0; i < endlen; i++)
        tagbuf[j++] = (jschar)end[i];
    tagbuf[j++] = '>';
    JS_ASSERT(j == taglen);
    tagbuf[j] = 0;

    JSString *retstr = js_NewString(cx, tagbuf, taglen);
    if (!retstr) {
        Foreground::free_((char *)tagbuf);
        return false;
    }
    vp->setString(retstr);
    return true;
}

static JSBool
tagify_value(JSContext *cx, uintN argc, Value *vp,
             const char *begin, const char *end)
{
    JSLinearString *param = ArgToRootedString(cx, argc, vp, 0);
    if (!param)
        return JS_FALSE;
    return tagify(cx, begin, param, end, vp);
}

static JSBool
str_bold(JSContext *cx, uintN argc, Value *vp)
{
    return tagify(cx, "b", NULL, NULL, vp);
}

static JSBool
str_italics(JSContext *cx, uintN argc, Value *vp)
{
    return tagify(cx, "i", NULL, NULL, vp);
}

static JSBool
str_fixed(JSContext *cx, uintN argc, Value *vp)
{
    return tagify(cx, "tt", NULL, NULL, vp);
}

static JSBool
str_fontsize(JSContext *cx, uintN argc, Value *vp)
{
    return tagify_value(cx, argc, vp, "font size", "font");
}

static JSBool
str_fontcolor(JSContext *cx, uintN argc, Value *vp)
{
    return tagify_value(cx, argc, vp, "font color", "font");
}

static JSBool
str_link(JSContext *cx, uintN argc, Value *vp)
{
    return tagify_value(cx, argc, vp, "a href", "a");
}

static JSBool
str_anchor(JSContext *cx, uintN argc, Value *vp)
{
    return tagify_value(cx, argc, vp, "a name", "a");
}

static JSBool
str_strike(JSContext *cx, uintN argc, Value *vp)
{
    return tagify(cx, "strike", NULL, NULL, vp);
}

static JSBool
str_small(JSContext *cx, uintN argc, Value *vp)
{
    return tagify(cx, "small", NULL, NULL, vp);
}

static JSBool
str_big(JSContext *cx, uintN argc, Value *vp)
{
    return tagify(cx, "big", NULL, NULL, vp);
}

static JSBool
str_blink(JSContext *cx, uintN argc, Value *vp)
{
    return tagify(cx, "blink", NULL, NULL, vp);
}

static JSBool
str_sup(JSContext *cx, uintN argc, Value *vp)
{
    return tagify(cx, "sup", NULL, NULL, vp);
}

static JSBool
str_sub(JSContext *cx, uintN argc, Value *vp)
{
    return tagify(cx, "sub", NULL, NULL, vp);
}
#endif /* JS_HAS_STR_HTML_HELPERS */

#ifdef JS_TRACER
JSString* FASTCALL
js_String_getelem(JSContext* cx, JSString* str, int32 i)
{
    if ((size_t)i >= str->length())
        return NULL;
    return JSAtom::getUnitStringForElement(cx, str, size_t(i));
}
#endif

JS_DEFINE_TRCINFO_1(str_concat,
    (3, (extern, STRING_RETRY, js_ConcatStrings, CONTEXT, THIS_STRING, STRING,
         1, nanojit::ACCSET_NONE)))

static JSFunctionSpec string_methods[] = {
#if JS_HAS_TOSOURCE
    JS_FN("quote",             str_quote,             0,JSFUN_GENERIC_NATIVE),
    JS_FN(js_toSource_str,     str_toSource,          0,0),
#endif

    /* Java-like methods. */
    JS_FN(js_toString_str,     js_str_toString,       0,0),
    JS_FN(js_valueOf_str,      js_str_toString,       0,0),
    JS_FN("substring",         str_substring,         2,JSFUN_GENERIC_NATIVE),
    JS_FN("toLowerCase",       str_toLowerCase,       0,JSFUN_GENERIC_NATIVE),
    JS_FN("toUpperCase",       str_toUpperCase,       0,JSFUN_GENERIC_NATIVE),
    JS_FN("charAt",            js_str_charAt,         1,JSFUN_GENERIC_NATIVE),
    JS_FN("charCodeAt",        js_str_charCodeAt,     1,JSFUN_GENERIC_NATIVE),
    JS_FN("indexOf",           str_indexOf,           1,JSFUN_GENERIC_NATIVE),
    JS_FN("lastIndexOf",       str_lastIndexOf,       1,JSFUN_GENERIC_NATIVE),
    JS_FN("trim",              str_trim,              0,JSFUN_GENERIC_NATIVE),
    JS_FN("trimLeft",          str_trimLeft,          0,JSFUN_GENERIC_NATIVE),
    JS_FN("trimRight",         str_trimRight,         0,JSFUN_GENERIC_NATIVE),
    JS_FN("toLocaleLowerCase", str_toLocaleLowerCase, 0,JSFUN_GENERIC_NATIVE),
    JS_FN("toLocaleUpperCase", str_toLocaleUpperCase, 0,JSFUN_GENERIC_NATIVE),
    JS_FN("localeCompare",     str_localeCompare,     1,JSFUN_GENERIC_NATIVE),

    /* Perl-ish methods (search is actually Python-esque). */
    JS_FN("match",             str_match,             1,JSFUN_GENERIC_NATIVE),
    JS_FN("search",            str_search,            1,JSFUN_GENERIC_NATIVE),
    JS_FN("replace",           str_replace,           2,JSFUN_GENERIC_NATIVE),
    JS_FN("split",             str_split,             2,JSFUN_GENERIC_NATIVE),
#if JS_HAS_PERL_SUBSTR
    JS_FN("substr",            str_substr,            2,JSFUN_GENERIC_NATIVE),
#endif

    /* Python-esque sequence methods. */
    JS_TN("concat",            str_concat,            1,JSFUN_GENERIC_NATIVE, &str_concat_trcinfo),
    JS_FN("slice",             str_slice,             2,JSFUN_GENERIC_NATIVE),

    /* HTML string methods. */
#if JS_HAS_STR_HTML_HELPERS
    JS_FN("bold",              str_bold,              0,0),
    JS_FN("italics",           str_italics,           0,0),
    JS_FN("fixed",             str_fixed,             0,0),
    JS_FN("fontsize",          str_fontsize,          1,0),
    JS_FN("fontcolor",         str_fontcolor,         1,0),
    JS_FN("link",              str_link,              1,0),
    JS_FN("anchor",            str_anchor,            1,0),
    JS_FN("strike",            str_strike,            0,0),
    JS_FN("small",             str_small,             0,0),
    JS_FN("big",               str_big,               0,0),
    JS_FN("blink",             str_blink,             0,0),
    JS_FN("sup",               str_sup,               0,0),
    JS_FN("sub",               str_sub,               0,0),
#endif

    JS_FS_END
};

/*
 * Set up some tools to make it easier to generate large tables. After constant
 * folding, for each n, Rn(0) is the comma-separated list R(0), R(1), ..., R(2^n-1).
 * Similary, Rn(k) (for any k and n) generates the list R(k), R(k+1), ..., R(k+2^n-1).
 * To use this, define R appropriately, then use Rn(0) (for some value of n), then
 * undefine R.
 */
#define R2(n)  R(n),   R((n) + (1 << 0)),    R((n) + (2 << 0)),    R((n) + (3 << 0))
#define R4(n)  R2(n),  R2((n) + (1 << 2)),   R2((n) + (2 << 2)),   R2((n) + (3 << 2))
#define R6(n)  R4(n),  R4((n) + (1 << 4)),   R4((n) + (2 << 4)),   R4((n) + (3 << 4))
#define R8(n)  R6(n),  R6((n) + (1 << 6)),   R6((n) + (2 << 6)),   R6((n) + (3 << 6))
#define R10(n) R8(n),  R8((n) + (1 << 8)),   R8((n) + (2 << 8)),   R8((n) + (3 << 8))
#define R12(n) R10(n), R10((n) + (1 << 10)), R10((n) + (2 << 10)), R10((n) + (3 << 10))

#define R3(n) R2(n), R2((n) + (1 << 2))
#define R7(n) R6(n), R6((n) + (1 << 6))

#define BUILD_LENGTH_AND_FLAGS(length, flags)                                 \
    (((length) << JSString::LENGTH_SHIFT) | (flags))

/*
 * Declare unit strings. Pack the string data itself into the mInlineChars
 * place in the header.
 */
#define R(c) {                                                                \
    BUILD_LENGTH_AND_FLAGS(1, JSString::STATIC_ATOM_FLAGS),                   \
    { (jschar *)(uintptr_t(unitStaticTable + (c)) +                           \
      offsetof(JSString::Data, inlineStorage)) },                             \
    { {(c), 0x00} } }

/*
 * For all the pragma pack usage in this file, the following logic applies:
 *          To apply:       To reset:
 * Sun CC:  pack(#)       / pack(0)
 * IBM xlC: pack(#)       / pack(pop)
 * HP aCC:  pack #        / pack
 * Others:  pack(push, #) / pack(pop)
 * The -Dlint case is explicitly excluded because GCC will error out when
 * pack pragmas are used on unsupported platforms. If GCC is being used
 * simply for error checking, these errors will be avoided.
 */

#if defined(__SUNPRO_CC) || defined(__xlC__)
#pragma pack(8)
#elif defined(__HP_aCC)
#pragma pack 8
#elif !defined(lint)
#pragma pack(push, 8)
#endif

const JSString::Data JSAtom::unitStaticTable[]
#if defined(__GNUC__) || defined(__xlC__)
__attribute__ ((aligned (8)))
#endif
= { R8(0) };

#if defined(__SUNPRO_CC)
#pragma pack(0)
#elif defined(__HP_aCC)
#pragma pack
#elif !defined(lint)
#pragma pack(pop)
#endif

#undef R

/*
 * Declare length-2 strings. We only store strings where both characters are
 * alphanumeric. The lower 10 short chars are the numerals, the next 26 are
 * the lowercase letters, and the next 26 are the uppercase letters.
 */
#define TO_SMALL_CHAR(c) ((c) >= '0' && (c) <= '9' ? (c) - '0' :              \
                          (c) >= 'a' && (c) <= 'z' ? (c) - 'a' + 10 :         \
                          (c) >= 'A' && (c) <= 'Z' ? (c) - 'A' + 36 :         \
                          JSAtom::INVALID_SMALL_CHAR)

#define R TO_SMALL_CHAR

const JSAtom::SmallChar JSAtom::toSmallChar[] = { R7(0) };

#undef R

/*
 * This is used when we generate our table of short strings, so the compiler is
 * happier if we use |c| as few times as possible.
 */
#define FROM_SMALL_CHAR(c) ((c) + ((c) < 10 ? '0' :      \
                                   (c) < 36 ? 'a' - 10 : \
                                   'A' - 36))
#define R FROM_SMALL_CHAR

const jschar JSAtom::fromSmallChar[] = { R6(0) };

#undef R

/*
 * For code-generation ease, length-2 strings are encoded as 12-bit int values,
 * where the upper 6 bits is the first character and the lower 6 bits is the
 * second character.
 */
#define R(c) {                                                                \
    BUILD_LENGTH_AND_FLAGS(2, JSString::STATIC_ATOM_FLAGS),                   \
    { (jschar *)(uintptr_t(length2StaticTable + (c)) +                        \
      offsetof(JSString::Data, inlineStorage)) },                             \
    { {FROM_SMALL_CHAR((c) >> 6), FROM_SMALL_CHAR((c) & 0x3F), 0x00} } }

#if defined(__SUNPRO_CC) || defined(__xlC__)
#pragma pack(8)
#elif defined(__HP_aCC)
#pragma pack 8
#elif !defined(lint)
#pragma pack(push, 8)
#endif

const JSString::Data JSAtom::length2StaticTable[]
#if defined(__GNUC__) || defined(__xlC__)
__attribute__ ((aligned (8)))
#endif
= { R12(0) };

#if defined(__SUNPRO_CC)
#pragma pack(0)
#elif defined(__HP_aCC)
#pragma pack
#elif !defined(lint)
#pragma pack(pop)
#endif

#undef R

/*
 * Declare int strings. Only int strings from 100 to 255 actually have to be
 * generated, since the rest are either unit strings or length-2 strings. To
 * avoid the runtime cost of figuring out where to look for the string for a
 * particular integer, we precompute a table of JSString*s which refer to the
 * correct location of the int string.
 */
#define R(c) {                                                                \
    BUILD_LENGTH_AND_FLAGS(3, JSString::STATIC_ATOM_FLAGS),                   \
    { (jschar *)(uintptr_t(hundredStaticTable + ((c) - 100)) +                \
      offsetof(JSString::Data, inlineStorage)) },                             \
    { {((c) / 100) + '0', ((c) / 10 % 10) + '0', ((c) % 10) + '0', 0x00} } }


JS_STATIC_ASSERT(100 + (1 << 7) + (1 << 4) + (1 << 3) + (1 << 2) == 256);

#if defined(__SUNPRO_CC) || defined(__xlC__)
#pragma pack(8)
#elif defined(__HP_aCC)
#pragma pack 8
#elif !defined(lint)
#pragma pack(push, 8)
#endif

const JSString::Data JSAtom::hundredStaticTable[]
#if defined(__GNUC__) || defined(__xlC__)
__attribute__ ((aligned (8)))
#endif
= { R7(100), /* 100 through 227 */
    R4(100 + (1 << 7)), /* 228 through 243 */
    R3(100 + (1 << 7) + (1 << 4)), /* 244 through 251 */
    R2(100 + (1 << 7) + (1 << 4) + (1 << 3)) /* 252 through 255 */
};

#undef R

#define R(c) ((c) < 10 ? JSAtom::unitStaticTable + ((c) + '0') :              \
              (c) < 100 ? JSAtom::length2StaticTable +                        \
              ((size_t)TO_SMALL_CHAR(((c) / 10) + '0') << 6) +                \
              TO_SMALL_CHAR(((c) % 10) + '0') :                               \
              JSAtom::hundredStaticTable + ((c) - 100))

const JSString::Data *const JSAtom::intStaticTable[] = { R8(0) };

#undef R

#if defined(__SUNPRO_CC)
#pragma pack(0)
#elif defined(__HP_aCC)
#pragma pack
#elif !defined(lint)
#pragma pack(pop)
#endif

#undef R2
#undef R4
#undef R6
#undef R8
#undef R10
#undef R12

#undef R3
#undef R7

JSBool
js_String(JSContext *cx, uintN argc, Value *vp)
{
    Value *argv = vp + 2;

    JSString *str;
    if (argc > 0) {
        str = js_ValueToString(cx, argv[0]);
        if (!str)
            return false;
    } else {
        str = cx->runtime->emptyString;
    }

    if (IsConstructing(vp)) {
        StringObject *strobj = StringObject::create(cx, str);
        if (!strobj)
            return false;
        vp->setObject(*strobj);
    } else {
        vp->setString(str);
    }
    return true;
}

static JSBool
str_fromCharCode(JSContext *cx, uintN argc, Value *vp)
{
    Value *argv = JS_ARGV(cx, vp);
    JS_ASSERT(argc <= StackSpace::ARGS_LENGTH_MAX);
    if (argc == 1) {
        uint16_t code;
        if (!ValueToUint16(cx, argv[0], &code))
            return JS_FALSE;
        if (JSAtom::hasUnitStatic(code)) {
            vp->setString(&JSAtom::unitStatic(code));
            return JS_TRUE;
        }
        argv[0].setInt32(code);
    }
    jschar *chars = (jschar *) cx->malloc_((argc + 1) * sizeof(jschar));
    if (!chars)
        return JS_FALSE;
    for (uintN i = 0; i < argc; i++) {
        uint16_t code;
        if (!ValueToUint16(cx, argv[i], &code)) {
            cx->free_(chars);
            return JS_FALSE;
        }
        chars[i] = (jschar)code;
    }
    chars[argc] = 0;
    JSString *str = js_NewString(cx, chars, argc);
    if (!str) {
        cx->free_(chars);
        return JS_FALSE;
    }
    vp->setString(str);
    return JS_TRUE;
}

#ifdef JS_TRACER
static JSString* FASTCALL
String_fromCharCode(JSContext* cx, int32 i)
{
    JS_ASSERT(JS_ON_TRACE(cx));
    jschar c = (jschar)i;
    if (JSAtom::hasUnitStatic(c))
        return &JSAtom::unitStatic(c);
    return js_NewStringCopyN(cx, &c, 1);
}
#endif

JS_DEFINE_TRCINFO_1(str_fromCharCode,
    (2, (static, STRING_RETRY, String_fromCharCode, CONTEXT, INT32, 1, nanojit::ACCSET_NONE)))

static JSFunctionSpec string_static_methods[] = {
    JS_TN("fromCharCode", str_fromCharCode, 1, 0, &str_fromCharCode_trcinfo),
    JS_FS_END
};

const Shape *
StringObject::assignInitialShape(JSContext *cx)
{
    JS_ASSERT(!cx->compartment->initialStringShape);
    JS_ASSERT(nativeEmpty());

    return addDataProperty(cx, ATOM_TO_JSID(cx->runtime->atomState.lengthAtom),
                           LENGTH_SLOT, JSPROP_PERMANENT | JSPROP_READONLY);
}

JSObject *
js_InitStringClass(JSContext *cx, JSObject *obj)
{
    JS_ASSERT(obj->isNative());

    GlobalObject *global = obj->asGlobal();

    JSObject *proto = global->createBlankPrototype(cx, &js_StringClass);
    if (!proto || !proto->asString()->init(cx, cx->runtime->emptyString))
        return NULL;

    /* Now create the String function. */
    JSFunction *ctor = global->createConstructor(cx, js_String, &js_StringClass,
                                                 CLASS_ATOM(cx, String), 1);
    if (!ctor)
        return NULL;

    if (!LinkConstructorAndPrototype(cx, ctor, proto))
        return NULL;

    if (!DefinePropertiesAndBrand(cx, proto, NULL, string_methods) ||
        !DefinePropertiesAndBrand(cx, ctor, NULL, string_static_methods))
    {
        return NULL;
    }

    /* Capture normal data properties pregenerated for String objects. */
    TypeObject *type = proto->getNewType(cx);
    if (!type)
        return NULL;
    AddTypeProperty(cx, type, "length", Type::Int32Type());

    if (!DefineConstructorAndPrototype(cx, global, JSProto_String, ctor, proto))
        return NULL;

    /*
     * Define escape/unescape, the URI encode/decode functions, and maybe
     * uneval on the global object.
     */
    if (!JS_DefineFunctions(cx, global, string_functions))
        return NULL;

    return proto;
}

JSFixedString *
js_NewString(JSContext *cx, jschar *chars, size_t length)
{
    if (!CheckStringLength(cx, length))
        return NULL;

    JSFixedString *s = JSFixedString::new_(cx, chars, length);
    Probes::createString(cx, s, length);
    return s;
}

static JS_ALWAYS_INLINE JSFixedString *
NewShortString(JSContext *cx, const jschar *chars, size_t length)
{
    /*
     * Don't bother trying to find a static atom; measurement shows that not
     * many get here (for one, Atomize is catching them).
     */

    JS_ASSERT(JSShortString::lengthFits(length));
    JSInlineString *str = JSInlineString::lengthFits(length)
                          ? JSInlineString::new_(cx)
                          : JSShortString::new_(cx);
    if (!str)
        return NULL;

    jschar *storage = str->init(length);
    PodCopy(storage, chars, length);
    storage[length] = 0;
    Probes::createString(cx, str, length);
    return str;
}

static JSInlineString *
NewShortString(JSContext *cx, const char *chars, size_t length)
{
    JS_ASSERT(JSShortString::lengthFits(length));
    JSInlineString *str = JSInlineString::lengthFits(length)
                          ? JSInlineString::new_(cx)
                          : JSShortString::new_(cx);
    if (!str)
        return NULL;

    jschar *storage = str->init(length);
    if (js_CStringsAreUTF8) {
#ifdef DEBUG
        size_t oldLength = length;
#endif
        if (!InflateUTF8StringToBuffer(cx, chars, length, storage, &length))
            return NULL;
        JS_ASSERT(length <= oldLength);
        storage[length] = 0;
        str->resetLength(length);
    } else {
        size_t n = length;
        jschar *p = storage;
        while (n--)
            *p++ = (unsigned char)*chars++;
        *p = 0;
    }
    Probes::createString(cx, str, length);
    return str;
}

jschar *
StringBuffer::extractWellSized()
{
    size_t capacity = cb.capacity();
    size_t length = cb.length();

    jschar *buf = cb.extractRawBuffer();
    if (!buf)
        return NULL;

    /* For medium/big buffers, avoid wasting more than 1/4 of the memory. */
    JS_ASSERT(capacity >= length);
    if (length > CharBuffer::sMaxInlineStorage &&
        capacity - length > (length >> 2)) {
        size_t bytes = sizeof(jschar) * (length + 1);
        JSContext *cx = context();
        jschar *tmp = (jschar *)cx->realloc_(buf, bytes);
        if (!tmp) {
            cx->free_(buf);
            return NULL;
        }
        buf = tmp;
    }

    return buf;
}

JSFixedString *
StringBuffer::finishString()
{
    JSContext *cx = context();
    if (cb.empty())
        return cx->runtime->atomState.emptyAtom;

    size_t length = cb.length();
    if (!checkLength(length))
        return NULL;

    JS_STATIC_ASSERT(JSShortString::MAX_SHORT_LENGTH < CharBuffer::InlineLength);
    if (JSShortString::lengthFits(length))
        return NewShortString(cx, cb.begin(), length);

    if (!cb.append('\0'))
        return NULL;

    jschar *buf = extractWellSized();
    if (!buf)
        return NULL;

    JSFixedString *str = js_NewString(cx, buf, length);
    if (!str)
        cx->free_(buf);
    return str;
}

JSAtom *
StringBuffer::finishAtom()
{
    JSContext *cx = context();

    size_t length = cb.length();
    if (length == 0)
        return cx->runtime->atomState.emptyAtom;

    JSAtom *atom = js_AtomizeChars(cx, cb.begin(), length);
    cb.clear();
    return atom;
}

JSLinearString *
js_NewDependentString(JSContext *cx, JSString *baseArg, size_t start, size_t length)
{
    if (length == 0)
        return cx->runtime->emptyString;

    JSLinearString *base = baseArg->ensureLinear(cx);
    if (!base)
        return NULL;

    if (start == 0 && length == base->length())
        return base;

    const jschar *chars = base->chars() + start;

    if (JSLinearString *staticStr = JSAtom::lookupStatic(chars, length))
        return staticStr;

    JSLinearString *s = JSDependentString::new_(cx, base, chars, length);
    Probes::createString(cx, s, length);
    return s;
}

JSFixedString *
js_NewStringCopyN(JSContext *cx, const jschar *s, size_t n)
{
    if (JSShortString::lengthFits(n))
        return NewShortString(cx, s, n);

    jschar *news = (jschar *) cx->malloc_((n + 1) * sizeof(jschar));
    if (!news)
        return NULL;
    js_strncpy(news, s, n);
    news[n] = 0;
    JSFixedString *str = js_NewString(cx, news, n);
    if (!str)
        cx->free_(news);
    return str;
}

JSFixedString *
js_NewStringCopyN(JSContext *cx, const char *s, size_t n)
{
    if (JSShortString::lengthFits(n))
        return NewShortString(cx, s, n);

    jschar *chars = InflateString(cx, s, &n);
    if (!chars)
        return NULL;
    JSFixedString *str = js_NewString(cx, chars, n);
    if (!str)
        cx->free_(chars);
    return str;
}

JSFixedString *
js_NewStringCopyZ(JSContext *cx, const jschar *s)
{
    size_t n = js_strlen(s);
    if (JSShortString::lengthFits(n))
        return NewShortString(cx, s, n);

    size_t m = (n + 1) * sizeof(jschar);
    jschar *news = (jschar *) cx->malloc_(m);
    if (!news)
        return NULL;
    memcpy(news, s, m);
    JSFixedString *str = js_NewString(cx, news, n);
    if (!str)
        cx->free_(news);
    return str;
}

JSFixedString *
js_NewStringCopyZ(JSContext *cx, const char *s)
{
    return js_NewStringCopyN(cx, s, strlen(s));
}

const char *
js_ValueToPrintable(JSContext *cx, const Value &v, JSAutoByteString *bytes, bool asSource)
{
    JSString *str;

    str = (asSource ? js_ValueToSource : js_ValueToString)(cx, v);
    if (!str)
        return NULL;
    str = js_QuoteString(cx, str, 0);
    if (!str)
        return NULL;
    return bytes->encode(cx, str);
}

JSString *
js_ValueToString(JSContext *cx, const Value &arg)
{
    Value v = arg;
    if (!ToPrimitive(cx, JSTYPE_STRING, &v))
        return NULL;

    JSString *str;
    if (v.isString()) {
        str = v.toString();
    } else if (v.isInt32()) {
        str = js_IntToString(cx, v.toInt32());
    } else if (v.isDouble()) {
        str = js_NumberToString(cx, v.toDouble());
    } else if (v.isBoolean()) {
        str = js_BooleanToString(cx, v.toBoolean());
    } else if (v.isNull()) {
        str = cx->runtime->atomState.nullAtom;
    } else {
        str = cx->runtime->atomState.typeAtoms[JSTYPE_VOID];
    }
    return str;
}

/* This function implements E-262-3 section 9.8, toString. */
bool
js::ValueToStringBufferSlow(JSContext *cx, const Value &arg, StringBuffer &sb)
{
    Value v = arg;
    if (!ToPrimitive(cx, JSTYPE_STRING, &v))
        return false;

    if (v.isString())
        return sb.append(v.toString());
    if (v.isNumber())
        return NumberValueToStringBuffer(cx, v, sb);
    if (v.isBoolean())
        return BooleanToStringBuffer(cx, v.toBoolean(), sb);
    if (v.isNull())
        return sb.append(cx->runtime->atomState.nullAtom);
    JS_ASSERT(v.isUndefined());
    return sb.append(cx->runtime->atomState.typeAtoms[JSTYPE_VOID]);
}

JS_FRIEND_API(JSString *)
js_ValueToSource(JSContext *cx, const Value &v)
{
    JS_CHECK_RECURSION(cx, return NULL);

    if (v.isUndefined())
        return cx->runtime->atomState.void0Atom;
    if (v.isString())
        return js_QuoteString(cx, v.toString(), '"');
    if (v.isPrimitive()) {
        /* Special case to preserve negative zero, _contra_ toString. */
        if (v.isDouble() && JSDOUBLE_IS_NEGZERO(v.toDouble())) {
            /* NB: _ucNstr rather than _ucstr to indicate non-terminated. */
            static const jschar js_negzero_ucNstr[] = {'-', '0'};

            return js_NewStringCopyN(cx, js_negzero_ucNstr, 2);
        }
        return js_ValueToString(cx, v);
    }

    Value rval = NullValue();
    Value fval;
    jsid id = ATOM_TO_JSID(cx->runtime->atomState.toSourceAtom);
    if (!js_GetMethod(cx, &v.toObject(), id, JSGET_NO_METHOD_BARRIER, &fval))
        return false;
    if (js_IsCallable(fval)) {
        if (!ExternalInvoke(cx, v, fval, 0, NULL, &rval))
            return false;
    }

    return js_ValueToString(cx, rval);
}

namespace js {

bool
EqualStrings(JSContext *cx, JSString *str1, JSString *str2, JSBool *result)
{
    if (str1 == str2) {
        *result = true;
        return true;
    }

    size_t length1 = str1->length();
    if (length1 != str2->length()) {
        *result = false;
        return true;
    }

    JSLinearString *linear1 = str1->ensureLinear(cx);
    if (!linear1)
        return false;
    JSLinearString *linear2 = str2->ensureLinear(cx);
    if (!linear2)
        return false;

    *result = PodEqual(linear1->chars(), linear2->chars(), length1);
    return true;
}

bool
EqualStrings(JSLinearString *str1, JSLinearString *str2)
{
    if (str1 == str2)
        return true;

    size_t length1 = str1->length();
    if (length1 != str2->length())
        return false;

    return PodEqual(str1->chars(), str2->chars(), length1);
}

}  /* namespace js */

JSBool JS_FASTCALL
js_EqualStringsOnTrace(JSContext *cx, JSString *str1, JSString *str2)
{
    JSBool result;
    return EqualStrings(cx, str1, str2, &result) ? result : JS_NEITHER;
}
JS_DEFINE_CALLINFO_3(extern, BOOL, js_EqualStringsOnTrace,
                     CONTEXT, STRING, STRING, 1, nanojit::ACCSET_NONE)

namespace js {

static bool
CompareStringsImpl(JSContext *cx, JSString *str1, JSString *str2, int32 *result)
{
    JS_ASSERT(str1);
    JS_ASSERT(str2);

    if (str1 == str2) {
        *result = 0;
        return true;
    }

    size_t l1 = str1->length();
    const jschar *s1 = str1->getChars(cx);
    if (!s1)
        return false;

    size_t l2 = str2->length();
    const jschar *s2 = str2->getChars(cx);
    if (!s2)
        return false;

    size_t n = JS_MIN(l1, l2);
    for (size_t i = 0; i < n; i++) {
        if (int32 cmp = s1[i] - s2[i]) {
            *result = cmp;
            return true;
        }
    }
    *result = (int32)(l1 - l2);
    return true;
}

bool
CompareStrings(JSContext *cx, JSString *str1, JSString *str2, int32 *result)
{
    return CompareStringsImpl(cx, str1, str2, result);
}

}  /* namespace js */

int32 JS_FASTCALL
js_CompareStringsOnTrace(JSContext *cx, JSString *str1, JSString *str2)
{
    int32 result;
    if (!CompareStringsImpl(cx, str1, str2, &result))
        return INT32_MIN;
    JS_ASSERT(result != INT32_MIN);
    return result;
}
JS_DEFINE_CALLINFO_3(extern, INT32, js_CompareStringsOnTrace,
                     CONTEXT, STRING, STRING, 1, nanojit::ACCSET_NONE)

namespace js {

bool
StringEqualsAscii(JSLinearString *str, const char *asciiBytes)
{
    size_t length = strlen(asciiBytes);
#ifdef DEBUG
    for (size_t i = 0; i != length; ++i)
        JS_ASSERT(unsigned(asciiBytes[i]) <= 127);
#endif
    if (length != str->length())
        return false;
    const jschar *chars = str->chars();
    for (size_t i = 0; i != length; ++i) {
        if (unsigned(asciiBytes[i]) != unsigned(chars[i]))
            return false;
    }
    return true;
}

} /* namespacejs */

size_t
js_strlen(const jschar *s)
{
    const jschar *t;

    for (t = s; *t != 0; t++)
        continue;
    return (size_t)(t - s);
}

jschar *
js_strchr(const jschar *s, jschar c)
{
    while (*s != 0) {
        if (*s == c)
            return (jschar *)s;
        s++;
    }
    return NULL;
}

jschar *
js_strchr_limit(const jschar *s, jschar c, const jschar *limit)
{
    while (s < limit) {
        if (*s == c)
            return (jschar *)s;
        s++;
    }
    return NULL;
}

namespace js {

jschar *
InflateString(JSContext *cx, const char *bytes, size_t *lengthp, FlationCoding fc)
{
    size_t nchars;
    jschar *chars;
    size_t nbytes = *lengthp;

    if (js_CStringsAreUTF8 || fc == CESU8Encoding) {
        if (!InflateUTF8StringToBuffer(cx, bytes, nbytes, NULL, &nchars, fc))
            goto bad;
        chars = (jschar *) cx->malloc_((nchars + 1) * sizeof (jschar));
        if (!chars)
            goto bad;
        JS_ALWAYS_TRUE(InflateUTF8StringToBuffer(cx, bytes, nbytes, chars, &nchars, fc));
    } else {
        nchars = nbytes;
        chars = (jschar *) cx->malloc_((nchars + 1) * sizeof(jschar));
        if (!chars)
            goto bad;
        for (size_t i = 0; i < nchars; i++)
            chars[i] = (unsigned char) bytes[i];
    }
    *lengthp = nchars;
    chars[nchars] = 0;
    return chars;

  bad:
    /*
     * For compatibility with callers of JS_DecodeBytes we must zero lengthp
     * on errors.
     */
    *lengthp = 0;
    return NULL;
}

/*
 * May be called with null cx.
 */
char *
DeflateString(JSContext *cx, const jschar *chars, size_t nchars)
{
    size_t nbytes, i;
    char *bytes;

    if (js_CStringsAreUTF8) {
        nbytes = GetDeflatedStringLength(cx, chars, nchars);
        if (nbytes == (size_t) -1)
            return NULL;
        bytes = (char *) (cx ? cx->malloc_(nbytes + 1) : OffTheBooks::malloc_(nbytes + 1));
        if (!bytes)
            return NULL;
        JS_ALWAYS_TRUE(DeflateStringToBuffer(cx, chars, nchars, bytes, &nbytes));
    } else {
        nbytes = nchars;
        bytes = (char *) (cx ? cx->malloc_(nbytes + 1) : OffTheBooks::malloc_(nbytes + 1));
        if (!bytes)
            return NULL;
        for (i = 0; i < nbytes; i++)
            bytes[i] = (char) chars[i];
    }
    bytes[nbytes] = 0;
    return bytes;
}

size_t
GetDeflatedStringLength(JSContext *cx, const jschar *chars, size_t nchars)
{
    if (!js_CStringsAreUTF8)
        return nchars;

    return GetDeflatedUTF8StringLength(cx, chars, nchars);
}

/*
 * May be called with null cx through public API, see below.
 */
size_t
GetDeflatedUTF8StringLength(JSContext *cx, const jschar *chars,
                                size_t nchars, FlationCoding fc)
{
    size_t nbytes;
    const jschar *end;
    uintN c, c2;
    char buffer[10];
    bool useCESU8 = fc == CESU8Encoding;

    nbytes = nchars;
    for (end = chars + nchars; chars != end; chars++) {
        c = *chars;
        if (c < 0x80)
            continue;
        if (0xD800 <= c && c <= 0xDFFF && !useCESU8) {
            /* Surrogate pair. */
            chars++;

            /* nbytes sets 1 length since this is surrogate pair. */
            nbytes--;
            if (c >= 0xDC00 || chars == end)
                goto bad_surrogate;
            c2 = *chars;
            if (c2 < 0xDC00 || c2 > 0xDFFF)
                goto bad_surrogate;
            c = ((c - 0xD800) << 10) + (c2 - 0xDC00) + 0x10000;
        }
        c >>= 11;
        nbytes++;
        while (c) {
            c >>= 5;
            nbytes++;
        }
    }
    return nbytes;

  bad_surrogate:
    if (cx) {
        JS_snprintf(buffer, 10, "0x%x", c);
        JS_ReportErrorFlagsAndNumber(cx, JSREPORT_ERROR, js_GetErrorMessage,
                                     NULL, JSMSG_BAD_SURROGATE_CHAR, buffer);
    }
    return (size_t) -1;
}

bool
DeflateStringToBuffer(JSContext *cx, const jschar *src, size_t srclen,
                          char *dst, size_t *dstlenp)
{
    size_t dstlen, i;

    dstlen = *dstlenp;
    if (!js_CStringsAreUTF8) {
        if (srclen > dstlen) {
            for (i = 0; i < dstlen; i++)
                dst[i] = (char) src[i];
            if (cx) {
                JS_ReportErrorNumber(cx, js_GetErrorMessage, NULL,
                                     JSMSG_BUFFER_TOO_SMALL);
            }
            return JS_FALSE;
        }
        for (i = 0; i < srclen; i++)
            dst[i] = (char) src[i];
        *dstlenp = srclen;
        return JS_TRUE;
    }

    return DeflateStringToUTF8Buffer(cx, src, srclen, dst, dstlenp);
}

bool
DeflateStringToUTF8Buffer(JSContext *cx, const jschar *src, size_t srclen,
                              char *dst, size_t *dstlenp, FlationCoding fc)
{
    size_t i, utf8Len;
    jschar c, c2;
    uint32 v;
    uint8 utf8buf[6];

    bool useCESU8 = fc == CESU8Encoding;
    size_t dstlen = *dstlenp;
    size_t origDstlen = dstlen;

    while (srclen) {
        c = *src++;
        srclen--;
        if ((c >= 0xDC00) && (c <= 0xDFFF) && !useCESU8)
            goto badSurrogate;
        if (c < 0xD800 || c > 0xDBFF || useCESU8) {
            v = c;
        } else {
            if (srclen < 1)
                goto badSurrogate;
            c2 = *src;
            if ((c2 < 0xDC00) || (c2 > 0xDFFF))
                goto badSurrogate;
            src++;
            srclen--;
            v = ((c - 0xD800) << 10) + (c2 - 0xDC00) + 0x10000;
        }
        if (v < 0x0080) {
            /* no encoding necessary - performance hack */
            if (dstlen == 0)
                goto bufferTooSmall;
            *dst++ = (char) v;
            utf8Len = 1;
        } else {
            utf8Len = js_OneUcs4ToUtf8Char(utf8buf, v);
            if (utf8Len > dstlen)
                goto bufferTooSmall;
            for (i = 0; i < utf8Len; i++)
                *dst++ = (char) utf8buf[i];
        }
        dstlen -= utf8Len;
    }
    *dstlenp = (origDstlen - dstlen);
    return JS_TRUE;

badSurrogate:
    *dstlenp = (origDstlen - dstlen);
    /* Delegate error reporting to the measurement function. */
    if (cx)
        GetDeflatedStringLength(cx, src - 1, srclen + 1);
    return JS_FALSE;

bufferTooSmall:
    *dstlenp = (origDstlen - dstlen);
    if (cx) {
        JS_ReportErrorNumber(cx, js_GetErrorMessage, NULL,
                             JSMSG_BUFFER_TOO_SMALL);
    }
    return JS_FALSE;
}

bool
InflateStringToBuffer(JSContext *cx, const char *src, size_t srclen,
                          jschar *dst, size_t *dstlenp)
{
    size_t dstlen, i;

    if (js_CStringsAreUTF8)
        return InflateUTF8StringToBuffer(cx, src, srclen, dst, dstlenp);

    if (dst) {
        dstlen = *dstlenp;
        if (srclen > dstlen) {
            for (i = 0; i < dstlen; i++)
                dst[i] = (unsigned char) src[i];
            if (cx) {
                JS_ReportErrorNumber(cx, js_GetErrorMessage, NULL,
                                     JSMSG_BUFFER_TOO_SMALL);
            }
            return JS_FALSE;
        }
        for (i = 0; i < srclen; i++)
            dst[i] = (unsigned char) src[i];
    }
    *dstlenp = srclen;
    return JS_TRUE;
}

bool
InflateUTF8StringToBuffer(JSContext *cx, const char *src, size_t srclen,
                              jschar *dst, size_t *dstlenp, FlationCoding fc)
{
    size_t dstlen, origDstlen, offset, j, n;
    uint32 v;

    dstlen = dst ? *dstlenp : (size_t) -1;
    origDstlen = dstlen;
    offset = 0;
    bool useCESU8 = fc == CESU8Encoding;

    while (srclen) {
        v = (uint8) *src;
        n = 1;
        if (v & 0x80) {
            while (v & (0x80 >> n))
                n++;
            if (n > srclen)
                goto bufferTooSmall;
            if (n == 1 || n > 4)
                goto badCharacter;
            for (j = 1; j < n; j++) {
                if ((src[j] & 0xC0) != 0x80)
                    goto badCharacter;
            }
            v = Utf8ToOneUcs4Char((uint8 *)src, n);
            if (v >= 0x10000 && !useCESU8) {
                v -= 0x10000;
                if (v > 0xFFFFF || dstlen < 2) {
                    *dstlenp = (origDstlen - dstlen);
                    if (cx) {
                        char buffer[10];
                        JS_snprintf(buffer, 10, "0x%x", v + 0x10000);
                        JS_ReportErrorFlagsAndNumber(cx,
                                                     JSREPORT_ERROR,
                                                     js_GetErrorMessage, NULL,
                                                     JSMSG_UTF8_CHAR_TOO_LARGE,
                                                     buffer);
                    }
                    return JS_FALSE;
                }
                if (dst) {
                    *dst++ = (jschar)((v >> 10) + 0xD800);
                    v = (jschar)((v & 0x3FF) + 0xDC00);
                }
                dstlen--;
            }
        }
        if (!dstlen)
            goto bufferTooSmall;
        if (dst)
            *dst++ = (jschar) v;
        dstlen--;
        offset += n;
        src += n;
        srclen -= n;
    }
    *dstlenp = (origDstlen - dstlen);
    return JS_TRUE;

badCharacter:
    *dstlenp = (origDstlen - dstlen);
    if (cx) {
        char buffer[10];
        JS_snprintf(buffer, 10, "%d", offset);
        JS_ReportErrorFlagsAndNumber(cx, JSREPORT_ERROR,
                                     js_GetErrorMessage, NULL,
                                     JSMSG_MALFORMED_UTF8_CHAR,
                                     buffer);
    }
    return JS_FALSE;

bufferTooSmall:
    *dstlenp = (origDstlen - dstlen);
    if (cx) {
        JS_ReportErrorNumber(cx, js_GetErrorMessage, NULL,
                             JSMSG_BUFFER_TOO_SMALL);
    }
    return JS_FALSE;
}

} /* namepsace js */

const jschar js_uriReservedPlusPound_ucstr[] =
    {';', '/', '?', ':', '@', '&', '=', '+', '$', ',', '#', 0};
const jschar js_uriUnescaped_ucstr[] =
    {'0', '1', '2', '3', '4', '5', '6', '7', '8', '9',
     'A', 'B', 'C', 'D', 'E', 'F', 'G', 'H', 'I', 'J', 'K', 'L', 'M',
     'N', 'O', 'P', 'Q', 'R', 'S', 'T', 'U', 'V', 'W', 'X', 'Y', 'Z',
     'a', 'b', 'c', 'd', 'e', 'f', 'g', 'h', 'i', 'j', 'k', 'l', 'm',
     'n', 'o', 'p', 'q', 'r', 's', 't', 'u', 'v', 'w', 'x', 'y', 'z',
     '-', '_', '.', '!', '~', '*', '\'', '(', ')', 0};

#define ____ false

/*
 * Identifier start chars:
 * -      36:    $
 * -  65..90: A..Z
 * -      95:    _
 * - 97..122: a..z
 */
const bool js_isidstart[] = {
/*       0     1     2     3     4     5     6     7     8     9  */
/*  0 */ ____, ____, ____, ____, ____, ____, ____, ____, ____, ____,
/*  1 */ ____, ____, ____, ____, ____, ____, ____, ____, ____, ____,
/*  2 */ ____, ____, ____, ____, ____, ____, ____, ____, ____, ____,
/*  3 */ ____, ____, ____, ____, ____, ____, true, ____, ____, ____,
/*  4 */ ____, ____, ____, ____, ____, ____, ____, ____, ____, ____,
/*  5 */ ____, ____, ____, ____, ____, ____, ____, ____, ____, ____,
/*  6 */ ____, ____, ____, ____, ____, true, true, true, true, true, 
/*  7 */ true, true, true, true, true, true, true, true, true, true, 
/*  8 */ true, true, true, true, true, true, true, true, true, true, 
/*  9 */ true, ____, ____, ____, ____, true, ____, true, true, true, 
/* 10 */ true, true, true, true, true, true, true, true, true, true, 
/* 11 */ true, true, true, true, true, true, true, true, true, true, 
/* 12 */ true, true, true, ____, ____, ____, ____, ____
};

/*
 * Identifier chars:
 * -      36:    $
 * -  48..57: 0..9
 * -  65..90: A..Z
 * -      95:    _
 * - 97..122: a..z
 */
const bool js_isident[] = {
/*       0     1     2     3     4     5     6     7     8     9  */
/*  0 */ ____, ____, ____, ____, ____, ____, ____, ____, ____, ____,
/*  1 */ ____, ____, ____, ____, ____, ____, ____, ____, ____, ____,
/*  2 */ ____, ____, ____, ____, ____, ____, ____, ____, ____, ____,
/*  3 */ ____, ____, ____, ____, ____, ____, true, ____, ____, ____,
/*  4 */ ____, ____, ____, ____, ____, ____, ____, ____, true, true, 
/*  5 */ true, true, true, true, true, true, true, true, ____, ____,
/*  6 */ ____, ____, ____, ____, ____, true, true, true, true, true, 
/*  7 */ true, true, true, true, true, true, true, true, true, true, 
/*  8 */ true, true, true, true, true, true, true, true, true, true, 
/*  9 */ true, ____, ____, ____, ____, true, ____, true, true, true, 
/* 10 */ true, true, true, true, true, true, true, true, true, true, 
/* 11 */ true, true, true, true, true, true, true, true, true, true, 
/* 12 */ true, true, true, ____, ____, ____, ____, ____
};

/* Whitespace chars: '\t', '\n', '\v', '\f', '\r', ' '. */
const bool js_isspace[] = {
/*       0     1     2     3     4     5     6     7     8     9  */
/*  0 */ ____, ____, ____, ____, ____, ____, ____, ____, ____, true,
/*  1 */ true, true, true, true, ____, ____, ____, ____, ____, ____,
/*  2 */ ____, ____, ____, ____, ____, ____, ____, ____, ____, ____,
/*  3 */ ____, ____, true, ____, ____, ____, ____, ____, ____, ____,
/*  4 */ ____, ____, ____, ____, ____, ____, ____, ____, ____, ____,
/*  5 */ ____, ____, ____, ____, ____, ____, ____, ____, ____, ____,
/*  6 */ ____, ____, ____, ____, ____, ____, ____, ____, ____, ____,
/*  7 */ ____, ____, ____, ____, ____, ____, ____, ____, ____, ____,
/*  8 */ ____, ____, ____, ____, ____, ____, ____, ____, ____, ____,
/*  9 */ ____, ____, ____, ____, ____, ____, ____, ____, ____, ____,
/* 10 */ ____, ____, ____, ____, ____, ____, ____, ____, ____, ____,
/* 11 */ ____, ____, ____, ____, ____, ____, ____, ____, ____, ____,
/* 12 */ ____, ____, ____, ____, ____, ____, ____, ____
};

#undef ____

#define URI_CHUNK 64U

static inline bool
TransferBufferToString(JSContext *cx, StringBuffer &sb, Value *rval)
{
    JSString *str = sb.finishString();
    if (!str)
        return false;
    rval->setString(str);
    return true;
}

/*
 * ECMA 3, 15.1.3 URI Handling Function Properties
 *
 * The following are implementations of the algorithms
 * given in the ECMA specification for the hidden functions
 * 'Encode' and 'Decode'.
 */
static JSBool
Encode(JSContext *cx, JSString *str, const jschar *unescapedSet,
       const jschar *unescapedSet2, Value *rval)
{
    static const char HexDigits[] = "0123456789ABCDEF"; /* NB: uppercase */

    size_t length = str->length();
    const jschar *chars = str->getChars(cx);
    if (!chars)
        return JS_FALSE;

    if (length == 0) {
        rval->setString(cx->runtime->emptyString);
        return JS_TRUE;
    }

    StringBuffer sb(cx);
    jschar hexBuf[4];
    hexBuf[0] = '%';
    hexBuf[3] = 0;
    for (size_t k = 0; k < length; k++) {
        jschar c = chars[k];
        if (js_strchr(unescapedSet, c) ||
            (unescapedSet2 && js_strchr(unescapedSet2, c))) {
            if (!sb.append(c))
                return JS_FALSE;
        } else {
            if ((c >= 0xDC00) && (c <= 0xDFFF)) {
                JS_ReportErrorNumber(cx, js_GetErrorMessage, NULL,
                                 JSMSG_BAD_URI, NULL);
                return JS_FALSE;
            }
            uint32 v;
            if (c < 0xD800 || c > 0xDBFF) {
                v = c;
            } else {
                k++;
                if (k == length) {
                    JS_ReportErrorNumber(cx, js_GetErrorMessage, NULL,
                                     JSMSG_BAD_URI, NULL);
                    return JS_FALSE;
                }
                jschar c2 = chars[k];
                if ((c2 < 0xDC00) || (c2 > 0xDFFF)) {
                    JS_ReportErrorNumber(cx, js_GetErrorMessage, NULL,
                                     JSMSG_BAD_URI, NULL);
                    return JS_FALSE;
                }
                v = ((c - 0xD800) << 10) + (c2 - 0xDC00) + 0x10000;
            }
            uint8 utf8buf[4];
            size_t L = js_OneUcs4ToUtf8Char(utf8buf, v);
            for (size_t j = 0; j < L; j++) {
                hexBuf[1] = HexDigits[utf8buf[j] >> 4];
                hexBuf[2] = HexDigits[utf8buf[j] & 0xf];
                if (!sb.append(hexBuf, 3))
                    return JS_FALSE;
            }
        }
    }

    return TransferBufferToString(cx, sb, rval);
}

static JSBool
Decode(JSContext *cx, JSString *str, const jschar *reservedSet, Value *rval)
{
    size_t length = str->length();
    const jschar *chars = str->getChars(cx);
    if (!chars)
        return JS_FALSE;

    if (length == 0) {
        rval->setString(cx->runtime->emptyString);
        return JS_TRUE;
    }

    StringBuffer sb(cx);
    for (size_t k = 0; k < length; k++) {
        jschar c = chars[k];
        if (c == '%') {
            size_t start = k;
            if ((k + 2) >= length)
                goto report_bad_uri;
            if (!JS7_ISHEX(chars[k+1]) || !JS7_ISHEX(chars[k+2]))
                goto report_bad_uri;
            jsuint B = JS7_UNHEX(chars[k+1]) * 16 + JS7_UNHEX(chars[k+2]);
            k += 2;
            if (!(B & 0x80)) {
                c = (jschar)B;
            } else {
                intN n = 1;
                while (B & (0x80 >> n))
                    n++;
                if (n == 1 || n > 4)
                    goto report_bad_uri;
                uint8 octets[4];
                octets[0] = (uint8)B;
                if (k + 3 * (n - 1) >= length)
                    goto report_bad_uri;
                for (intN j = 1; j < n; j++) {
                    k++;
                    if (chars[k] != '%')
                        goto report_bad_uri;
                    if (!JS7_ISHEX(chars[k+1]) || !JS7_ISHEX(chars[k+2]))
                        goto report_bad_uri;
                    B = JS7_UNHEX(chars[k+1]) * 16 + JS7_UNHEX(chars[k+2]);
                    if ((B & 0xC0) != 0x80)
                        goto report_bad_uri;
                    k += 2;
                    octets[j] = (char)B;
                }
                uint32 v = Utf8ToOneUcs4Char(octets, n);
                if (v >= 0x10000) {
                    v -= 0x10000;
                    if (v > 0xFFFFF)
                        goto report_bad_uri;
                    c = (jschar)((v & 0x3FF) + 0xDC00);
                    jschar H = (jschar)((v >> 10) + 0xD800);
                    if (!sb.append(H))
                        return JS_FALSE;
                } else {
                    c = (jschar)v;
                }
            }
            if (js_strchr(reservedSet, c)) {
                if (!sb.append(chars + start, k - start + 1))
                    return JS_FALSE;
            } else {
                if (!sb.append(c))
                    return JS_FALSE;
            }
        } else {
            if (!sb.append(c))
                return JS_FALSE;
        }
    }

    return TransferBufferToString(cx, sb, rval);

  report_bad_uri:
    JS_ReportErrorNumber(cx, js_GetErrorMessage, NULL, JSMSG_BAD_URI);
    /* FALL THROUGH */

    return JS_FALSE;
}

static JSBool
str_decodeURI(JSContext *cx, uintN argc, Value *vp)
{
    JSLinearString *str = ArgToRootedString(cx, argc, vp, 0);
    if (!str)
        return JS_FALSE;
    return Decode(cx, str, js_uriReservedPlusPound_ucstr, vp);
}

static JSBool
str_decodeURI_Component(JSContext *cx, uintN argc, Value *vp)
{
    JSLinearString *str = ArgToRootedString(cx, argc, vp, 0);
    if (!str)
        return JS_FALSE;
    return Decode(cx, str, js_empty_ucstr, vp);
}

static JSBool
str_encodeURI(JSContext *cx, uintN argc, Value *vp)
{
    JSLinearString *str = ArgToRootedString(cx, argc, vp, 0);
    if (!str)
        return JS_FALSE;
    return Encode(cx, str, js_uriReservedPlusPound_ucstr, js_uriUnescaped_ucstr,
                  vp);
}

static JSBool
str_encodeURI_Component(JSContext *cx, uintN argc, Value *vp)
{
    JSLinearString *str = ArgToRootedString(cx, argc, vp, 0);
    if (!str)
        return JS_FALSE;
    return Encode(cx, str, js_uriUnescaped_ucstr, NULL, vp);
}

/*
 * Convert one UCS-4 char and write it into a UTF-8 buffer, which must be at
 * least 4 bytes long.  Return the number of UTF-8 bytes of data written.
 */
int
js_OneUcs4ToUtf8Char(uint8 *utf8Buffer, uint32 ucs4Char)
{
    int utf8Length = 1;

    JS_ASSERT(ucs4Char <= 0x10FFFF);
    if (ucs4Char < 0x80) {
        *utf8Buffer = (uint8)ucs4Char;
    } else {
        int i;
        uint32 a = ucs4Char >> 11;
        utf8Length = 2;
        while (a) {
            a >>= 5;
            utf8Length++;
        }
        i = utf8Length;
        while (--i) {
            utf8Buffer[i] = (uint8)((ucs4Char & 0x3F) | 0x80);
            ucs4Char >>= 6;
        }
        *utf8Buffer = (uint8)(0x100 - (1 << (8-utf8Length)) + ucs4Char);
    }
    return utf8Length;
}

/*
 * Convert a utf8 character sequence into a UCS-4 character and return that
 * character.  It is assumed that the caller already checked that the sequence
 * is valid.
 */
static uint32
Utf8ToOneUcs4Char(const uint8 *utf8Buffer, int utf8Length)
{
    JS_ASSERT(1 <= utf8Length && utf8Length <= 4);

    if (utf8Length == 1) {
        JS_ASSERT(!(*utf8Buffer & 0x80));
        return *utf8Buffer;
    }

    /* from Unicode 3.1, non-shortest form is illegal */
    static const uint32 minucs4Table[] = { 0x80, 0x800, 0x10000 };

    JS_ASSERT((*utf8Buffer & (0x100 - (1 << (7 - utf8Length)))) ==
              (0x100 - (1 << (8 - utf8Length))));
    uint32 ucs4Char = *utf8Buffer++ & ((1 << (7 - utf8Length)) - 1);
    uint32 minucs4Char = minucs4Table[utf8Length - 2];
    while (--utf8Length) {
        JS_ASSERT((*utf8Buffer & 0xC0) == 0x80);
        ucs4Char = (ucs4Char << 6) | (*utf8Buffer++ & 0x3F);
    }

    if (JS_UNLIKELY(ucs4Char < minucs4Char || (ucs4Char >= 0xD800 && ucs4Char <= 0xDFFF)))
        return INVALID_UTF8;

    return ucs4Char;
}

namespace js {

size_t
PutEscapedStringImpl(char *buffer, size_t bufferSize, FILE *fp, JSLinearString *str, uint32 quote)
{
    enum {
        STOP, FIRST_QUOTE, LAST_QUOTE, CHARS, ESCAPE_START, ESCAPE_MORE
    } state;

    JS_ASSERT(quote == 0 || quote == '\'' || quote == '"');
    JS_ASSERT_IF(!buffer, bufferSize == 0);
    JS_ASSERT_IF(fp, !buffer);

    if (bufferSize == 0)
        buffer = NULL;
    else
        bufferSize--;

    const jschar *chars = str->chars();
    const jschar *charsEnd = chars + str->length();
    size_t n = 0;
    state = FIRST_QUOTE;
    uintN shift = 0;
    uintN hex = 0;
    uintN u = 0;
    char c = 0;  /* to quell GCC warnings */

    for (;;) {
        switch (state) {
          case STOP:
            goto stop;
          case FIRST_QUOTE:
            state = CHARS;
            goto do_quote;
          case LAST_QUOTE:
            state = STOP;
          do_quote:
            if (quote == 0)
                continue;
            c = (char)quote;
            break;
          case CHARS:
            if (chars == charsEnd) {
                state = LAST_QUOTE;
                continue;
            }
            u = *chars++;
            if (u < ' ') {
                if (u != 0) {
                    const char *escape = strchr(js_EscapeMap, (int)u);
                    if (escape) {
                        u = escape[1];
                        goto do_escape;
                    }
                }
                goto do_hex_escape;
            }
            if (u < 127) {
                if (u == quote || u == '\\')
                    goto do_escape;
                c = (char)u;
            } else if (u < 0x100) {
                goto do_hex_escape;
            } else {
                shift = 16;
                hex = u;
                u = 'u';
                goto do_escape;
            }
            break;
          do_hex_escape:
            shift = 8;
            hex = u;
            u = 'x';
          do_escape:
            c = '\\';
            state = ESCAPE_START;
            break;
          case ESCAPE_START:
            JS_ASSERT(' ' <= u && u < 127);
            c = (char)u;
            state = ESCAPE_MORE;
            break;
          case ESCAPE_MORE:
            if (shift == 0) {
                state = CHARS;
                continue;
            }
            shift -= 4;
            u = 0xF & (hex >> shift);
            c = (char)(u + (u < 10 ? '0' : 'A' - 10));
            break;
        }
        if (buffer) {
            JS_ASSERT(n <= bufferSize);
            if (n != bufferSize) {
                buffer[n] = c;
            } else {
                buffer[n] = '\0';
                buffer = NULL;
            }
        } else if (fp) {
            if (fputc(c, fp) < 0)
                return size_t(-1);
        }
        n++;
    }
  stop:
    if (buffer)
        buffer[n] = '\0';
    return n;
}

} /* namespace js */<|MERGE_RESOLUTION|>--- conflicted
+++ resolved
@@ -88,11 +88,8 @@
 
 using namespace js;
 using namespace js::gc;
-<<<<<<< HEAD
 using namespace js::types;
-=======
 using namespace js::unicode;
->>>>>>> 3bd192e7
 
 #ifdef JS_TRACER
 
