--- conflicted
+++ resolved
@@ -153,11 +153,8 @@
 static bool enableTraceJit = false;
 static bool enableMethodJit = false;
 static bool enableProfiling = false;
-<<<<<<< HEAD
 static bool enableTypeInference = false;
-=======
 static bool enableDisassemblyDumps = false;
->>>>>>> eb505d30
 
 static bool printTiming = false;
 
@@ -3720,7 +3717,7 @@
 
     JS_ASSERT(cx->hasfp());
 
-    FrameRegsIter fi(cx, FRAME_EXPAND_ALL);
+    FrameRegsIter fi(cx);
     for (uint32 i = 0; i < upCount; ++i, ++fi) {
         if (!fi.fp()->prev())
             break;
