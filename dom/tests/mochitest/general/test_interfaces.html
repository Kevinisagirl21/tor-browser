--- conflicted
+++ resolved
@@ -692,13 +692,13 @@
     "MozWakeLock",
 // IMPORTANT: Do not change this list without review from a DOM peer!
     {name: "MozWifiConnectionInfoEvent", b2g: true},
-<<<<<<< HEAD
-// IMPORTANT: Do not change this list without review from a DOM peer!
-=======
+// IMPORTANT: Do not change this list without review from a DOM peer!
     {name: "MozWifiP2pGroupOwner", b2g: true},
+// IMPORTANT: Do not change this list without review from a DOM peer!
     {name: "MozWifiP2pManager", b2g: true},
+// IMPORTANT: Do not change this list without review from a DOM peer!
     {name: "MozWifiP2pStatusChangeEvent", b2g: true},
->>>>>>> e8640086
+// IMPORTANT: Do not change this list without review from a DOM peer!
     {name: "MozWifiStatusChangeEvent", b2g: true},
 // IMPORTANT: Do not change this list without review from a DOM peer!
     "MutationEvent",
