--- conflicted
+++ resolved
@@ -494,18 +494,11 @@
 
     assert_eq!(textinput.edit_point().line, 0);
     assert_eq!(textinput.edit_point().index, 0);
-<<<<<<< HEAD
-    textinput.adjust_horizontal(3, Selection::Selected);
-    assert_eq!(textinput.edit_point().line, 0);
-    assert_eq!(textinput.edit_point().index, 3);
-    textinput.set_content(DOMString::from("de"), true);
-=======
 
     textinput.adjust_horizontal(3, Selection::Selected);
     assert_eq!(textinput.edit_point().line, 0);
     assert_eq!(textinput.edit_point().index, 3);
     textinput.set_content(DOMString::from("de"));
->>>>>>> ff9098de
     assert_eq!(textinput.get_content(), "de");
     assert_eq!(textinput.edit_point().line, 0);
     assert_eq!(textinput.edit_point().index, 2);
